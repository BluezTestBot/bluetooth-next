// SPDX-License-Identifier: GPL-2.0
/*
 * Copyright (C) 2002 Roman Zippel <zippel@linux-m68k.org>
 */

#include <sys/mman.h>
#include <sys/stat.h>
#include <sys/types.h>
#include <ctype.h>
#include <errno.h>
#include <fcntl.h>
#include <limits.h>
#include <stdarg.h>
#include <stdbool.h>
#include <stdio.h>
#include <stdlib.h>
#include <string.h>
#include <time.h>
#include <unistd.h>

#include "lkc.h"

/* return true if 'path' exists, false otherwise */
static bool is_present(const char *path)
{
	struct stat st;

	return !stat(path, &st);
}

/* return true if 'path' exists and it is a directory, false otherwise */
static bool is_dir(const char *path)
{
	struct stat st;

	if (stat(path, &st))
		return false;

	return S_ISDIR(st.st_mode);
}

/* return true if the given two files are the same, false otherwise */
static bool is_same(const char *file1, const char *file2)
{
	int fd1, fd2;
	struct stat st1, st2;
	void *map1, *map2;
	bool ret = false;

	fd1 = open(file1, O_RDONLY);
	if (fd1 < 0)
		return ret;

	fd2 = open(file2, O_RDONLY);
	if (fd2 < 0)
		goto close1;

	ret = fstat(fd1, &st1);
	if (ret)
		goto close2;
	ret = fstat(fd2, &st2);
	if (ret)
		goto close2;

	if (st1.st_size != st2.st_size)
		goto close2;

	map1 = mmap(NULL, st1.st_size, PROT_READ, MAP_PRIVATE, fd1, 0);
	if (map1 == MAP_FAILED)
		goto close2;

	map2 = mmap(NULL, st2.st_size, PROT_READ, MAP_PRIVATE, fd2, 0);
	if (map2 == MAP_FAILED)
		goto close2;

	if (bcmp(map1, map2, st1.st_size))
		goto close2;

	ret = true;
close2:
	close(fd2);
close1:
	close(fd1);

	return ret;
}

/*
 * Create the parent directory of the given path.
 *
 * For example, if 'include/config/auto.conf' is given, create 'include/config'.
 */
static int make_parent_dir(const char *path)
{
	char tmp[PATH_MAX + 1];
	char *p;

	strncpy(tmp, path, sizeof(tmp));
	tmp[sizeof(tmp) - 1] = 0;

	/* Remove the base name. Just return if nothing is left */
	p = strrchr(tmp, '/');
	if (!p)
		return 0;
	*(p + 1) = 0;

	/* Just in case it is an absolute path */
	p = tmp;
	while (*p == '/')
		p++;

	while ((p = strchr(p, '/'))) {
		*p = 0;

		/* skip if the directory exists */
		if (!is_dir(tmp) && mkdir(tmp, 0755))
			return -1;

		*p = '/';
		while (*p == '/')
			p++;
	}

	return 0;
}

static char depfile_path[PATH_MAX];
static size_t depfile_prefix_len;

/* touch depfile for symbol 'name' */
static int conf_touch_dep(const char *name)
{
	int fd;

	/* check overflow: prefix + name + '\0' must fit in buffer. */
	if (depfile_prefix_len + strlen(name) + 1 > sizeof(depfile_path))
		return -1;

	strcpy(depfile_path + depfile_prefix_len, name);

	fd = open(depfile_path, O_WRONLY | O_CREAT | O_TRUNC, 0644);
	if (fd == -1)
		return -1;
	close(fd);

	return 0;
}

static void conf_warning(const char *fmt, ...)
	__attribute__ ((format (printf, 1, 2)));

static void conf_message(const char *fmt, ...)
	__attribute__ ((format (printf, 1, 2)));

static const char *conf_filename;
static int conf_lineno, conf_warnings;

static void conf_warning(const char *fmt, ...)
{
	va_list ap;
	va_start(ap, fmt);
	fprintf(stderr, "%s:%d:warning: ", conf_filename, conf_lineno);
	vfprintf(stderr, fmt, ap);
	fprintf(stderr, "\n");
	va_end(ap);
	conf_warnings++;
}

static void conf_default_message_callback(const char *s)
{
	printf("#\n# ");
	printf("%s", s);
	printf("\n#\n");
}

static void (*conf_message_callback)(const char *s) =
	conf_default_message_callback;
void conf_set_message_callback(void (*fn)(const char *s))
{
	conf_message_callback = fn;
}

static void conf_message(const char *fmt, ...)
{
	va_list ap;
	char buf[4096];

	if (!conf_message_callback)
		return;

	va_start(ap, fmt);

	vsnprintf(buf, sizeof(buf), fmt, ap);
	conf_message_callback(buf);
	va_end(ap);
}

const char *conf_get_configname(void)
{
	char *name = getenv("KCONFIG_CONFIG");

	return name ? name : ".config";
}

static const char *conf_get_autoconfig_name(void)
{
	char *name = getenv("KCONFIG_AUTOCONFIG");

	return name ? name : "include/config/auto.conf";
}

static const char *conf_get_autoheader_name(void)
{
	char *name = getenv("KCONFIG_AUTOHEADER");

	return name ? name : "include/generated/autoconf.h";
}

static int conf_set_sym_val(struct symbol *sym, int def, int def_flags, char *p)
{
	char *p2;

	switch (sym->type) {
	case S_TRISTATE:
		if (p[0] == 'm') {
			sym->def[def].tri = mod;
			sym->flags |= def_flags;
			break;
		}
		/* fall through */
	case S_BOOLEAN:
		if (p[0] == 'y') {
			sym->def[def].tri = yes;
			sym->flags |= def_flags;
			break;
		}
		if (p[0] == 'n') {
			sym->def[def].tri = no;
			sym->flags |= def_flags;
			break;
		}
		if (def != S_DEF_AUTO)
			conf_warning("symbol value '%s' invalid for %s",
				     p, sym->name);
		return 1;
	case S_STRING:
		/* No escaping for S_DEF_AUTO (include/config/auto.conf) */
		if (def != S_DEF_AUTO) {
			if (*p++ != '"')
				break;
			for (p2 = p; (p2 = strpbrk(p2, "\"\\")); p2++) {
				if (*p2 == '"') {
					*p2 = 0;
					break;
				}
				memmove(p2, p2 + 1, strlen(p2));
			}
			if (!p2) {
				conf_warning("invalid string found");
				return 1;
			}
		}
		/* fall through */
	case S_INT:
	case S_HEX:
		if (sym_string_valid(sym, p)) {
			sym->def[def].val = xstrdup(p);
			sym->flags |= def_flags;
		} else {
			if (def != S_DEF_AUTO)
				conf_warning("symbol value '%s' invalid for %s",
					     p, sym->name);
			return 1;
		}
		break;
	default:
		;
	}
	return 0;
}

#define LINE_GROWTH 16
static int add_byte(int c, char **lineptr, size_t slen, size_t *n)
{
	char *nline;
	size_t new_size = slen + 1;
	if (new_size > *n) {
		new_size += LINE_GROWTH - 1;
		new_size *= 2;
		nline = xrealloc(*lineptr, new_size);
		if (!nline)
			return -1;

		*lineptr = nline;
		*n = new_size;
	}

	(*lineptr)[slen] = c;

	return 0;
}

static ssize_t compat_getline(char **lineptr, size_t *n, FILE *stream)
{
	char *line = *lineptr;
	size_t slen = 0;

	for (;;) {
		int c = getc(stream);

		switch (c) {
		case '\n':
			if (add_byte(c, &line, slen, n) < 0)
				goto e_out;
			slen++;
			/* fall through */
		case EOF:
			if (add_byte('\0', &line, slen, n) < 0)
				goto e_out;
			*lineptr = line;
			if (slen == 0)
				return -1;
			return slen;
		default:
			if (add_byte(c, &line, slen, n) < 0)
				goto e_out;
			slen++;
		}
	}

e_out:
	line[slen-1] = '\0';
	*lineptr = line;
	return -1;
}

int conf_read_simple(const char *name, int def)
{
	FILE *in = NULL;
	char   *line = NULL;
	size_t  line_asize = 0;
	char *p, *p2;
	struct symbol *sym;
	int i, def_flags;

	if (name) {
		in = zconf_fopen(name);
	} else {
		char *env;

		name = conf_get_configname();
		in = zconf_fopen(name);
		if (in)
			goto load;
		conf_set_changed(true);

		env = getenv("KCONFIG_DEFCONFIG_LIST");
		if (!env)
			return 1;

		while (1) {
			bool is_last;

			while (isspace(*env))
				env++;

			if (!*env)
				break;

			p = env;
			while (*p && !isspace(*p))
				p++;

			is_last = (*p == '\0');

			*p = '\0';

			in = zconf_fopen(env);
			if (in) {
				conf_message("using defaults found in %s",
					     env);
				goto load;
			}

			if (is_last)
				break;

			env = p + 1;
		}
	}
	if (!in)
		return 1;

load:
	conf_filename = name;
	conf_lineno = 0;
	conf_warnings = 0;

	def_flags = SYMBOL_DEF << def;
	for_all_symbols(i, sym) {
		sym->flags |= SYMBOL_CHANGED;
		sym->flags &= ~(def_flags|SYMBOL_VALID);
		if (sym_is_choice(sym))
			sym->flags |= def_flags;
		switch (sym->type) {
		case S_INT:
		case S_HEX:
		case S_STRING:
			if (sym->def[def].val)
				free(sym->def[def].val);
			/* fall through */
		default:
			sym->def[def].val = NULL;
			sym->def[def].tri = no;
		}
	}

	while (compat_getline(&line, &line_asize, in) != -1) {
		conf_lineno++;
		sym = NULL;
		if (line[0] == '#') {
			if (memcmp(line + 2, CONFIG_, strlen(CONFIG_)))
				continue;
			p = strchr(line + 2 + strlen(CONFIG_), ' ');
			if (!p)
				continue;
			*p++ = 0;
			if (strncmp(p, "is not set", 10))
				continue;
			if (def == S_DEF_USER) {
				sym = sym_find(line + 2 + strlen(CONFIG_));
				if (!sym) {
					conf_set_changed(true);
					continue;
				}
			} else {
				sym = sym_lookup(line + 2 + strlen(CONFIG_), 0);
				if (sym->type == S_UNKNOWN)
					sym->type = S_BOOLEAN;
			}
			if (sym->flags & def_flags) {
				conf_warning("override: reassigning to symbol %s", sym->name);
			}
			switch (sym->type) {
			case S_BOOLEAN:
			case S_TRISTATE:
				sym->def[def].tri = no;
				sym->flags |= def_flags;
				break;
			default:
				;
			}
		} else if (memcmp(line, CONFIG_, strlen(CONFIG_)) == 0) {
			p = strchr(line + strlen(CONFIG_), '=');
			if (!p)
				continue;
			*p++ = 0;
			p2 = strchr(p, '\n');
			if (p2) {
				*p2-- = 0;
				if (*p2 == '\r')
					*p2 = 0;
			}

			sym = sym_find(line + strlen(CONFIG_));
			if (!sym) {
				if (def == S_DEF_AUTO)
					/*
					 * Reading from include/config/auto.conf
					 * If CONFIG_FOO previously existed in
					 * auto.conf but it is missing now,
					 * include/config/FOO must be touched.
					 */
					conf_touch_dep(line + strlen(CONFIG_));
				else
					conf_set_changed(true);
				continue;
			}

			if (sym->flags & def_flags) {
				conf_warning("override: reassigning to symbol %s", sym->name);
			}
			if (conf_set_sym_val(sym, def, def_flags, p))
				continue;
		} else {
			if (line[0] != '\r' && line[0] != '\n')
				conf_warning("unexpected data: %.*s",
					     (int)strcspn(line, "\r\n"), line);

			continue;
		}

		if (sym && sym_is_choice_value(sym)) {
			struct symbol *cs = prop_get_symbol(sym_get_choice_prop(sym));
			switch (sym->def[def].tri) {
			case no:
				break;
			case mod:
				if (cs->def[def].tri == yes) {
					conf_warning("%s creates inconsistent choice state", sym->name);
					cs->flags &= ~def_flags;
				}
				break;
			case yes:
				if (cs->def[def].tri != no)
					conf_warning("override: %s changes choice state", sym->name);
				cs->def[def].val = sym;
				break;
			}
			cs->def[def].tri = EXPR_OR(cs->def[def].tri, sym->def[def].tri);
		}
	}
	free(line);
	fclose(in);
	return 0;
}

int conf_read(const char *name)
{
	struct symbol *sym;
	int conf_unsaved = 0;
	int i;

	conf_set_changed(false);

	if (conf_read_simple(name, S_DEF_USER)) {
		sym_calc_value(modules_sym);
		return 1;
	}

	sym_calc_value(modules_sym);

	for_all_symbols(i, sym) {
		sym_calc_value(sym);
		if (sym_is_choice(sym) || (sym->flags & SYMBOL_NO_WRITE))
			continue;
		if (sym_has_value(sym) && (sym->flags & SYMBOL_WRITE)) {
			/* check that calculated value agrees with saved value */
			switch (sym->type) {
			case S_BOOLEAN:
			case S_TRISTATE:
				if (sym->def[S_DEF_USER].tri == sym_get_tristate_value(sym))
					continue;
				break;
			default:
				if (!strcmp(sym->curr.val, sym->def[S_DEF_USER].val))
					continue;
				break;
			}
		} else if (!sym_has_value(sym) && !(sym->flags & SYMBOL_WRITE))
			/* no previous value and not saved */
			continue;
		conf_unsaved++;
		/* maybe print value in verbose mode... */
	}

	for_all_symbols(i, sym) {
		if (sym_has_value(sym) && !sym_is_choice_value(sym)) {
			/* Reset values of generates values, so they'll appear
			 * as new, if they should become visible, but that
			 * doesn't quite work if the Kconfig and the saved
			 * configuration disagree.
			 */
			if (sym->visible == no && !conf_unsaved)
				sym->flags &= ~SYMBOL_DEF_USER;
			switch (sym->type) {
			case S_STRING:
			case S_INT:
			case S_HEX:
				/* Reset a string value if it's out of range */
				if (sym_string_within_range(sym, sym->def[S_DEF_USER].val))
					break;
				sym->flags &= ~(SYMBOL_VALID|SYMBOL_DEF_USER);
				conf_unsaved++;
				break;
			default:
				break;
			}
		}
	}

	if (conf_warnings || conf_unsaved)
		conf_set_changed(true);

	return 0;
}

struct comment_style {
	const char *decoration;
	const char *prefix;
	const char *postfix;
};

static const struct comment_style comment_style_pound = {
	.decoration = "#",
	.prefix = "#",
	.postfix = "#",
};

static const struct comment_style comment_style_c = {
	.decoration = " *",
	.prefix = "/*",
	.postfix = " */",
};

static void conf_write_heading(FILE *fp, const struct comment_style *cs)
{
	fprintf(fp, "%s\n", cs->prefix);

	fprintf(fp, "%s Automatically generated file; DO NOT EDIT.\n",
		cs->decoration);

	fprintf(fp, "%s %s\n", cs->decoration, rootmenu.prompt->text);

	fprintf(fp, "%s\n", cs->postfix);
}

/* The returned pointer must be freed on the caller side */
static char *escape_string_value(const char *in)
{
	const char *p;
	char *out;
	size_t len;

	len = strlen(in) + strlen("\"\"") + 1;

	p = in;
	while (1) {
		p += strcspn(p, "\"\\");

		if (p[0] == '\0')
			break;

		len++;
		p++;
	}

	out = xmalloc(len);
	out[0] = '\0';

	strcat(out, "\"");

	p = in;
	while (1) {
		len = strcspn(p, "\"\\");
		strncat(out, p, len);
		p += len;

		if (p[0] == '\0')
			break;

		strcat(out, "\\");
		strncat(out, p++, 1);
	}

	strcat(out, "\"");

	return out;
}

/*
 * Kconfig configuration printer
 *
 * This printer is used when generating the resulting configuration after
 * kconfig invocation and `defconfig' files. Unset symbol might be omitted by
 * passing a non-NULL argument to the printer.
 */
enum output_n { OUTPUT_N, OUTPUT_N_AS_UNSET, OUTPUT_N_NONE };

static void __print_symbol(FILE *fp, struct symbol *sym, enum output_n output_n,
			   bool escape_string)
{
	const char *val;
	char *escaped = NULL;

	if (sym->type == S_UNKNOWN)
		return;

	val = sym_get_string_value(sym);

	if ((sym->type == S_BOOLEAN || sym->type == S_TRISTATE) &&
	    output_n != OUTPUT_N && *val == 'n') {
		if (output_n == OUTPUT_N_AS_UNSET)
			fprintf(fp, "# %s%s is not set\n", CONFIG_, sym->name);
		return;
	}

	if (sym->type == S_STRING && escape_string) {
		escaped = escape_string_value(val);
		val = escaped;
	}

	fprintf(fp, "%s%s=%s\n", CONFIG_, sym->name, val);

	free(escaped);
}

static void print_symbol_for_dotconfig(FILE *fp, struct symbol *sym)
{
	__print_symbol(fp, sym, OUTPUT_N_AS_UNSET, true);
}

static void print_symbol_for_autoconf(FILE *fp, struct symbol *sym)
{
<<<<<<< HEAD
	__print_symbol(fp, sym, OUTPUT_N_NONE, true);
=======
	__print_symbol(fp, sym, OUTPUT_N_NONE, false);
>>>>>>> 754e0b0e
}

void print_symbol_for_listconfig(struct symbol *sym)
{
	__print_symbol(stdout, sym, OUTPUT_N, true);
}

static void print_symbol_for_c(FILE *fp, struct symbol *sym)
{
	const char *val;
	const char *sym_suffix = "";
	const char *val_prefix = "";
	char *escaped = NULL;

	if (sym->type == S_UNKNOWN)
		return;

	val = sym_get_string_value(sym);

	switch (sym->type) {
	case S_BOOLEAN:
	case S_TRISTATE:
		switch (*val) {
		case 'n':
			return;
		case 'm':
			sym_suffix = "_MODULE";
			/* fall through */
		default:
			val = "1";
		}
		break;
	case S_HEX:
		if (val[0] != '0' || (val[1] != 'x' && val[1] != 'X'))
			val_prefix = "0x";
		break;
	case S_STRING:
		escaped = escape_string_value(val);
		val = escaped;
	default:
		break;
	}

	fprintf(fp, "#define %s%s%s %s%s\n", CONFIG_, sym->name, sym_suffix,
		val_prefix, val);

	free(escaped);
}

/*
 * Write out a minimal config.
 * All values that has default values are skipped as this is redundant.
 */
int conf_write_defconfig(const char *filename)
{
	struct symbol *sym;
	struct menu *menu;
	FILE *out;

	out = fopen(filename, "w");
	if (!out)
		return 1;

	sym_clear_all_valid();

	/* Traverse all menus to find all relevant symbols */
	menu = rootmenu.list;

	while (menu != NULL)
	{
		sym = menu->sym;
		if (sym == NULL) {
			if (!menu_is_visible(menu))
				goto next_menu;
		} else if (!sym_is_choice(sym)) {
			sym_calc_value(sym);
			if (!(sym->flags & SYMBOL_WRITE))
				goto next_menu;
			sym->flags &= ~SYMBOL_WRITE;
			/* If we cannot change the symbol - skip */
			if (!sym_is_changeable(sym))
				goto next_menu;
			/* If symbol equals to default value - skip */
			if (strcmp(sym_get_string_value(sym), sym_get_string_default(sym)) == 0)
				goto next_menu;

			/*
			 * If symbol is a choice value and equals to the
			 * default for a choice - skip.
			 * But only if value is bool and equal to "y" and
			 * choice is not "optional".
			 * (If choice is "optional" then all values can be "n")
			 */
			if (sym_is_choice_value(sym)) {
				struct symbol *cs;
				struct symbol *ds;

				cs = prop_get_symbol(sym_get_choice_prop(sym));
				ds = sym_choice_default(cs);
				if (!sym_is_optional(cs) && sym == ds) {
					if ((sym->type == S_BOOLEAN) &&
					    sym_get_tristate_value(sym) == yes)
						goto next_menu;
				}
			}
			print_symbol_for_dotconfig(out, sym);
		}
next_menu:
		if (menu->list != NULL) {
			menu = menu->list;
		}
		else if (menu->next != NULL) {
			menu = menu->next;
		} else {
			while ((menu = menu->parent)) {
				if (menu->next != NULL) {
					menu = menu->next;
					break;
				}
			}
		}
	}
	fclose(out);
	return 0;
}

int conf_write(const char *name)
{
	FILE *out;
	struct symbol *sym;
	struct menu *menu;
	const char *str;
	char tmpname[PATH_MAX + 1], oldname[PATH_MAX + 1];
	char *env;
	int i;
	bool need_newline = false;

	if (!name)
		name = conf_get_configname();

	if (!*name) {
		fprintf(stderr, "config name is empty\n");
		return -1;
	}

	if (is_dir(name)) {
		fprintf(stderr, "%s: Is a directory\n", name);
		return -1;
	}

	if (make_parent_dir(name))
		return -1;

	env = getenv("KCONFIG_OVERWRITECONFIG");
	if (env && *env) {
		*tmpname = 0;
		out = fopen(name, "w");
	} else {
		snprintf(tmpname, sizeof(tmpname), "%s.%d.tmp",
			 name, (int)getpid());
		out = fopen(tmpname, "w");
	}
	if (!out)
		return 1;

	conf_write_heading(out, &comment_style_pound);

	if (!conf_get_changed())
		sym_clear_all_valid();

	menu = rootmenu.list;
	while (menu) {
		sym = menu->sym;
		if (!sym) {
			if (!menu_is_visible(menu))
				goto next;
			str = menu_get_prompt(menu);
			fprintf(out, "\n"
				     "#\n"
				     "# %s\n"
				     "#\n", str);
			need_newline = false;
		} else if (!(sym->flags & SYMBOL_CHOICE) &&
			   !(sym->flags & SYMBOL_WRITTEN)) {
			sym_calc_value(sym);
			if (!(sym->flags & SYMBOL_WRITE))
				goto next;
			if (need_newline) {
				fprintf(out, "\n");
				need_newline = false;
			}
			sym->flags |= SYMBOL_WRITTEN;
			print_symbol_for_dotconfig(out, sym);
		}

next:
		if (menu->list) {
			menu = menu->list;
			continue;
		}
		if (menu->next)
			menu = menu->next;
		else while ((menu = menu->parent)) {
			if (!menu->sym && menu_is_visible(menu) &&
			    menu != &rootmenu) {
				str = menu_get_prompt(menu);
				fprintf(out, "# end of %s\n", str);
				need_newline = true;
			}
			if (menu->next) {
				menu = menu->next;
				break;
			}
		}
	}
	fclose(out);

	for_all_symbols(i, sym)
		sym->flags &= ~SYMBOL_WRITTEN;

	if (*tmpname) {
		if (is_same(name, tmpname)) {
			conf_message("No change to %s", name);
			unlink(tmpname);
			conf_set_changed(false);
			return 0;
		}

		snprintf(oldname, sizeof(oldname), "%s.old", name);
		rename(name, oldname);
		if (rename(tmpname, name))
			return 1;
	}

	conf_message("configuration written to %s", name);

	conf_set_changed(false);

	return 0;
}

/* write a dependency file as used by kbuild to track dependencies */
static int conf_write_autoconf_cmd(const char *autoconf_name)
{
	char name[PATH_MAX], tmp[PATH_MAX];
	struct file *file;
	FILE *out;
	int ret;

	ret = snprintf(name, sizeof(name), "%s.cmd", autoconf_name);
	if (ret >= sizeof(name)) /* check truncation */
		return -1;

	if (make_parent_dir(name))
		return -1;

	ret = snprintf(tmp, sizeof(tmp), "%s.cmd.tmp", autoconf_name);
	if (ret >= sizeof(tmp)) /* check truncation */
		return -1;

	out = fopen(tmp, "w");
	if (!out) {
		perror("fopen");
		return -1;
	}

	fprintf(out, "deps_config := \\\n");
	for (file = file_list; file; file = file->next)
		fprintf(out, "\t%s \\\n", file->name);

	fprintf(out, "\n%s: $(deps_config)\n\n", autoconf_name);

	env_write_dep(out, autoconf_name);

	fprintf(out, "\n$(deps_config): ;\n");

<<<<<<< HEAD
	if (ferror(out)) /* error check for all fprintf() calls */
		return -1;

=======
	ret = ferror(out); /* error check for all fprintf() calls */
>>>>>>> 754e0b0e
	fclose(out);
	if (ret)
		return -1;

	if (rename(tmp, name)) {
		perror("rename");
		return -1;
	}

<<<<<<< HEAD
	if (rename(tmp, name)) {
		perror("rename");
		return -1;
	}

=======
>>>>>>> 754e0b0e
	return 0;
}

static int conf_touch_deps(void)
{
	const char *name, *tmp;
	struct symbol *sym;
	int res, i;

	name = conf_get_autoconfig_name();
	tmp = strrchr(name, '/');
	depfile_prefix_len = tmp ? tmp - name + 1 : 0;
	if (depfile_prefix_len + 1 > sizeof(depfile_path))
		return -1;

	strncpy(depfile_path, name, depfile_prefix_len);
	depfile_path[depfile_prefix_len] = 0;

	conf_read_simple(name, S_DEF_AUTO);
	sym_calc_value(modules_sym);

	for_all_symbols(i, sym) {
		sym_calc_value(sym);
		if ((sym->flags & SYMBOL_NO_WRITE) || !sym->name)
			continue;
		if (sym->flags & SYMBOL_WRITE) {
			if (sym->flags & SYMBOL_DEF_AUTO) {
				/*
				 * symbol has old and new value,
				 * so compare them...
				 */
				switch (sym->type) {
				case S_BOOLEAN:
				case S_TRISTATE:
					if (sym_get_tristate_value(sym) ==
					    sym->def[S_DEF_AUTO].tri)
						continue;
					break;
				case S_STRING:
				case S_HEX:
				case S_INT:
					if (!strcmp(sym_get_string_value(sym),
						    sym->def[S_DEF_AUTO].val))
						continue;
					break;
				default:
					break;
				}
			} else {
				/*
				 * If there is no old value, only 'no' (unset)
				 * is allowed as new value.
				 */
				switch (sym->type) {
				case S_BOOLEAN:
				case S_TRISTATE:
					if (sym_get_tristate_value(sym) == no)
						continue;
					break;
				default:
					break;
				}
			}
		} else if (!(sym->flags & SYMBOL_DEF_AUTO))
			/* There is neither an old nor a new value. */
			continue;
		/* else
		 *	There is an old value, but no new value ('no' (unset)
		 *	isn't saved in auto.conf, so the old value is always
		 *	different from 'no').
		 */

		res = conf_touch_dep(sym->name);
		if (res)
			return res;
	}

	return 0;
}

static int __conf_write_autoconf(const char *filename,
				 void (*print_symbol)(FILE *, struct symbol *),
				 const struct comment_style *comment_style)
{
	char tmp[PATH_MAX];
	FILE *file;
	struct symbol *sym;
	int ret, i;

	if (make_parent_dir(filename))
		return -1;

	ret = snprintf(tmp, sizeof(tmp), "%s.tmp", filename);
	if (ret >= sizeof(tmp)) /* check truncation */
		return -1;

	file = fopen(tmp, "w");
	if (!file) {
		perror("fopen");
		return -1;
	}

	conf_write_heading(file, comment_style);

	for_all_symbols(i, sym)
		if ((sym->flags & SYMBOL_WRITE) && sym->name)
			print_symbol(file, sym);

	/* check possible errors in conf_write_heading() and print_symbol() */
<<<<<<< HEAD
	if (ferror(file))
		return -1;

	fclose(file);
=======
	ret = ferror(file);
	fclose(file);
	if (ret)
		return -1;
>>>>>>> 754e0b0e

	if (rename(tmp, filename)) {
		perror("rename");
		return -1;
	}

	return 0;
}

int conf_write_autoconf(int overwrite)
{
	struct symbol *sym;
	const char *autoconf_name = conf_get_autoconfig_name();
	int ret, i;

	if (!overwrite && is_present(autoconf_name))
		return 0;

	ret = conf_write_autoconf_cmd(autoconf_name);
	if (ret)
		return -1;

	if (conf_touch_deps())
		return 1;

	for_all_symbols(i, sym)
		sym_calc_value(sym);

	ret = __conf_write_autoconf(conf_get_autoheader_name(),
				    print_symbol_for_c,
				    &comment_style_c);
	if (ret)
		return ret;

	/*
	 * Create include/config/auto.conf. This must be the last step because
	 * Kbuild has a dependency on auto.conf and this marks the successful
	 * completion of the previous steps.
	 */
	ret = __conf_write_autoconf(conf_get_autoconfig_name(),
				    print_symbol_for_autoconf,
				    &comment_style_pound);
	if (ret)
		return ret;

	return 0;
}

static bool conf_changed;
static void (*conf_changed_callback)(void);

void conf_set_changed(bool val)
{
	if (conf_changed_callback && conf_changed != val)
		conf_changed_callback();

	conf_changed = val;
}

bool conf_get_changed(void)
{
	return conf_changed;
}

void conf_set_changed_callback(void (*fn)(void))
{
	conf_changed_callback = fn;
}

void set_all_choice_values(struct symbol *csym)
{
	struct property *prop;
	struct symbol *sym;
	struct expr *e;

	prop = sym_get_choice_prop(csym);

	/*
	 * Set all non-assinged choice values to no
	 */
	expr_list_for_each_sym(prop->expr, e, sym) {
		if (!sym_has_value(sym))
			sym->def[S_DEF_USER].tri = no;
	}
	csym->flags |= SYMBOL_DEF_USER;
	/* clear VALID to get value calculated */
	csym->flags &= ~(SYMBOL_VALID | SYMBOL_NEED_SET_CHOICE_VALUES);
}<|MERGE_RESOLUTION|>--- conflicted
+++ resolved
@@ -702,11 +702,7 @@
 
 static void print_symbol_for_autoconf(FILE *fp, struct symbol *sym)
 {
-<<<<<<< HEAD
-	__print_symbol(fp, sym, OUTPUT_N_NONE, true);
-=======
 	__print_symbol(fp, sym, OUTPUT_N_NONE, false);
->>>>>>> 754e0b0e
 }
 
 void print_symbol_for_listconfig(struct symbol *sym)
@@ -983,13 +979,7 @@
 
 	fprintf(out, "\n$(deps_config): ;\n");
 
-<<<<<<< HEAD
-	if (ferror(out)) /* error check for all fprintf() calls */
-		return -1;
-
-=======
 	ret = ferror(out); /* error check for all fprintf() calls */
->>>>>>> 754e0b0e
 	fclose(out);
 	if (ret)
 		return -1;
@@ -999,14 +989,6 @@
 		return -1;
 	}
 
-<<<<<<< HEAD
-	if (rename(tmp, name)) {
-		perror("rename");
-		return -1;
-	}
-
-=======
->>>>>>> 754e0b0e
 	return 0;
 }
 
@@ -1116,17 +1098,10 @@
 			print_symbol(file, sym);
 
 	/* check possible errors in conf_write_heading() and print_symbol() */
-<<<<<<< HEAD
-	if (ferror(file))
-		return -1;
-
-	fclose(file);
-=======
 	ret = ferror(file);
 	fclose(file);
 	if (ret)
 		return -1;
->>>>>>> 754e0b0e
 
 	if (rename(tmp, filename)) {
 		perror("rename");
