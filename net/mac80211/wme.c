--- conflicted
+++ resolved
@@ -175,13 +175,8 @@
 		/* preserve EOSP bit */
 		ack_policy = *p & IEEE80211_QOS_CTL_EOSP;
 
-<<<<<<< HEAD
-		if (unlikely(sdata->local->wifi_wme_noack_test) ||
-		    is_multicast_ether_addr(hdr->addr1))
-=======
 		if (is_multicast_ether_addr(hdr->addr1) ||
 		    sdata->noack_map & BIT(tid)) {
->>>>>>> d7a4858c
 			ack_policy |= IEEE80211_QOS_CTL_ACK_POLICY_NOACK;
 			info->flags |= IEEE80211_TX_CTL_NO_ACK;
 		}
