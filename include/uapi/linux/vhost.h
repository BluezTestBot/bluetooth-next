/* SPDX-License-Identifier: GPL-2.0 WITH Linux-syscall-note */
#ifndef _LINUX_VHOST_H
#define _LINUX_VHOST_H
/* Userspace interface for in-kernel virtio accelerators. */

/* vhost is used to reduce the number of system calls involved in virtio.
 *
 * Existing virtio net code is used in the guest without modification.
 *
 * This header includes interface used by userspace hypervisor for
 * device configuration.
 */

#include <linux/vhost_types.h>
#include <linux/types.h>
#include <linux/ioctl.h>

#define VHOST_FILE_UNBIND -1

/* ioctls */

#define VHOST_VIRTIO 0xAF

/* Features bitmask for forward compatibility.  Transport bits are used for
 * vhost specific features. */
#define VHOST_GET_FEATURES	_IOR(VHOST_VIRTIO, 0x00, __u64)
#define VHOST_SET_FEATURES	_IOW(VHOST_VIRTIO, 0x00, __u64)

/* Set current process as the (exclusive) owner of this file descriptor.  This
 * must be called before any other vhost command.  Further calls to
 * VHOST_OWNER_SET fail until VHOST_OWNER_RESET is called. */
#define VHOST_SET_OWNER _IO(VHOST_VIRTIO, 0x01)
/* Give up ownership, and reset the device to default values.
 * Allows subsequent call to VHOST_OWNER_SET to succeed. */
#define VHOST_RESET_OWNER _IO(VHOST_VIRTIO, 0x02)

/* Set up/modify memory layout */
#define VHOST_SET_MEM_TABLE	_IOW(VHOST_VIRTIO, 0x03, struct vhost_memory)

/* Write logging setup. */
/* Memory writes can optionally be logged by setting bit at an offset
 * (calculated from the physical address) from specified log base.
 * The bit is set using an atomic 32 bit operation. */
/* Set base address for logging. */
#define VHOST_SET_LOG_BASE _IOW(VHOST_VIRTIO, 0x04, __u64)
/* Specify an eventfd file descriptor to signal on log write. */
#define VHOST_SET_LOG_FD _IOW(VHOST_VIRTIO, 0x07, int)

/* Ring setup. */
/* Set number of descriptors in ring. This parameter can not
 * be modified while ring is running (bound to a device). */
#define VHOST_SET_VRING_NUM _IOW(VHOST_VIRTIO, 0x10, struct vhost_vring_state)
/* Set addresses for the ring. */
#define VHOST_SET_VRING_ADDR _IOW(VHOST_VIRTIO, 0x11, struct vhost_vring_addr)
/* Base value where queue looks for available descriptors */
#define VHOST_SET_VRING_BASE _IOW(VHOST_VIRTIO, 0x12, struct vhost_vring_state)
/* Get accessor: reads index, writes value in num */
#define VHOST_GET_VRING_BASE _IOWR(VHOST_VIRTIO, 0x12, struct vhost_vring_state)

/* Set the vring byte order in num. Valid values are VHOST_VRING_LITTLE_ENDIAN
 * or VHOST_VRING_BIG_ENDIAN (other values return -EINVAL).
 * The byte order cannot be changed while the device is active: trying to do so
 * returns -EBUSY.
 * This is a legacy only API that is simply ignored when VIRTIO_F_VERSION_1 is
 * set.
 * Not all kernel configurations support this ioctl, but all configurations that
 * support SET also support GET.
 */
#define VHOST_VRING_LITTLE_ENDIAN 0
#define VHOST_VRING_BIG_ENDIAN 1
#define VHOST_SET_VRING_ENDIAN _IOW(VHOST_VIRTIO, 0x13, struct vhost_vring_state)
#define VHOST_GET_VRING_ENDIAN _IOW(VHOST_VIRTIO, 0x14, struct vhost_vring_state)

/* The following ioctls use eventfd file descriptors to signal and poll
 * for events. */

/* Set eventfd to poll for added buffers */
#define VHOST_SET_VRING_KICK _IOW(VHOST_VIRTIO, 0x20, struct vhost_vring_file)
/* Set eventfd to signal when buffers have beed used */
#define VHOST_SET_VRING_CALL _IOW(VHOST_VIRTIO, 0x21, struct vhost_vring_file)
/* Set eventfd to signal an error */
#define VHOST_SET_VRING_ERR _IOW(VHOST_VIRTIO, 0x22, struct vhost_vring_file)
/* Set busy loop timeout (in us) */
#define VHOST_SET_VRING_BUSYLOOP_TIMEOUT _IOW(VHOST_VIRTIO, 0x23,	\
					 struct vhost_vring_state)
/* Get busy loop timeout (in us) */
#define VHOST_GET_VRING_BUSYLOOP_TIMEOUT _IOW(VHOST_VIRTIO, 0x24,	\
					 struct vhost_vring_state)

/* Set or get vhost backend capability */

#define VHOST_SET_BACKEND_FEATURES _IOW(VHOST_VIRTIO, 0x25, __u64)
#define VHOST_GET_BACKEND_FEATURES _IOR(VHOST_VIRTIO, 0x26, __u64)

/* VHOST_NET specific defines */

/* Attach virtio net ring to a raw socket, or tap device.
 * The socket must be already bound to an ethernet device, this device will be
 * used for transmit.  Pass fd -1 to unbind from the socket and the transmit
 * device.  This can be used to stop the ring (e.g. for migration). */
#define VHOST_NET_SET_BACKEND _IOW(VHOST_VIRTIO, 0x30, struct vhost_vring_file)

/* VHOST_SCSI specific defines */

#define VHOST_SCSI_SET_ENDPOINT _IOW(VHOST_VIRTIO, 0x40, struct vhost_scsi_target)
#define VHOST_SCSI_CLEAR_ENDPOINT _IOW(VHOST_VIRTIO, 0x41, struct vhost_scsi_target)
/* Changing this breaks userspace. */
#define VHOST_SCSI_GET_ABI_VERSION _IOW(VHOST_VIRTIO, 0x42, int)
/* Set and get the events missed flag */
#define VHOST_SCSI_SET_EVENTS_MISSED _IOW(VHOST_VIRTIO, 0x43, __u32)
#define VHOST_SCSI_GET_EVENTS_MISSED _IOW(VHOST_VIRTIO, 0x44, __u32)

/* VHOST_VSOCK specific defines */

#define VHOST_VSOCK_SET_GUEST_CID	_IOW(VHOST_VIRTIO, 0x60, __u64)
#define VHOST_VSOCK_SET_RUNNING		_IOW(VHOST_VIRTIO, 0x61, int)

/* VHOST_VDPA specific defines */

/* Get the device id. The device ids follow the same definition of
 * the device id defined in virtio-spec.
 */
#define VHOST_VDPA_GET_DEVICE_ID	_IOR(VHOST_VIRTIO, 0x70, __u32)
/* Get and set the status. The status bits follow the same definition
 * of the device status defined in virtio-spec.
 */
#define VHOST_VDPA_GET_STATUS		_IOR(VHOST_VIRTIO, 0x71, __u8)
#define VHOST_VDPA_SET_STATUS		_IOW(VHOST_VIRTIO, 0x72, __u8)
/* Get and set the device config. The device config follows the same
 * definition of the device config defined in virtio-spec.
 */
#define VHOST_VDPA_GET_CONFIG		_IOR(VHOST_VIRTIO, 0x73, \
					     struct vhost_vdpa_config)
#define VHOST_VDPA_SET_CONFIG		_IOW(VHOST_VIRTIO, 0x74, \
					     struct vhost_vdpa_config)
/* Enable/disable the ring. */
#define VHOST_VDPA_SET_VRING_ENABLE	_IOW(VHOST_VIRTIO, 0x75, \
					     struct vhost_vring_state)
/* Get the max ring size. */
#define VHOST_VDPA_GET_VRING_NUM	_IOR(VHOST_VIRTIO, 0x76, __u16)

/* Set event fd for config interrupt*/
#define VHOST_VDPA_SET_CONFIG_CALL	_IOW(VHOST_VIRTIO, 0x77, int)

/* Get the valid iova range */
#define VHOST_VDPA_GET_IOVA_RANGE	_IOR(VHOST_VIRTIO, 0x78, \
					     struct vhost_vdpa_iova_range)
<<<<<<< HEAD

=======
>>>>>>> 88084a3d
/* Get the config size */
#define VHOST_VDPA_GET_CONFIG_SIZE	_IOR(VHOST_VIRTIO, 0x79, __u32)

/* Get the count of all virtqueues */
#define VHOST_VDPA_GET_VQS_COUNT	_IOR(VHOST_VIRTIO, 0x80, __u32)

<<<<<<< HEAD
=======
/* Get the number of virtqueue groups. */
#define VHOST_VDPA_GET_GROUP_NUM	_IOR(VHOST_VIRTIO, 0x81, __u32)

/* Get the number of address spaces. */
#define VHOST_VDPA_GET_AS_NUM		_IOR(VHOST_VIRTIO, 0x7A, unsigned int)

/* Get the group for a virtqueue: read index, write group in num,
 * The virtqueue index is stored in the index field of
 * vhost_vring_state. The group for this specific virtqueue is
 * returned via num field of vhost_vring_state.
 */
#define VHOST_VDPA_GET_VRING_GROUP	_IOWR(VHOST_VIRTIO, 0x7B,	\
					      struct vhost_vring_state)
/* Set the ASID for a virtqueue group. The group index is stored in
 * the index field of vhost_vring_state, the ASID associated with this
 * group is stored at num field of vhost_vring_state.
 */
#define VHOST_VDPA_SET_GROUP_ASID	_IOW(VHOST_VIRTIO, 0x7C, \
					     struct vhost_vring_state)

>>>>>>> 88084a3d
#endif<|MERGE_RESOLUTION|>--- conflicted
+++ resolved
@@ -145,18 +145,12 @@
 /* Get the valid iova range */
 #define VHOST_VDPA_GET_IOVA_RANGE	_IOR(VHOST_VIRTIO, 0x78, \
 					     struct vhost_vdpa_iova_range)
-<<<<<<< HEAD
-
-=======
->>>>>>> 88084a3d
 /* Get the config size */
 #define VHOST_VDPA_GET_CONFIG_SIZE	_IOR(VHOST_VIRTIO, 0x79, __u32)
 
 /* Get the count of all virtqueues */
 #define VHOST_VDPA_GET_VQS_COUNT	_IOR(VHOST_VIRTIO, 0x80, __u32)
 
-<<<<<<< HEAD
-=======
 /* Get the number of virtqueue groups. */
 #define VHOST_VDPA_GET_GROUP_NUM	_IOR(VHOST_VIRTIO, 0x81, __u32)
 
@@ -177,5 +171,4 @@
 #define VHOST_VDPA_SET_GROUP_ASID	_IOW(VHOST_VIRTIO, 0x7C, \
 					     struct vhost_vring_state)
 
->>>>>>> 88084a3d
 #endif