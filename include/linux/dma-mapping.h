--- conflicted
+++ resolved
@@ -558,15 +558,4 @@
 #define dma_unmap_len_set(PTR, LEN_NAME, VAL)    do { } while (0)
 #endif
 
-<<<<<<< HEAD
-/*
- * Legacy interface to set up the dma offset map.  Drivers really should not
- * actually use it, but we have a few legacy cases left.
- */
-int dma_direct_set_offset(struct device *dev, phys_addr_t cpu_start,
-		dma_addr_t dma_start, u64 size);
-=======
-extern const struct dma_map_ops dma_virt_ops;
->>>>>>> 1dcdee6e
-
 #endif /* _LINUX_DMA_MAPPING_H */