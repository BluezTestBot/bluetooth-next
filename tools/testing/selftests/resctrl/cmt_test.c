// SPDX-License-Identifier: GPL-2.0
/*
 * Cache Monitoring Technology (CMT) test
 *
 * Copyright (C) 2018 Intel Corporation
 *
 * Authors:
 *    Sai Praneeth Prakhya <sai.praneeth.prakhya@intel.com>,
 *    Fenghua Yu <fenghua.yu@intel.com>
 */
#include "resctrl.h"
#include <unistd.h>

#define RESULT_FILE_NAME	"result_cmt"
#define NUM_OF_RUNS		5
#define MAX_DIFF		2000000
#define MAX_DIFF_PERCENT	15

static int cmt_setup(const struct resctrl_test *test,
		     const struct user_params *uparams,
		     struct resctrl_val_param *p)
{
	/* Run NUM_OF_RUNS times */
	if (p->num_of_runs >= NUM_OF_RUNS)
		return END_OF_TESTS;

	p->num_of_runs++;

	return 0;
}

static int show_results_info(unsigned long sum_llc_val, int no_of_bits,
			     unsigned long cache_span, unsigned long max_diff,
			     unsigned long max_diff_percent, unsigned long num_of_runs,
			     bool platform)
{
	unsigned long avg_llc_val = 0;
	float diff_percent;
	long avg_diff = 0;
	int ret;

	avg_llc_val = sum_llc_val / num_of_runs;
<<<<<<< HEAD
	avg_diff = (long)abs(cache_span - avg_llc_val);
	diff_percent = ((float)cache_span - avg_llc_val) / cache_span * 100;

	ret = platform && abs((int)diff_percent) > max_diff_percent &&
	      abs(avg_diff) > max_diff;
=======
	avg_diff = (long)(cache_span - avg_llc_val);
	diff_percent = ((float)cache_span - avg_llc_val) / cache_span * 100;

	ret = platform && abs((int)diff_percent) > max_diff_percent &&
	      labs(avg_diff) > max_diff;
>>>>>>> 0c383648

	ksft_print_msg("%s Check cache miss rate within %lu%%\n",
		       ret ? "Fail:" : "Pass:", max_diff_percent);

	ksft_print_msg("Percent diff=%d\n", abs((int)diff_percent));

	show_cache_info(no_of_bits, avg_llc_val, cache_span, false);

	return ret;
}

static int check_results(struct resctrl_val_param *param, size_t span, int no_of_bits)
{
	char *token_array[8], temp[512];
	unsigned long sum_llc_occu_resc = 0;
	int runs = 0;
	FILE *fp;

	ksft_print_msg("Checking for pass/fail\n");
	fp = fopen(param->filename, "r");
	if (!fp) {
		ksft_perror("Error in opening file");

		return -1;
	}

	while (fgets(temp, sizeof(temp), fp)) {
		char *token = strtok(temp, ":\t");
		int fields = 0;

		while (token) {
			token_array[fields++] = token;
			token = strtok(NULL, ":\t");
		}

		/* Field 3 is llc occ resc value */
		if (runs > 0)
			sum_llc_occu_resc += strtoul(token_array[3], NULL, 0);
		runs++;
	}
	fclose(fp);

	return show_results_info(sum_llc_occu_resc, no_of_bits, span,
				 MAX_DIFF, MAX_DIFF_PERCENT, runs - 1, true);
}

static void cmt_test_cleanup(void)
{
	remove(RESULT_FILE_NAME);
}

static int cmt_run_test(const struct resctrl_test *test, const struct user_params *uparams)
{
	const char * const *cmd = uparams->benchmark_cmd;
	const char *new_cmd[BENCHMARK_ARGS];
	unsigned long cache_total_size = 0;
	int n = uparams->bits ? : 5;
	unsigned long long_mask;
	char *span_str = NULL;
	int count_of_bits;
	size_t span;
	int ret, i;

	ret = get_full_cbm("L3", &long_mask);
	if (ret)
		return ret;

	ret = get_cache_size(uparams->cpu, "L3", &cache_total_size);
	if (ret)
		return ret;
	ksft_print_msg("Cache size :%lu\n", cache_total_size);

	count_of_bits = count_bits(long_mask);

	if (n < 1 || n > count_of_bits) {
		ksft_print_msg("Invalid input value for numbr_of_bits n!\n");
		ksft_print_msg("Please enter value in range 1 to %d\n", count_of_bits);
		return -1;
	}

	struct resctrl_val_param param = {
		.resctrl_val	= CMT_STR,
		.ctrlgrp	= "c1",
		.mongrp		= "m1",
		.filename	= RESULT_FILE_NAME,
		.mask		= ~(long_mask << n) & long_mask,
		.num_of_runs	= 0,
		.setup		= cmt_setup,
	};

	span = cache_portion_size(cache_total_size, param.mask, long_mask);

	if (strcmp(cmd[0], "fill_buf") == 0) {
		/* Duplicate the command to be able to replace span in it */
		for (i = 0; uparams->benchmark_cmd[i]; i++)
			new_cmd[i] = uparams->benchmark_cmd[i];
		new_cmd[i] = NULL;

		ret = asprintf(&span_str, "%zu", span);
		if (ret < 0)
			return -1;
		new_cmd[1] = span_str;
		cmd = new_cmd;
	}

	remove(RESULT_FILE_NAME);

	ret = resctrl_val(test, uparams, cmd, &param);
	if (ret)
		goto out;

	ret = check_results(&param, span, n);
	if (ret && (get_vendor() == ARCH_INTEL))
		ksft_print_msg("Intel CMT may be inaccurate when Sub-NUMA Clustering is enabled. Check BIOS configuration.\n");

out:
<<<<<<< HEAD
	cmt_test_cleanup();
=======
>>>>>>> 0c383648
	free(span_str);

	return ret;
}

static bool cmt_feature_check(const struct resctrl_test *test)
{
	return test_resource_feature_check(test) &&
	       resctrl_mon_feature_exists("L3_MON", "llc_occupancy");
}

struct resctrl_test cmt_test = {
	.name = "CMT",
	.resource = "L3",
	.feature_check = cmt_feature_check,
	.run_test = cmt_run_test,
<<<<<<< HEAD
=======
	.cleanup = cmt_test_cleanup,
>>>>>>> 0c383648
};<|MERGE_RESOLUTION|>--- conflicted
+++ resolved
@@ -40,19 +40,11 @@
 	int ret;
 
 	avg_llc_val = sum_llc_val / num_of_runs;
-<<<<<<< HEAD
-	avg_diff = (long)abs(cache_span - avg_llc_val);
-	diff_percent = ((float)cache_span - avg_llc_val) / cache_span * 100;
-
-	ret = platform && abs((int)diff_percent) > max_diff_percent &&
-	      abs(avg_diff) > max_diff;
-=======
 	avg_diff = (long)(cache_span - avg_llc_val);
 	diff_percent = ((float)cache_span - avg_llc_val) / cache_span * 100;
 
 	ret = platform && abs((int)diff_percent) > max_diff_percent &&
 	      labs(avg_diff) > max_diff;
->>>>>>> 0c383648
 
 	ksft_print_msg("%s Check cache miss rate within %lu%%\n",
 		       ret ? "Fail:" : "Pass:", max_diff_percent);
@@ -169,10 +161,6 @@
 		ksft_print_msg("Intel CMT may be inaccurate when Sub-NUMA Clustering is enabled. Check BIOS configuration.\n");
 
 out:
-<<<<<<< HEAD
-	cmt_test_cleanup();
-=======
->>>>>>> 0c383648
 	free(span_str);
 
 	return ret;
@@ -189,8 +177,5 @@
 	.resource = "L3",
 	.feature_check = cmt_feature_check,
 	.run_test = cmt_run_test,
-<<<<<<< HEAD
-=======
 	.cleanup = cmt_test_cleanup,
->>>>>>> 0c383648
 };