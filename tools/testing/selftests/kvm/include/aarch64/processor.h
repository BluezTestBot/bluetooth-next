/* SPDX-License-Identifier: GPL-2.0 */
/*
 * AArch64 processor specific defines
 *
 * Copyright (C) 2018, Red Hat, Inc.
 */
#ifndef SELFTEST_KVM_PROCESSOR_H
#define SELFTEST_KVM_PROCESSOR_H

#include "kvm_util.h"
#include <linux/stringify.h>
<<<<<<< HEAD
=======
#include <linux/types.h>
#include <asm/sysreg.h>
>>>>>>> df0cc57e


#define ARM64_CORE_REG(x) (KVM_REG_ARM64 | KVM_REG_SIZE_U64 | \
			   KVM_REG_ARM_CORE | KVM_REG_ARM_CORE_REG(x))

<<<<<<< HEAD
#define CPACR_EL1               3, 0,  1, 0, 2
#define TCR_EL1                 3, 0,  2, 0, 2
#define MAIR_EL1                3, 0, 10, 2, 0
#define MPIDR_EL1               3, 0,  0, 0, 5
#define TTBR0_EL1               3, 0,  2, 0, 0
#define SCTLR_EL1               3, 0,  1, 0, 0
#define VBAR_EL1                3, 0, 12, 0, 0

#define ID_AA64DFR0_EL1         3, 0,  0, 5, 0
=======
/*
 * KVM_ARM64_SYS_REG(sys_reg_id): Helper macro to convert
 * SYS_* register definitions in asm/sysreg.h to use in KVM
 * calls such as get_reg() and set_reg().
 */
#define KVM_ARM64_SYS_REG(sys_reg_id)			\
	ARM64_SYS_REG(sys_reg_Op0(sys_reg_id),		\
			sys_reg_Op1(sys_reg_id),	\
			sys_reg_CRn(sys_reg_id),	\
			sys_reg_CRm(sys_reg_id),	\
			sys_reg_Op2(sys_reg_id))
>>>>>>> df0cc57e

/*
 * Default MAIR
 *                  index   attribute
 * DEVICE_nGnRnE      0     0000:0000
 * DEVICE_nGnRE       1     0000:0100
 * DEVICE_GRE         2     0000:1100
 * NORMAL_NC          3     0100:0100
 * NORMAL             4     1111:1111
 * NORMAL_WT          5     1011:1011
 */
#define DEFAULT_MAIR_EL1 ((0x00ul << (0 * 8)) | \
			  (0x04ul << (1 * 8)) | \
			  (0x0cul << (2 * 8)) | \
			  (0x44ul << (3 * 8)) | \
			  (0xfful << (4 * 8)) | \
			  (0xbbul << (5 * 8)))

#define MPIDR_HWID_BITMASK (0xff00fffffful)

static inline void get_reg(struct kvm_vm *vm, uint32_t vcpuid, uint64_t id, uint64_t *addr)
{
	struct kvm_one_reg reg;
	reg.id = id;
	reg.addr = (uint64_t)addr;
	vcpu_ioctl(vm, vcpuid, KVM_GET_ONE_REG, &reg);
}

static inline void set_reg(struct kvm_vm *vm, uint32_t vcpuid, uint64_t id, uint64_t val)
{
	struct kvm_one_reg reg;
	reg.id = id;
	reg.addr = (uint64_t)&val;
	vcpu_ioctl(vm, vcpuid, KVM_SET_ONE_REG, &reg);
}

void aarch64_vcpu_setup(struct kvm_vm *vm, uint32_t vcpuid, struct kvm_vcpu_init *init);
void aarch64_vcpu_add_default(struct kvm_vm *vm, uint32_t vcpuid,
			      struct kvm_vcpu_init *init, void *guest_code);

struct ex_regs {
	u64 regs[31];
	u64 sp;
	u64 pc;
	u64 pstate;
};

#define VECTOR_NUM	16

enum {
	VECTOR_SYNC_CURRENT_SP0,
	VECTOR_IRQ_CURRENT_SP0,
	VECTOR_FIQ_CURRENT_SP0,
	VECTOR_ERROR_CURRENT_SP0,

	VECTOR_SYNC_CURRENT,
	VECTOR_IRQ_CURRENT,
	VECTOR_FIQ_CURRENT,
	VECTOR_ERROR_CURRENT,

	VECTOR_SYNC_LOWER_64,
	VECTOR_IRQ_LOWER_64,
	VECTOR_FIQ_LOWER_64,
	VECTOR_ERROR_LOWER_64,

	VECTOR_SYNC_LOWER_32,
	VECTOR_IRQ_LOWER_32,
	VECTOR_FIQ_LOWER_32,
	VECTOR_ERROR_LOWER_32,
};

#define VECTOR_IS_SYNC(v) ((v) == VECTOR_SYNC_CURRENT_SP0 || \
			   (v) == VECTOR_SYNC_CURRENT     || \
			   (v) == VECTOR_SYNC_LOWER_64    || \
			   (v) == VECTOR_SYNC_LOWER_32)

#define ESR_EC_NUM		64
#define ESR_EC_SHIFT		26
#define ESR_EC_MASK		(ESR_EC_NUM - 1)

#define ESR_EC_SVC64		0x15
#define ESR_EC_HW_BP_CURRENT	0x31
#define ESR_EC_SSTEP_CURRENT	0x33
#define ESR_EC_WP_CURRENT	0x35
#define ESR_EC_BRK_INS		0x3c

void vm_init_descriptor_tables(struct kvm_vm *vm);
void vcpu_init_descriptor_tables(struct kvm_vm *vm, uint32_t vcpuid);

typedef void(*handler_fn)(struct ex_regs *);
void vm_install_exception_handler(struct kvm_vm *vm,
		int vector, handler_fn handler);
void vm_install_sync_handler(struct kvm_vm *vm,
		int vector, int ec, handler_fn handler);

<<<<<<< HEAD
#define write_sysreg(reg, val)						  \
({									  \
	u64 __val = (u64)(val);						  \
	asm volatile("msr " __stringify(reg) ", %x0" : : "rZ" (__val));	  \
})

#define read_sysreg(reg)						  \
({	u64 val;							  \
	asm volatile("mrs %0, "__stringify(reg) : "=r"(val) : : "memory");\
	val;								  \
})

#define isb()	asm volatile("isb" : : : "memory")
=======
static inline void cpu_relax(void)
{
	asm volatile("yield" ::: "memory");
}

#define isb()		asm volatile("isb" : : : "memory")
#define dsb(opt)	asm volatile("dsb " #opt : : : "memory")
#define dmb(opt)	asm volatile("dmb " #opt : : : "memory")

#define dma_wmb()	dmb(oshst)
#define __iowmb()	dma_wmb()

#define dma_rmb()	dmb(oshld)

#define __iormb(v)							\
({									\
	unsigned long tmp;						\
									\
	dma_rmb();							\
									\
	/*								\
	 * Courtesy of arch/arm64/include/asm/io.h:			\
	 * Create a dummy control dependency from the IO read to any	\
	 * later instructions. This ensures that a subsequent call	\
	 * to udelay() will be ordered due to the ISB in __delay().	\
	 */								\
	asm volatile("eor	%0, %1, %1\n"				\
		     "cbnz	%0, ."					\
		     : "=r" (tmp) : "r" ((unsigned long)(v))		\
		     : "memory");					\
})

static __always_inline void __raw_writel(u32 val, volatile void *addr)
{
	asm volatile("str %w0, [%1]" : : "rZ" (val), "r" (addr));
}

static __always_inline u32 __raw_readl(const volatile void *addr)
{
	u32 val;
	asm volatile("ldr %w0, [%1]" : "=r" (val) : "r" (addr));
	return val;
}

#define writel_relaxed(v,c)	((void)__raw_writel((__force u32)cpu_to_le32(v),(c)))
#define readl_relaxed(c)	({ u32 __r = le32_to_cpu((__force __le32)__raw_readl(c)); __r; })

#define writel(v,c)		({ __iowmb(); writel_relaxed((v),(c));})
#define readl(c)		({ u32 __v = readl_relaxed(c); __iormb(__v); __v; })

static inline void local_irq_enable(void)
{
	asm volatile("msr daifclr, #3" : : : "memory");
}

static inline void local_irq_disable(void)
{
	asm volatile("msr daifset, #3" : : : "memory");
}
>>>>>>> df0cc57e

#endif /* SELFTEST_KVM_PROCESSOR_H */<|MERGE_RESOLUTION|>--- conflicted
+++ resolved
@@ -9,27 +9,13 @@
 
 #include "kvm_util.h"
 #include <linux/stringify.h>
-<<<<<<< HEAD
-=======
 #include <linux/types.h>
 #include <asm/sysreg.h>
->>>>>>> df0cc57e
 
 
 #define ARM64_CORE_REG(x) (KVM_REG_ARM64 | KVM_REG_SIZE_U64 | \
 			   KVM_REG_ARM_CORE | KVM_REG_ARM_CORE_REG(x))
 
-<<<<<<< HEAD
-#define CPACR_EL1               3, 0,  1, 0, 2
-#define TCR_EL1                 3, 0,  2, 0, 2
-#define MAIR_EL1                3, 0, 10, 2, 0
-#define MPIDR_EL1               3, 0,  0, 0, 5
-#define TTBR0_EL1               3, 0,  2, 0, 0
-#define SCTLR_EL1               3, 0,  1, 0, 0
-#define VBAR_EL1                3, 0, 12, 0, 0
-
-#define ID_AA64DFR0_EL1         3, 0,  0, 5, 0
-=======
 /*
  * KVM_ARM64_SYS_REG(sys_reg_id): Helper macro to convert
  * SYS_* register definitions in asm/sysreg.h to use in KVM
@@ -41,7 +27,6 @@
 			sys_reg_CRn(sys_reg_id),	\
 			sys_reg_CRm(sys_reg_id),	\
 			sys_reg_Op2(sys_reg_id))
->>>>>>> df0cc57e
 
 /*
  * Default MAIR
@@ -137,21 +122,6 @@
 void vm_install_sync_handler(struct kvm_vm *vm,
 		int vector, int ec, handler_fn handler);
 
-<<<<<<< HEAD
-#define write_sysreg(reg, val)						  \
-({									  \
-	u64 __val = (u64)(val);						  \
-	asm volatile("msr " __stringify(reg) ", %x0" : : "rZ" (__val));	  \
-})
-
-#define read_sysreg(reg)						  \
-({	u64 val;							  \
-	asm volatile("mrs %0, "__stringify(reg) : "=r"(val) : : "memory");\
-	val;								  \
-})
-
-#define isb()	asm volatile("isb" : : : "memory")
-=======
 static inline void cpu_relax(void)
 {
 	asm volatile("yield" ::: "memory");
@@ -211,6 +181,5 @@
 {
 	asm volatile("msr daifset, #3" : : : "memory");
 }
->>>>>>> df0cc57e
 
 #endif /* SELFTEST_KVM_PROCESSOR_H */