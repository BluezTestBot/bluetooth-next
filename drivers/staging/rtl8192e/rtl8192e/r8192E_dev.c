--- conflicted
+++ resolved
@@ -1659,13 +1659,8 @@
 	stats->bFirstMPDU = (pDrvInfo->PartAggr == 1) &&
 			    (pDrvInfo->FirstAGGR == 1);
 
-<<<<<<< HEAD
-	stats->TimeStampLow = pDrvInfo->TSFL;
-	stats->TimeStampHigh = rtl92e_readl(dev, TSFR + 4);
-=======
 	stats->time_stamp_low = pDrvInfo->TSFL;
 	stats->time_stamp_high = rtl92e_readl(dev, TSFR + 4);
->>>>>>> 0c383648
 
 	_rtl92e_translate_rx_signal_stats(dev, skb, stats, pdesc, pDrvInfo);
 	skb_trim(skb, skb->len - S_CRC_LEN);
