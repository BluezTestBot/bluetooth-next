/*
 * Copyright (c) 2017 Mellanox Technologies. All rights reserved.
 *
 * Redistribution and use in source and binary forms, with or without
 * modification, are permitted provided that the following conditions are met:
 *
 * 1. Redistributions of source code must retain the above copyright
 *    notice, this list of conditions and the following disclaimer.
 * 2. Redistributions in binary form must reproduce the above copyright
 *    notice, this list of conditions and the following disclaimer in the
 *    documentation and/or other materials provided with the distribution.
 * 3. Neither the names of the copyright holders nor the names of its
 *    contributors may be used to endorse or promote products derived from
 *    this software without specific prior written permission.
 *
 * Alternatively, this software may be distributed under the terms of the
 * GNU General Public License ("GPL") version 2 as published by the Free
 * Software Foundation.
 *
 * THIS SOFTWARE IS PROVIDED BY THE COPYRIGHT HOLDERS AND CONTRIBUTORS "AS IS"
 * AND ANY EXPRESS OR IMPLIED WARRANTIES, INCLUDING, BUT NOT LIMITED TO, THE
 * IMPLIED WARRANTIES OF MERCHANTABILITY AND FITNESS FOR A PARTICULAR PURPOSE
 * ARE DISCLAIMED. IN NO EVENT SHALL THE COPYRIGHT OWNER OR CONTRIBUTORS BE
 * LIABLE FOR ANY DIRECT, INDIRECT, INCIDENTAL, SPECIAL, EXEMPLARY, OR
 * CONSEQUENTIAL DAMAGES (INCLUDING, BUT NOT LIMITED TO, PROCUREMENT OF
 * SUBSTITUTE GOODS OR SERVICES; LOSS OF USE, DATA, OR PROFITS; OR BUSINESS
 * INTERRUPTION) HOWEVER CAUSED AND ON ANY THEORY OF LIABILITY, WHETHER IN
 * CONTRACT, STRICT LIABILITY, OR TORT (INCLUDING NEGLIGENCE OR OTHERWISE)
 * ARISING IN ANY WAY OUT OF THE USE OF THIS SOFTWARE, EVEN IF ADVISED OF THE
 * POSSIBILITY OF SUCH DAMAGE.
 */

#include <linux/module.h>
#include <linux/pid.h>
#include <linux/pid_namespace.h>
#include <linux/mutex.h>
#include <net/netlink.h>
#include <rdma/rdma_cm.h>
#include <rdma/rdma_netlink.h>

#include "core_priv.h"
#include "cma_priv.h"
#include "restrack.h"
#include "uverbs.h"

/*
 * This determines whether a non-privileged user is allowed to specify a
 * controlled QKEY or not, when true non-privileged user is allowed to specify
 * a controlled QKEY.
 */
static bool privileged_qkey;

typedef int (*res_fill_func_t)(struct sk_buff*, bool,
			       struct rdma_restrack_entry*, uint32_t);

/*
 * Sort array elements by the netlink attribute name
 */
static const struct nla_policy nldev_policy[RDMA_NLDEV_ATTR_MAX] = {
	[RDMA_NLDEV_ATTR_CHARDEV]		= { .type = NLA_U64 },
	[RDMA_NLDEV_ATTR_CHARDEV_ABI]		= { .type = NLA_U64 },
	[RDMA_NLDEV_ATTR_CHARDEV_NAME]		= { .type = NLA_NUL_STRING,
					.len = RDMA_NLDEV_ATTR_EMPTY_STRING },
	[RDMA_NLDEV_ATTR_CHARDEV_TYPE]		= { .type = NLA_NUL_STRING,
					.len = RDMA_NLDEV_ATTR_CHARDEV_TYPE_SIZE },
	[RDMA_NLDEV_ATTR_DEV_DIM]               = { .type = NLA_U8 },
	[RDMA_NLDEV_ATTR_DEV_INDEX]		= { .type = NLA_U32 },
	[RDMA_NLDEV_ATTR_DEV_NAME]		= { .type = NLA_NUL_STRING,
					.len = IB_DEVICE_NAME_MAX },
	[RDMA_NLDEV_ATTR_DEV_NODE_TYPE]		= { .type = NLA_U8 },
	[RDMA_NLDEV_ATTR_DEV_PROTOCOL]		= { .type = NLA_NUL_STRING,
					.len = RDMA_NLDEV_ATTR_EMPTY_STRING },
	[RDMA_NLDEV_ATTR_DRIVER]		= { .type = NLA_NESTED },
	[RDMA_NLDEV_ATTR_DRIVER_ENTRY]		= { .type = NLA_NESTED },
	[RDMA_NLDEV_ATTR_DRIVER_PRINT_TYPE]	= { .type = NLA_U8 },
	[RDMA_NLDEV_ATTR_DRIVER_STRING]		= { .type = NLA_NUL_STRING,
					.len = RDMA_NLDEV_ATTR_EMPTY_STRING },
	[RDMA_NLDEV_ATTR_DRIVER_S32]		= { .type = NLA_S32 },
	[RDMA_NLDEV_ATTR_DRIVER_S64]		= { .type = NLA_S64 },
	[RDMA_NLDEV_ATTR_DRIVER_U32]		= { .type = NLA_U32 },
	[RDMA_NLDEV_ATTR_DRIVER_U64]		= { .type = NLA_U64 },
	[RDMA_NLDEV_ATTR_FW_VERSION]		= { .type = NLA_NUL_STRING,
					.len = RDMA_NLDEV_ATTR_EMPTY_STRING },
	[RDMA_NLDEV_ATTR_LID]			= { .type = NLA_U32 },
	[RDMA_NLDEV_ATTR_LINK_TYPE]		= { .type = NLA_NUL_STRING,
					.len = IFNAMSIZ },
	[RDMA_NLDEV_ATTR_LMC]			= { .type = NLA_U8 },
	[RDMA_NLDEV_ATTR_NDEV_INDEX]		= { .type = NLA_U32 },
	[RDMA_NLDEV_ATTR_NDEV_NAME]		= { .type = NLA_NUL_STRING,
					.len = IFNAMSIZ },
	[RDMA_NLDEV_ATTR_NODE_GUID]		= { .type = NLA_U64 },
	[RDMA_NLDEV_ATTR_PORT_INDEX]		= { .type = NLA_U32 },
	[RDMA_NLDEV_ATTR_PORT_PHYS_STATE]	= { .type = NLA_U8 },
	[RDMA_NLDEV_ATTR_PORT_STATE]		= { .type = NLA_U8 },
	[RDMA_NLDEV_ATTR_RES_CM_ID]		= { .type = NLA_NESTED },
	[RDMA_NLDEV_ATTR_RES_CM_IDN]		= { .type = NLA_U32 },
	[RDMA_NLDEV_ATTR_RES_CM_ID_ENTRY]	= { .type = NLA_NESTED },
	[RDMA_NLDEV_ATTR_RES_CQ]		= { .type = NLA_NESTED },
	[RDMA_NLDEV_ATTR_RES_CQE]		= { .type = NLA_U32 },
	[RDMA_NLDEV_ATTR_RES_CQN]		= { .type = NLA_U32 },
	[RDMA_NLDEV_ATTR_RES_CQ_ENTRY]		= { .type = NLA_NESTED },
	[RDMA_NLDEV_ATTR_RES_CTX]		= { .type = NLA_NESTED },
	[RDMA_NLDEV_ATTR_RES_CTXN]		= { .type = NLA_U32 },
	[RDMA_NLDEV_ATTR_RES_CTX_ENTRY]		= { .type = NLA_NESTED },
	[RDMA_NLDEV_ATTR_RES_DST_ADDR]		= {
			.len = sizeof(struct __kernel_sockaddr_storage) },
	[RDMA_NLDEV_ATTR_RES_IOVA]		= { .type = NLA_U64 },
	[RDMA_NLDEV_ATTR_RES_KERN_NAME]		= { .type = NLA_NUL_STRING,
					.len = RDMA_NLDEV_ATTR_EMPTY_STRING },
	[RDMA_NLDEV_ATTR_RES_LKEY]		= { .type = NLA_U32 },
	[RDMA_NLDEV_ATTR_RES_LOCAL_DMA_LKEY]	= { .type = NLA_U32 },
	[RDMA_NLDEV_ATTR_RES_LQPN]		= { .type = NLA_U32 },
	[RDMA_NLDEV_ATTR_RES_MR]		= { .type = NLA_NESTED },
	[RDMA_NLDEV_ATTR_RES_MRLEN]		= { .type = NLA_U64 },
	[RDMA_NLDEV_ATTR_RES_MRN]		= { .type = NLA_U32 },
	[RDMA_NLDEV_ATTR_RES_MR_ENTRY]		= { .type = NLA_NESTED },
	[RDMA_NLDEV_ATTR_RES_PATH_MIG_STATE]	= { .type = NLA_U8 },
	[RDMA_NLDEV_ATTR_RES_PD]		= { .type = NLA_NESTED },
	[RDMA_NLDEV_ATTR_RES_PDN]		= { .type = NLA_U32 },
	[RDMA_NLDEV_ATTR_RES_PD_ENTRY]		= { .type = NLA_NESTED },
	[RDMA_NLDEV_ATTR_RES_PID]		= { .type = NLA_U32 },
	[RDMA_NLDEV_ATTR_RES_POLL_CTX]		= { .type = NLA_U8 },
	[RDMA_NLDEV_ATTR_RES_PS]		= { .type = NLA_U32 },
	[RDMA_NLDEV_ATTR_RES_QP]		= { .type = NLA_NESTED },
	[RDMA_NLDEV_ATTR_RES_QP_ENTRY]		= { .type = NLA_NESTED },
	[RDMA_NLDEV_ATTR_RES_RAW]		= { .type = NLA_BINARY },
	[RDMA_NLDEV_ATTR_RES_RKEY]		= { .type = NLA_U32 },
	[RDMA_NLDEV_ATTR_RES_RQPN]		= { .type = NLA_U32 },
	[RDMA_NLDEV_ATTR_RES_RQ_PSN]		= { .type = NLA_U32 },
	[RDMA_NLDEV_ATTR_RES_SQ_PSN]		= { .type = NLA_U32 },
	[RDMA_NLDEV_ATTR_RES_SRC_ADDR]		= {
			.len = sizeof(struct __kernel_sockaddr_storage) },
	[RDMA_NLDEV_ATTR_RES_STATE]		= { .type = NLA_U8 },
	[RDMA_NLDEV_ATTR_RES_SUMMARY]		= { .type = NLA_NESTED },
	[RDMA_NLDEV_ATTR_RES_SUMMARY_ENTRY]	= { .type = NLA_NESTED },
	[RDMA_NLDEV_ATTR_RES_SUMMARY_ENTRY_CURR]= { .type = NLA_U64 },
	[RDMA_NLDEV_ATTR_RES_SUMMARY_ENTRY_NAME]= { .type = NLA_NUL_STRING,
					.len = RDMA_NLDEV_ATTR_EMPTY_STRING },
	[RDMA_NLDEV_ATTR_RES_TYPE]		= { .type = NLA_U8 },
	[RDMA_NLDEV_ATTR_RES_SUBTYPE]		= { .type = NLA_NUL_STRING,
					.len = RDMA_NLDEV_ATTR_EMPTY_STRING },
	[RDMA_NLDEV_ATTR_RES_UNSAFE_GLOBAL_RKEY]= { .type = NLA_U32 },
	[RDMA_NLDEV_ATTR_RES_USECNT]		= { .type = NLA_U64 },
	[RDMA_NLDEV_ATTR_RES_SRQ]		= { .type = NLA_NESTED },
	[RDMA_NLDEV_ATTR_RES_SRQN]		= { .type = NLA_U32 },
	[RDMA_NLDEV_ATTR_RES_SRQ_ENTRY]		= { .type = NLA_NESTED },
	[RDMA_NLDEV_ATTR_MIN_RANGE]		= { .type = NLA_U32 },
	[RDMA_NLDEV_ATTR_MAX_RANGE]		= { .type = NLA_U32 },
	[RDMA_NLDEV_ATTR_SM_LID]		= { .type = NLA_U32 },
	[RDMA_NLDEV_ATTR_SUBNET_PREFIX]		= { .type = NLA_U64 },
	[RDMA_NLDEV_ATTR_STAT_AUTO_MODE_MASK]	= { .type = NLA_U32 },
	[RDMA_NLDEV_ATTR_STAT_MODE]		= { .type = NLA_U32 },
	[RDMA_NLDEV_ATTR_STAT_RES]		= { .type = NLA_U32 },
	[RDMA_NLDEV_ATTR_STAT_COUNTER]		= { .type = NLA_NESTED },
	[RDMA_NLDEV_ATTR_STAT_COUNTER_ENTRY]	= { .type = NLA_NESTED },
	[RDMA_NLDEV_ATTR_STAT_COUNTER_ID]       = { .type = NLA_U32 },
	[RDMA_NLDEV_ATTR_STAT_HWCOUNTERS]       = { .type = NLA_NESTED },
	[RDMA_NLDEV_ATTR_STAT_HWCOUNTER_ENTRY]  = { .type = NLA_NESTED },
	[RDMA_NLDEV_ATTR_STAT_HWCOUNTER_ENTRY_NAME] = { .type = NLA_NUL_STRING },
	[RDMA_NLDEV_ATTR_STAT_HWCOUNTER_ENTRY_VALUE] = { .type = NLA_U64 },
	[RDMA_NLDEV_ATTR_SYS_IMAGE_GUID]	= { .type = NLA_U64 },
	[RDMA_NLDEV_ATTR_UVERBS_DRIVER_ID]	= { .type = NLA_U32 },
	[RDMA_NLDEV_NET_NS_FD]			= { .type = NLA_U32 },
	[RDMA_NLDEV_SYS_ATTR_NETNS_MODE]	= { .type = NLA_U8 },
	[RDMA_NLDEV_SYS_ATTR_COPY_ON_FORK]	= { .type = NLA_U8 },
	[RDMA_NLDEV_ATTR_STAT_HWCOUNTER_INDEX]	= { .type = NLA_U32 },
	[RDMA_NLDEV_ATTR_STAT_HWCOUNTER_DYNAMIC] = { .type = NLA_U8 },
	[RDMA_NLDEV_SYS_ATTR_PRIVILEGED_QKEY_MODE] = { .type = NLA_U8 },
	[RDMA_NLDEV_ATTR_DRIVER_DETAILS]	= { .type = NLA_U8 },
	[RDMA_NLDEV_ATTR_DEV_TYPE]		= { .type = NLA_U8 },
	[RDMA_NLDEV_ATTR_PARENT_NAME]		= { .type = NLA_NUL_STRING },
	[RDMA_NLDEV_ATTR_NAME_ASSIGN_TYPE]	= { .type = NLA_U8 },
	[RDMA_NLDEV_ATTR_EVENT_TYPE]		= { .type = NLA_U8 },
};

static int put_driver_name_print_type(struct sk_buff *msg, const char *name,
				      enum rdma_nldev_print_type print_type)
{
	if (nla_put_string(msg, RDMA_NLDEV_ATTR_DRIVER_STRING, name))
		return -EMSGSIZE;
	if (print_type != RDMA_NLDEV_PRINT_TYPE_UNSPEC &&
	    nla_put_u8(msg, RDMA_NLDEV_ATTR_DRIVER_PRINT_TYPE, print_type))
		return -EMSGSIZE;

	return 0;
}

static int _rdma_nl_put_driver_u32(struct sk_buff *msg, const char *name,
				   enum rdma_nldev_print_type print_type,
				   u32 value)
{
	if (put_driver_name_print_type(msg, name, print_type))
		return -EMSGSIZE;
	if (nla_put_u32(msg, RDMA_NLDEV_ATTR_DRIVER_U32, value))
		return -EMSGSIZE;

	return 0;
}

static int _rdma_nl_put_driver_u64(struct sk_buff *msg, const char *name,
				   enum rdma_nldev_print_type print_type,
				   u64 value)
{
	if (put_driver_name_print_type(msg, name, print_type))
		return -EMSGSIZE;
	if (nla_put_u64_64bit(msg, RDMA_NLDEV_ATTR_DRIVER_U64, value,
			      RDMA_NLDEV_ATTR_PAD))
		return -EMSGSIZE;

	return 0;
}

int rdma_nl_put_driver_string(struct sk_buff *msg, const char *name,
			      const char *str)
{
	if (put_driver_name_print_type(msg, name,
				       RDMA_NLDEV_PRINT_TYPE_UNSPEC))
		return -EMSGSIZE;
	if (nla_put_string(msg, RDMA_NLDEV_ATTR_DRIVER_STRING, str))
		return -EMSGSIZE;

	return 0;
}
EXPORT_SYMBOL(rdma_nl_put_driver_string);

int rdma_nl_put_driver_u32(struct sk_buff *msg, const char *name, u32 value)
{
	return _rdma_nl_put_driver_u32(msg, name, RDMA_NLDEV_PRINT_TYPE_UNSPEC,
				       value);
}
EXPORT_SYMBOL(rdma_nl_put_driver_u32);

int rdma_nl_put_driver_u32_hex(struct sk_buff *msg, const char *name,
			       u32 value)
{
	return _rdma_nl_put_driver_u32(msg, name, RDMA_NLDEV_PRINT_TYPE_HEX,
				       value);
}
EXPORT_SYMBOL(rdma_nl_put_driver_u32_hex);

int rdma_nl_put_driver_u64(struct sk_buff *msg, const char *name, u64 value)
{
	return _rdma_nl_put_driver_u64(msg, name, RDMA_NLDEV_PRINT_TYPE_UNSPEC,
				       value);
}
EXPORT_SYMBOL(rdma_nl_put_driver_u64);

int rdma_nl_put_driver_u64_hex(struct sk_buff *msg, const char *name, u64 value)
{
	return _rdma_nl_put_driver_u64(msg, name, RDMA_NLDEV_PRINT_TYPE_HEX,
				       value);
}
EXPORT_SYMBOL(rdma_nl_put_driver_u64_hex);

bool rdma_nl_get_privileged_qkey(void)
{
	return privileged_qkey || capable(CAP_NET_RAW);
}
EXPORT_SYMBOL(rdma_nl_get_privileged_qkey);

static int fill_nldev_handle(struct sk_buff *msg, struct ib_device *device)
{
	if (nla_put_u32(msg, RDMA_NLDEV_ATTR_DEV_INDEX, device->index))
		return -EMSGSIZE;
	if (nla_put_string(msg, RDMA_NLDEV_ATTR_DEV_NAME,
			   dev_name(&device->dev)))
		return -EMSGSIZE;

	return 0;
}

static int fill_dev_info(struct sk_buff *msg, struct ib_device *device)
{
	char fw[IB_FW_VERSION_NAME_MAX];
	int ret = 0;
	u32 port;

	if (fill_nldev_handle(msg, device))
		return -EMSGSIZE;

	if (nla_put_u32(msg, RDMA_NLDEV_ATTR_PORT_INDEX, rdma_end_port(device)))
		return -EMSGSIZE;

	BUILD_BUG_ON(sizeof(device->attrs.device_cap_flags) != sizeof(u64));
	if (nla_put_u64_64bit(msg, RDMA_NLDEV_ATTR_CAP_FLAGS,
			      device->attrs.device_cap_flags,
			      RDMA_NLDEV_ATTR_PAD))
		return -EMSGSIZE;

	ib_get_device_fw_str(device, fw);
	/* Device without FW has strlen(fw) = 0 */
	if (strlen(fw) && nla_put_string(msg, RDMA_NLDEV_ATTR_FW_VERSION, fw))
		return -EMSGSIZE;

	if (nla_put_u64_64bit(msg, RDMA_NLDEV_ATTR_NODE_GUID,
			      be64_to_cpu(device->node_guid),
			      RDMA_NLDEV_ATTR_PAD))
		return -EMSGSIZE;
	if (nla_put_u64_64bit(msg, RDMA_NLDEV_ATTR_SYS_IMAGE_GUID,
			      be64_to_cpu(device->attrs.sys_image_guid),
			      RDMA_NLDEV_ATTR_PAD))
		return -EMSGSIZE;
	if (nla_put_u8(msg, RDMA_NLDEV_ATTR_DEV_NODE_TYPE, device->node_type))
		return -EMSGSIZE;
	if (nla_put_u8(msg, RDMA_NLDEV_ATTR_DEV_DIM, device->use_cq_dim))
		return -EMSGSIZE;

	if (device->type &&
	    nla_put_u8(msg, RDMA_NLDEV_ATTR_DEV_TYPE, device->type))
		return -EMSGSIZE;

	if (device->parent &&
	    nla_put_string(msg, RDMA_NLDEV_ATTR_PARENT_NAME,
			   dev_name(&device->parent->dev)))
		return -EMSGSIZE;

	if (nla_put_u8(msg, RDMA_NLDEV_ATTR_NAME_ASSIGN_TYPE,
		       device->name_assign_type))
		return -EMSGSIZE;

	/*
	 * Link type is determined on first port and mlx4 device
	 * which can potentially have two different link type for the same
	 * IB device is considered as better to be avoided in the future,
	 */
	port = rdma_start_port(device);
	if (rdma_cap_opa_mad(device, port))
		ret = nla_put_string(msg, RDMA_NLDEV_ATTR_DEV_PROTOCOL, "opa");
	else if (rdma_protocol_ib(device, port))
		ret = nla_put_string(msg, RDMA_NLDEV_ATTR_DEV_PROTOCOL, "ib");
	else if (rdma_protocol_iwarp(device, port))
		ret = nla_put_string(msg, RDMA_NLDEV_ATTR_DEV_PROTOCOL, "iw");
	else if (rdma_protocol_roce(device, port))
		ret = nla_put_string(msg, RDMA_NLDEV_ATTR_DEV_PROTOCOL, "roce");
	else if (rdma_protocol_usnic(device, port))
		ret = nla_put_string(msg, RDMA_NLDEV_ATTR_DEV_PROTOCOL,
				     "usnic");
	return ret;
}

static int fill_port_info(struct sk_buff *msg,
			  struct ib_device *device, u32 port,
			  const struct net *net)
{
	struct net_device *netdev = NULL;
	struct ib_port_attr attr;
	int ret;
	u64 cap_flags = 0;

	if (fill_nldev_handle(msg, device))
		return -EMSGSIZE;

	if (nla_put_u32(msg, RDMA_NLDEV_ATTR_PORT_INDEX, port))
		return -EMSGSIZE;

	ret = ib_query_port(device, port, &attr);
	if (ret)
		return ret;

	if (rdma_protocol_ib(device, port)) {
		BUILD_BUG_ON((sizeof(attr.port_cap_flags) +
				sizeof(attr.port_cap_flags2)) > sizeof(u64));
		cap_flags = attr.port_cap_flags |
			((u64)attr.port_cap_flags2 << 32);
		if (nla_put_u64_64bit(msg, RDMA_NLDEV_ATTR_CAP_FLAGS,
				      cap_flags, RDMA_NLDEV_ATTR_PAD))
			return -EMSGSIZE;
		if (nla_put_u64_64bit(msg, RDMA_NLDEV_ATTR_SUBNET_PREFIX,
				      attr.subnet_prefix, RDMA_NLDEV_ATTR_PAD))
			return -EMSGSIZE;
		if (nla_put_u32(msg, RDMA_NLDEV_ATTR_LID, attr.lid))
			return -EMSGSIZE;
		if (nla_put_u32(msg, RDMA_NLDEV_ATTR_SM_LID, attr.sm_lid))
			return -EMSGSIZE;
		if (nla_put_u8(msg, RDMA_NLDEV_ATTR_LMC, attr.lmc))
			return -EMSGSIZE;
	}
	if (nla_put_u8(msg, RDMA_NLDEV_ATTR_PORT_STATE, attr.state))
		return -EMSGSIZE;
	if (nla_put_u8(msg, RDMA_NLDEV_ATTR_PORT_PHYS_STATE, attr.phys_state))
		return -EMSGSIZE;

	netdev = ib_device_get_netdev(device, port);
	if (netdev && net_eq(dev_net(netdev), net)) {
		ret = nla_put_u32(msg,
				  RDMA_NLDEV_ATTR_NDEV_INDEX, netdev->ifindex);
		if (ret)
			goto out;
		ret = nla_put_string(msg,
				     RDMA_NLDEV_ATTR_NDEV_NAME, netdev->name);
	}

out:
	dev_put(netdev);
	return ret;
}

static int fill_res_info_entry(struct sk_buff *msg,
			       const char *name, u64 curr)
{
	struct nlattr *entry_attr;

	entry_attr = nla_nest_start_noflag(msg,
					   RDMA_NLDEV_ATTR_RES_SUMMARY_ENTRY);
	if (!entry_attr)
		return -EMSGSIZE;

	if (nla_put_string(msg, RDMA_NLDEV_ATTR_RES_SUMMARY_ENTRY_NAME, name))
		goto err;
	if (nla_put_u64_64bit(msg, RDMA_NLDEV_ATTR_RES_SUMMARY_ENTRY_CURR, curr,
			      RDMA_NLDEV_ATTR_PAD))
		goto err;

	nla_nest_end(msg, entry_attr);
	return 0;

err:
	nla_nest_cancel(msg, entry_attr);
	return -EMSGSIZE;
}

static int fill_res_info(struct sk_buff *msg, struct ib_device *device,
			 bool show_details)
{
	static const char * const names[RDMA_RESTRACK_MAX] = {
		[RDMA_RESTRACK_PD] = "pd",
		[RDMA_RESTRACK_CQ] = "cq",
		[RDMA_RESTRACK_QP] = "qp",
		[RDMA_RESTRACK_CM_ID] = "cm_id",
		[RDMA_RESTRACK_MR] = "mr",
		[RDMA_RESTRACK_CTX] = "ctx",
		[RDMA_RESTRACK_SRQ] = "srq",
	};

	struct nlattr *table_attr;
	int ret, i, curr;

	if (fill_nldev_handle(msg, device))
		return -EMSGSIZE;

	table_attr = nla_nest_start_noflag(msg, RDMA_NLDEV_ATTR_RES_SUMMARY);
	if (!table_attr)
		return -EMSGSIZE;

	for (i = 0; i < RDMA_RESTRACK_MAX; i++) {
		if (!names[i])
			continue;
		curr = rdma_restrack_count(device, i, show_details);
		ret = fill_res_info_entry(msg, names[i], curr);
		if (ret)
			goto err;
	}

	nla_nest_end(msg, table_attr);
	return 0;

err:
	nla_nest_cancel(msg, table_attr);
	return ret;
}

static int fill_res_name_pid(struct sk_buff *msg,
			     struct rdma_restrack_entry *res)
{
	int err = 0;

	/*
	 * For user resources, user is should read /proc/PID/comm to get the
	 * name of the task file.
	 */
	if (rdma_is_kernel_res(res)) {
		err = nla_put_string(msg, RDMA_NLDEV_ATTR_RES_KERN_NAME,
				     res->kern_name);
	} else {
		pid_t pid;

		pid = task_pid_vnr(res->task);
		/*
		 * Task is dead and in zombie state.
		 * There is no need to print PID anymore.
		 */
		if (pid)
			/*
			 * This part is racy, task can be killed and PID will
			 * be zero right here but it is ok, next query won't
			 * return PID. We don't promise real-time reflection
			 * of SW objects.
			 */
			err = nla_put_u32(msg, RDMA_NLDEV_ATTR_RES_PID, pid);
	}

	return err ? -EMSGSIZE : 0;
}

static int fill_res_qp_entry_query(struct sk_buff *msg,
				   struct rdma_restrack_entry *res,
				   struct ib_device *dev,
				   struct ib_qp *qp)
{
	struct ib_qp_init_attr qp_init_attr;
	struct ib_qp_attr qp_attr;
	int ret;

	ret = ib_query_qp(qp, &qp_attr, 0, &qp_init_attr);
	if (ret)
		return ret;

	if (qp->qp_type == IB_QPT_RC || qp->qp_type == IB_QPT_UC) {
		if (nla_put_u32(msg, RDMA_NLDEV_ATTR_RES_RQPN,
				qp_attr.dest_qp_num))
			goto err;
		if (nla_put_u32(msg, RDMA_NLDEV_ATTR_RES_RQ_PSN,
				qp_attr.rq_psn))
			goto err;
	}

	if (nla_put_u32(msg, RDMA_NLDEV_ATTR_RES_SQ_PSN, qp_attr.sq_psn))
		goto err;

	if (qp->qp_type == IB_QPT_RC || qp->qp_type == IB_QPT_UC ||
	    qp->qp_type == IB_QPT_XRC_INI || qp->qp_type == IB_QPT_XRC_TGT) {
		if (nla_put_u8(msg, RDMA_NLDEV_ATTR_RES_PATH_MIG_STATE,
			       qp_attr.path_mig_state))
			goto err;
	}
	if (nla_put_u8(msg, RDMA_NLDEV_ATTR_RES_TYPE, qp->qp_type))
		goto err;
	if (nla_put_u8(msg, RDMA_NLDEV_ATTR_RES_STATE, qp_attr.qp_state))
		goto err;

	if (dev->ops.fill_res_qp_entry)
		return dev->ops.fill_res_qp_entry(msg, qp);
	return 0;

err:	return -EMSGSIZE;
}

static int fill_res_qp_entry(struct sk_buff *msg, bool has_cap_net_admin,
			     struct rdma_restrack_entry *res, uint32_t port)
{
	struct ib_qp *qp = container_of(res, struct ib_qp, res);
	struct ib_device *dev = qp->device;
	int ret;

	if (port && port != qp->port)
		return -EAGAIN;

	/* In create_qp() port is not set yet */
	if (qp->port && nla_put_u32(msg, RDMA_NLDEV_ATTR_PORT_INDEX, qp->port))
		return -EMSGSIZE;

	ret = nla_put_u32(msg, RDMA_NLDEV_ATTR_RES_LQPN, qp->qp_num);
	if (ret)
		return -EMSGSIZE;

	if (!rdma_is_kernel_res(res) &&
	    nla_put_u32(msg, RDMA_NLDEV_ATTR_RES_PDN, qp->pd->res.id))
		return -EMSGSIZE;

	ret = fill_res_name_pid(msg, res);
	if (ret)
		return -EMSGSIZE;

	return fill_res_qp_entry_query(msg, res, dev, qp);
}

static int fill_res_qp_raw_entry(struct sk_buff *msg, bool has_cap_net_admin,
				 struct rdma_restrack_entry *res, uint32_t port)
{
	struct ib_qp *qp = container_of(res, struct ib_qp, res);
	struct ib_device *dev = qp->device;

	if (port && port != qp->port)
		return -EAGAIN;
	if (!dev->ops.fill_res_qp_entry_raw)
		return -EINVAL;
	return dev->ops.fill_res_qp_entry_raw(msg, qp);
}

static int fill_res_cm_id_entry(struct sk_buff *msg, bool has_cap_net_admin,
				struct rdma_restrack_entry *res, uint32_t port)
{
	struct rdma_id_private *id_priv =
				container_of(res, struct rdma_id_private, res);
	struct ib_device *dev = id_priv->id.device;
	struct rdma_cm_id *cm_id = &id_priv->id;

	if (port && port != cm_id->port_num)
		return -EAGAIN;

	if (cm_id->port_num &&
	    nla_put_u32(msg, RDMA_NLDEV_ATTR_PORT_INDEX, cm_id->port_num))
		goto err;

	if (id_priv->qp_num) {
		if (nla_put_u32(msg, RDMA_NLDEV_ATTR_RES_LQPN, id_priv->qp_num))
			goto err;
		if (nla_put_u8(msg, RDMA_NLDEV_ATTR_RES_TYPE, cm_id->qp_type))
			goto err;
	}

	if (nla_put_u32(msg, RDMA_NLDEV_ATTR_RES_PS, cm_id->ps))
		goto err;

	if (nla_put_u8(msg, RDMA_NLDEV_ATTR_RES_STATE, id_priv->state))
		goto err;

	if (cm_id->route.addr.src_addr.ss_family &&
	    nla_put(msg, RDMA_NLDEV_ATTR_RES_SRC_ADDR,
		    sizeof(cm_id->route.addr.src_addr),
		    &cm_id->route.addr.src_addr))
		goto err;
	if (cm_id->route.addr.dst_addr.ss_family &&
	    nla_put(msg, RDMA_NLDEV_ATTR_RES_DST_ADDR,
		    sizeof(cm_id->route.addr.dst_addr),
		    &cm_id->route.addr.dst_addr))
		goto err;

	if (nla_put_u32(msg, RDMA_NLDEV_ATTR_RES_CM_IDN, res->id))
		goto err;

	if (fill_res_name_pid(msg, res))
		goto err;

	if (dev->ops.fill_res_cm_id_entry)
		return dev->ops.fill_res_cm_id_entry(msg, cm_id);
	return 0;

err: return -EMSGSIZE;
}

static int fill_res_cq_entry(struct sk_buff *msg, bool has_cap_net_admin,
			     struct rdma_restrack_entry *res, uint32_t port)
{
	struct ib_cq *cq = container_of(res, struct ib_cq, res);
	struct ib_device *dev = cq->device;

	if (nla_put_u32(msg, RDMA_NLDEV_ATTR_RES_CQE, cq->cqe))
		return -EMSGSIZE;
	if (nla_put_u64_64bit(msg, RDMA_NLDEV_ATTR_RES_USECNT,
			      atomic_read(&cq->usecnt), RDMA_NLDEV_ATTR_PAD))
		return -EMSGSIZE;

	/* Poll context is only valid for kernel CQs */
	if (rdma_is_kernel_res(res) &&
	    nla_put_u8(msg, RDMA_NLDEV_ATTR_RES_POLL_CTX, cq->poll_ctx))
		return -EMSGSIZE;

	if (nla_put_u8(msg, RDMA_NLDEV_ATTR_DEV_DIM, (cq->dim != NULL)))
		return -EMSGSIZE;

	if (nla_put_u32(msg, RDMA_NLDEV_ATTR_RES_CQN, res->id))
		return -EMSGSIZE;
	if (!rdma_is_kernel_res(res) &&
	    nla_put_u32(msg, RDMA_NLDEV_ATTR_RES_CTXN,
			cq->uobject->uevent.uobject.context->res.id))
		return -EMSGSIZE;

	if (fill_res_name_pid(msg, res))
		return -EMSGSIZE;

	return (dev->ops.fill_res_cq_entry) ?
		dev->ops.fill_res_cq_entry(msg, cq) : 0;
}

static int fill_res_cq_raw_entry(struct sk_buff *msg, bool has_cap_net_admin,
				 struct rdma_restrack_entry *res, uint32_t port)
{
	struct ib_cq *cq = container_of(res, struct ib_cq, res);
	struct ib_device *dev = cq->device;

	if (!dev->ops.fill_res_cq_entry_raw)
		return -EINVAL;
	return dev->ops.fill_res_cq_entry_raw(msg, cq);
}

static int fill_res_mr_entry(struct sk_buff *msg, bool has_cap_net_admin,
			     struct rdma_restrack_entry *res, uint32_t port)
{
	struct ib_mr *mr = container_of(res, struct ib_mr, res);
	struct ib_device *dev = mr->pd->device;

	if (has_cap_net_admin) {
		if (nla_put_u32(msg, RDMA_NLDEV_ATTR_RES_RKEY, mr->rkey))
			return -EMSGSIZE;
		if (nla_put_u32(msg, RDMA_NLDEV_ATTR_RES_LKEY, mr->lkey))
			return -EMSGSIZE;
	}

	if (nla_put_u64_64bit(msg, RDMA_NLDEV_ATTR_RES_MRLEN, mr->length,
			      RDMA_NLDEV_ATTR_PAD))
		return -EMSGSIZE;

	if (nla_put_u32(msg, RDMA_NLDEV_ATTR_RES_MRN, res->id))
		return -EMSGSIZE;

	if (!rdma_is_kernel_res(res) &&
	    nla_put_u32(msg, RDMA_NLDEV_ATTR_RES_PDN, mr->pd->res.id))
		return -EMSGSIZE;

	if (fill_res_name_pid(msg, res))
		return -EMSGSIZE;

	return (dev->ops.fill_res_mr_entry) ?
		       dev->ops.fill_res_mr_entry(msg, mr) :
		       0;
}

static int fill_res_mr_raw_entry(struct sk_buff *msg, bool has_cap_net_admin,
				 struct rdma_restrack_entry *res, uint32_t port)
{
	struct ib_mr *mr = container_of(res, struct ib_mr, res);
	struct ib_device *dev = mr->pd->device;

	if (!dev->ops.fill_res_mr_entry_raw)
		return -EINVAL;
	return dev->ops.fill_res_mr_entry_raw(msg, mr);
}

static int fill_res_pd_entry(struct sk_buff *msg, bool has_cap_net_admin,
			     struct rdma_restrack_entry *res, uint32_t port)
{
	struct ib_pd *pd = container_of(res, struct ib_pd, res);

	if (has_cap_net_admin) {
		if (nla_put_u32(msg, RDMA_NLDEV_ATTR_RES_LOCAL_DMA_LKEY,
				pd->local_dma_lkey))
			goto err;
		if ((pd->flags & IB_PD_UNSAFE_GLOBAL_RKEY) &&
		    nla_put_u32(msg, RDMA_NLDEV_ATTR_RES_UNSAFE_GLOBAL_RKEY,
				pd->unsafe_global_rkey))
			goto err;
	}
	if (nla_put_u64_64bit(msg, RDMA_NLDEV_ATTR_RES_USECNT,
			      atomic_read(&pd->usecnt), RDMA_NLDEV_ATTR_PAD))
		goto err;

	if (nla_put_u32(msg, RDMA_NLDEV_ATTR_RES_PDN, res->id))
		goto err;

	if (!rdma_is_kernel_res(res) &&
	    nla_put_u32(msg, RDMA_NLDEV_ATTR_RES_CTXN,
			pd->uobject->context->res.id))
		goto err;

	return fill_res_name_pid(msg, res);

err:	return -EMSGSIZE;
}

static int fill_res_ctx_entry(struct sk_buff *msg, bool has_cap_net_admin,
			      struct rdma_restrack_entry *res, uint32_t port)
{
	struct ib_ucontext *ctx = container_of(res, struct ib_ucontext, res);

	if (rdma_is_kernel_res(res))
		return 0;

	if (nla_put_u32(msg, RDMA_NLDEV_ATTR_RES_CTXN, ctx->res.id))
		return -EMSGSIZE;

	return fill_res_name_pid(msg, res);
}

static int fill_res_range_qp_entry(struct sk_buff *msg, uint32_t min_range,
				   uint32_t max_range)
{
	struct nlattr *entry_attr;

	if (!min_range)
		return 0;

	entry_attr = nla_nest_start(msg, RDMA_NLDEV_ATTR_RES_QP_ENTRY);
	if (!entry_attr)
		return -EMSGSIZE;

	if (min_range == max_range) {
		if (nla_put_u32(msg, RDMA_NLDEV_ATTR_RES_LQPN, min_range))
			goto err;
	} else {
		if (nla_put_u32(msg, RDMA_NLDEV_ATTR_MIN_RANGE, min_range))
			goto err;
		if (nla_put_u32(msg, RDMA_NLDEV_ATTR_MAX_RANGE, max_range))
			goto err;
	}
	nla_nest_end(msg, entry_attr);
	return 0;

err:
	nla_nest_cancel(msg, entry_attr);
	return -EMSGSIZE;
}

static int fill_res_srq_qps(struct sk_buff *msg, struct ib_srq *srq)
{
	uint32_t min_range = 0, prev = 0;
	struct rdma_restrack_entry *res;
	struct rdma_restrack_root *rt;
	struct nlattr *table_attr;
	struct ib_qp *qp = NULL;
	unsigned long id = 0;

	table_attr = nla_nest_start(msg, RDMA_NLDEV_ATTR_RES_QP);
	if (!table_attr)
		return -EMSGSIZE;

	rt = &srq->device->res[RDMA_RESTRACK_QP];
	xa_lock(&rt->xa);
	xa_for_each(&rt->xa, id, res) {
		if (!rdma_restrack_get(res))
			continue;

		qp = container_of(res, struct ib_qp, res);
		if (!qp->srq || (qp->srq->res.id != srq->res.id)) {
			rdma_restrack_put(res);
			continue;
		}

		if (qp->qp_num < prev)
			/* qp_num should be ascending */
			goto err_loop;

		if (min_range == 0) {
			min_range = qp->qp_num;
		} else if (qp->qp_num > (prev + 1)) {
			if (fill_res_range_qp_entry(msg, min_range, prev))
				goto err_loop;

			min_range = qp->qp_num;
		}
		prev = qp->qp_num;
		rdma_restrack_put(res);
	}

	xa_unlock(&rt->xa);

	if (fill_res_range_qp_entry(msg, min_range, prev))
		goto err;

	nla_nest_end(msg, table_attr);
	return 0;

err_loop:
	rdma_restrack_put(res);
	xa_unlock(&rt->xa);
err:
	nla_nest_cancel(msg, table_attr);
	return -EMSGSIZE;
}

static int fill_res_srq_entry(struct sk_buff *msg, bool has_cap_net_admin,
			      struct rdma_restrack_entry *res, uint32_t port)
{
	struct ib_srq *srq = container_of(res, struct ib_srq, res);
	struct ib_device *dev = srq->device;

	if (nla_put_u32(msg, RDMA_NLDEV_ATTR_RES_SRQN, srq->res.id))
		goto err;

	if (nla_put_u8(msg, RDMA_NLDEV_ATTR_RES_TYPE, srq->srq_type))
		goto err;

	if (nla_put_u32(msg, RDMA_NLDEV_ATTR_RES_PDN, srq->pd->res.id))
		goto err;

	if (ib_srq_has_cq(srq->srq_type)) {
		if (nla_put_u32(msg, RDMA_NLDEV_ATTR_RES_CQN,
				srq->ext.cq->res.id))
			goto err;
	}

	if (fill_res_srq_qps(msg, srq))
		goto err;

	if (fill_res_name_pid(msg, res))
		goto err;

	if (dev->ops.fill_res_srq_entry)
		return dev->ops.fill_res_srq_entry(msg, srq);

	return 0;

err:
	return -EMSGSIZE;
}

static int fill_res_srq_raw_entry(struct sk_buff *msg, bool has_cap_net_admin,
				 struct rdma_restrack_entry *res, uint32_t port)
{
	struct ib_srq *srq = container_of(res, struct ib_srq, res);
	struct ib_device *dev = srq->device;

	if (!dev->ops.fill_res_srq_entry_raw)
		return -EINVAL;
	return dev->ops.fill_res_srq_entry_raw(msg, srq);
}

static int fill_stat_counter_mode(struct sk_buff *msg,
				  struct rdma_counter *counter)
{
	struct rdma_counter_mode *m = &counter->mode;

	if (nla_put_u32(msg, RDMA_NLDEV_ATTR_STAT_MODE, m->mode))
		return -EMSGSIZE;

	if (m->mode == RDMA_COUNTER_MODE_AUTO) {
		if ((m->mask & RDMA_COUNTER_MASK_QP_TYPE) &&
		    nla_put_u8(msg, RDMA_NLDEV_ATTR_RES_TYPE, m->param.qp_type))
			return -EMSGSIZE;

		if ((m->mask & RDMA_COUNTER_MASK_PID) &&
		    fill_res_name_pid(msg, &counter->res))
			return -EMSGSIZE;
	}

	return 0;
}

static int fill_stat_counter_qp_entry(struct sk_buff *msg, u32 qpn)
{
	struct nlattr *entry_attr;

	entry_attr = nla_nest_start(msg, RDMA_NLDEV_ATTR_RES_QP_ENTRY);
	if (!entry_attr)
		return -EMSGSIZE;

	if (nla_put_u32(msg, RDMA_NLDEV_ATTR_RES_LQPN, qpn))
		goto err;

	nla_nest_end(msg, entry_attr);
	return 0;

err:
	nla_nest_cancel(msg, entry_attr);
	return -EMSGSIZE;
}

static int fill_stat_counter_qps(struct sk_buff *msg,
				 struct rdma_counter *counter)
{
	struct rdma_restrack_entry *res;
	struct rdma_restrack_root *rt;
	struct nlattr *table_attr;
	struct ib_qp *qp = NULL;
	unsigned long id = 0;
	int ret = 0;

	table_attr = nla_nest_start(msg, RDMA_NLDEV_ATTR_RES_QP);
	if (!table_attr)
		return -EMSGSIZE;

	rt = &counter->device->res[RDMA_RESTRACK_QP];
	xa_lock(&rt->xa);
	xa_for_each(&rt->xa, id, res) {
		qp = container_of(res, struct ib_qp, res);
		if (!qp->counter || (qp->counter->id != counter->id))
			continue;

		ret = fill_stat_counter_qp_entry(msg, qp->qp_num);
		if (ret)
			goto err;
	}

	xa_unlock(&rt->xa);
	nla_nest_end(msg, table_attr);
	return 0;

err:
	xa_unlock(&rt->xa);
	nla_nest_cancel(msg, table_attr);
	return ret;
}

int rdma_nl_stat_hwcounter_entry(struct sk_buff *msg, const char *name,
				 u64 value)
{
	struct nlattr *entry_attr;

	entry_attr = nla_nest_start(msg, RDMA_NLDEV_ATTR_STAT_HWCOUNTER_ENTRY);
	if (!entry_attr)
		return -EMSGSIZE;

	if (nla_put_string(msg, RDMA_NLDEV_ATTR_STAT_HWCOUNTER_ENTRY_NAME,
			   name))
		goto err;
	if (nla_put_u64_64bit(msg, RDMA_NLDEV_ATTR_STAT_HWCOUNTER_ENTRY_VALUE,
			      value, RDMA_NLDEV_ATTR_PAD))
		goto err;

	nla_nest_end(msg, entry_attr);
	return 0;

err:
	nla_nest_cancel(msg, entry_attr);
	return -EMSGSIZE;
}
EXPORT_SYMBOL(rdma_nl_stat_hwcounter_entry);

static int fill_stat_mr_entry(struct sk_buff *msg, bool has_cap_net_admin,
			      struct rdma_restrack_entry *res, uint32_t port)
{
	struct ib_mr *mr = container_of(res, struct ib_mr, res);
	struct ib_device *dev = mr->pd->device;

	if (nla_put_u32(msg, RDMA_NLDEV_ATTR_RES_MRN, res->id))
		goto err;

	if (dev->ops.fill_stat_mr_entry)
		return dev->ops.fill_stat_mr_entry(msg, mr);
	return 0;

err:
	return -EMSGSIZE;
}

static int fill_stat_counter_hwcounters(struct sk_buff *msg,
					struct rdma_counter *counter)
{
	struct rdma_hw_stats *st = counter->stats;
	struct nlattr *table_attr;
	int i;

	table_attr = nla_nest_start(msg, RDMA_NLDEV_ATTR_STAT_HWCOUNTERS);
	if (!table_attr)
		return -EMSGSIZE;

	mutex_lock(&st->lock);
	for (i = 0; i < st->num_counters; i++) {
		if (test_bit(i, st->is_disabled))
			continue;
		if (rdma_nl_stat_hwcounter_entry(msg, st->descs[i].name,
						 st->value[i]))
			goto err;
	}
	mutex_unlock(&st->lock);

	nla_nest_end(msg, table_attr);
	return 0;

err:
	mutex_unlock(&st->lock);
	nla_nest_cancel(msg, table_attr);
	return -EMSGSIZE;
}

static int fill_res_counter_entry(struct sk_buff *msg, bool has_cap_net_admin,
				  struct rdma_restrack_entry *res,
				  uint32_t port)
{
	struct rdma_counter *counter =
		container_of(res, struct rdma_counter, res);

	if (port && port != counter->port)
		return -EAGAIN;

	/* Dump it even query failed */
	rdma_counter_query_stats(counter);

	if (nla_put_u32(msg, RDMA_NLDEV_ATTR_PORT_INDEX, counter->port) ||
	    nla_put_u32(msg, RDMA_NLDEV_ATTR_STAT_COUNTER_ID, counter->id) ||
	    fill_stat_counter_mode(msg, counter) ||
	    fill_stat_counter_qps(msg, counter) ||
	    fill_stat_counter_hwcounters(msg, counter))
		return -EMSGSIZE;

	return 0;
}

static int nldev_get_doit(struct sk_buff *skb, struct nlmsghdr *nlh,
			  struct netlink_ext_ack *extack)
{
	struct nlattr *tb[RDMA_NLDEV_ATTR_MAX];
	struct ib_device *device;
	struct sk_buff *msg;
	u32 index;
	int err;

	err = __nlmsg_parse(nlh, 0, tb, RDMA_NLDEV_ATTR_MAX - 1,
			    nldev_policy, NL_VALIDATE_LIBERAL, extack);
	if (err || !tb[RDMA_NLDEV_ATTR_DEV_INDEX])
		return -EINVAL;

	index = nla_get_u32(tb[RDMA_NLDEV_ATTR_DEV_INDEX]);

	device = ib_device_get_by_index(sock_net(skb->sk), index);
	if (!device)
		return -EINVAL;

	msg = nlmsg_new(NLMSG_DEFAULT_SIZE, GFP_KERNEL);
	if (!msg) {
		err = -ENOMEM;
		goto err;
	}

	nlh = nlmsg_put(msg, NETLINK_CB(skb).portid, nlh->nlmsg_seq,
			RDMA_NL_GET_TYPE(RDMA_NL_NLDEV, RDMA_NLDEV_CMD_GET),
			0, 0);
	if (!nlh) {
		err = -EMSGSIZE;
		goto err_free;
	}

	err = fill_dev_info(msg, device);
	if (err)
		goto err_free;

	nlmsg_end(msg, nlh);

	ib_device_put(device);
	return rdma_nl_unicast(sock_net(skb->sk), msg, NETLINK_CB(skb).portid);

err_free:
	nlmsg_free(msg);
err:
	ib_device_put(device);
	return err;
}

static int nldev_set_doit(struct sk_buff *skb, struct nlmsghdr *nlh,
			  struct netlink_ext_ack *extack)
{
	struct nlattr *tb[RDMA_NLDEV_ATTR_MAX];
	struct ib_device *device;
	u32 index;
	int err;

	err = nlmsg_parse(nlh, 0, tb, RDMA_NLDEV_ATTR_MAX - 1,
			    nldev_policy, extack);
	if (err || !tb[RDMA_NLDEV_ATTR_DEV_INDEX])
		return -EINVAL;

	index = nla_get_u32(tb[RDMA_NLDEV_ATTR_DEV_INDEX]);
	device = ib_device_get_by_index(sock_net(skb->sk), index);
	if (!device)
		return -EINVAL;

	if (tb[RDMA_NLDEV_ATTR_DEV_NAME]) {
		char name[IB_DEVICE_NAME_MAX] = {};

		nla_strscpy(name, tb[RDMA_NLDEV_ATTR_DEV_NAME],
			    IB_DEVICE_NAME_MAX);
		if (strlen(name) == 0) {
			err = -EINVAL;
			goto done;
		}
		err = ib_device_rename(device, name);
		goto done;
	}

	if (tb[RDMA_NLDEV_NET_NS_FD]) {
		u32 ns_fd;

		ns_fd = nla_get_u32(tb[RDMA_NLDEV_NET_NS_FD]);
		err = ib_device_set_netns_put(skb, device, ns_fd);
		goto put_done;
	}

	if (tb[RDMA_NLDEV_ATTR_DEV_DIM]) {
		u8 use_dim;

		use_dim = nla_get_u8(tb[RDMA_NLDEV_ATTR_DEV_DIM]);
		err = ib_device_set_dim(device,  use_dim);
		goto done;
	}

done:
	ib_device_put(device);
put_done:
	return err;
}

static int _nldev_get_dumpit(struct ib_device *device,
			     struct sk_buff *skb,
			     struct netlink_callback *cb,
			     unsigned int idx)
{
	int start = cb->args[0];
	struct nlmsghdr *nlh;

	if (idx < start)
		return 0;

	nlh = nlmsg_put(skb, NETLINK_CB(cb->skb).portid, cb->nlh->nlmsg_seq,
			RDMA_NL_GET_TYPE(RDMA_NL_NLDEV, RDMA_NLDEV_CMD_GET),
			0, NLM_F_MULTI);

	if (!nlh || fill_dev_info(skb, device)) {
		nlmsg_cancel(skb, nlh);
		goto out;
	}

	nlmsg_end(skb, nlh);

	idx++;

out:	cb->args[0] = idx;
	return skb->len;
}

static int nldev_get_dumpit(struct sk_buff *skb, struct netlink_callback *cb)
{
	/*
	 * There is no need to take lock, because
	 * we are relying on ib_core's locking.
	 */
	return ib_enum_all_devs(_nldev_get_dumpit, skb, cb);
}

static int nldev_port_get_doit(struct sk_buff *skb, struct nlmsghdr *nlh,
			       struct netlink_ext_ack *extack)
{
	struct nlattr *tb[RDMA_NLDEV_ATTR_MAX];
	struct ib_device *device;
	struct sk_buff *msg;
	u32 index;
	u32 port;
	int err;

	err = __nlmsg_parse(nlh, 0, tb, RDMA_NLDEV_ATTR_MAX - 1,
			    nldev_policy, NL_VALIDATE_LIBERAL, extack);
	if (err ||
	    !tb[RDMA_NLDEV_ATTR_DEV_INDEX] ||
	    !tb[RDMA_NLDEV_ATTR_PORT_INDEX])
		return -EINVAL;

	index = nla_get_u32(tb[RDMA_NLDEV_ATTR_DEV_INDEX]);
	device = ib_device_get_by_index(sock_net(skb->sk), index);
	if (!device)
		return -EINVAL;

	port = nla_get_u32(tb[RDMA_NLDEV_ATTR_PORT_INDEX]);
	if (!rdma_is_port_valid(device, port)) {
		err = -EINVAL;
		goto err;
	}

	msg = nlmsg_new(NLMSG_DEFAULT_SIZE, GFP_KERNEL);
	if (!msg) {
		err = -ENOMEM;
		goto err;
	}

	nlh = nlmsg_put(msg, NETLINK_CB(skb).portid, nlh->nlmsg_seq,
			RDMA_NL_GET_TYPE(RDMA_NL_NLDEV, RDMA_NLDEV_CMD_GET),
			0, 0);
	if (!nlh) {
		err = -EMSGSIZE;
		goto err_free;
	}

	err = fill_port_info(msg, device, port, sock_net(skb->sk));
	if (err)
		goto err_free;

	nlmsg_end(msg, nlh);
	ib_device_put(device);

	return rdma_nl_unicast(sock_net(skb->sk), msg, NETLINK_CB(skb).portid);

err_free:
	nlmsg_free(msg);
err:
	ib_device_put(device);
	return err;
}

static int nldev_port_get_dumpit(struct sk_buff *skb,
				 struct netlink_callback *cb)
{
	struct nlattr *tb[RDMA_NLDEV_ATTR_MAX];
	struct ib_device *device;
	int start = cb->args[0];
	struct nlmsghdr *nlh;
	u32 idx = 0;
	u32 ifindex;
	int err;
	unsigned int p;

	err = __nlmsg_parse(cb->nlh, 0, tb, RDMA_NLDEV_ATTR_MAX - 1,
			    nldev_policy, NL_VALIDATE_LIBERAL, NULL);
	if (err || !tb[RDMA_NLDEV_ATTR_DEV_INDEX])
		return -EINVAL;

	ifindex = nla_get_u32(tb[RDMA_NLDEV_ATTR_DEV_INDEX]);
	device = ib_device_get_by_index(sock_net(skb->sk), ifindex);
	if (!device)
		return -EINVAL;

	rdma_for_each_port (device, p) {
		/*
		 * The dumpit function returns all information from specific
		 * index. This specific index is taken from the netlink
		 * messages request sent by user and it is available
		 * in cb->args[0].
		 *
		 * Usually, the user doesn't fill this field and it causes
		 * to return everything.
		 *
		 */
		if (idx < start) {
			idx++;
			continue;
		}

		nlh = nlmsg_put(skb, NETLINK_CB(cb->skb).portid,
				cb->nlh->nlmsg_seq,
				RDMA_NL_GET_TYPE(RDMA_NL_NLDEV,
						 RDMA_NLDEV_CMD_PORT_GET),
				0, NLM_F_MULTI);

		if (!nlh || fill_port_info(skb, device, p, sock_net(skb->sk))) {
			nlmsg_cancel(skb, nlh);
			goto out;
		}
		idx++;
		nlmsg_end(skb, nlh);
	}

out:
	ib_device_put(device);
	cb->args[0] = idx;
	return skb->len;
}

static int nldev_res_get_doit(struct sk_buff *skb, struct nlmsghdr *nlh,
			      struct netlink_ext_ack *extack)
{
	struct nlattr *tb[RDMA_NLDEV_ATTR_MAX];
	bool show_details = false;
	struct ib_device *device;
	struct sk_buff *msg;
	u32 index;
	int ret;

	ret = __nlmsg_parse(nlh, 0, tb, RDMA_NLDEV_ATTR_MAX - 1,
			    nldev_policy, NL_VALIDATE_LIBERAL, extack);
	if (ret || !tb[RDMA_NLDEV_ATTR_DEV_INDEX])
		return -EINVAL;

	index = nla_get_u32(tb[RDMA_NLDEV_ATTR_DEV_INDEX]);
	device = ib_device_get_by_index(sock_net(skb->sk), index);
	if (!device)
		return -EINVAL;

	if (tb[RDMA_NLDEV_ATTR_DRIVER_DETAILS])
		show_details = nla_get_u8(tb[RDMA_NLDEV_ATTR_DRIVER_DETAILS]);

	msg = nlmsg_new(NLMSG_DEFAULT_SIZE, GFP_KERNEL);
	if (!msg) {
		ret = -ENOMEM;
		goto err;
	}

	nlh = nlmsg_put(msg, NETLINK_CB(skb).portid, nlh->nlmsg_seq,
			RDMA_NL_GET_TYPE(RDMA_NL_NLDEV, RDMA_NLDEV_CMD_RES_GET),
			0, 0);
	if (!nlh) {
		ret = -EMSGSIZE;
		goto err_free;
	}

	ret = fill_res_info(msg, device, show_details);
	if (ret)
		goto err_free;

	nlmsg_end(msg, nlh);
	ib_device_put(device);
	return rdma_nl_unicast(sock_net(skb->sk), msg, NETLINK_CB(skb).portid);

err_free:
	nlmsg_free(msg);
err:
	ib_device_put(device);
	return ret;
}

static int _nldev_res_get_dumpit(struct ib_device *device,
				 struct sk_buff *skb,
				 struct netlink_callback *cb,
				 unsigned int idx)
{
	int start = cb->args[0];
	struct nlmsghdr *nlh;

	if (idx < start)
		return 0;

	nlh = nlmsg_put(skb, NETLINK_CB(cb->skb).portid, cb->nlh->nlmsg_seq,
			RDMA_NL_GET_TYPE(RDMA_NL_NLDEV, RDMA_NLDEV_CMD_RES_GET),
			0, NLM_F_MULTI);

	if (!nlh || fill_res_info(skb, device, false)) {
		nlmsg_cancel(skb, nlh);
		goto out;
	}
	nlmsg_end(skb, nlh);

	idx++;

out:
	cb->args[0] = idx;
	return skb->len;
}

static int nldev_res_get_dumpit(struct sk_buff *skb,
				struct netlink_callback *cb)
{
	return ib_enum_all_devs(_nldev_res_get_dumpit, skb, cb);
}

struct nldev_fill_res_entry {
	enum rdma_nldev_attr nldev_attr;
	u8 flags;
	u32 entry;
	u32 id;
};

enum nldev_res_flags {
	NLDEV_PER_DEV = 1 << 0,
};

static const struct nldev_fill_res_entry fill_entries[RDMA_RESTRACK_MAX] = {
	[RDMA_RESTRACK_QP] = {
		.nldev_attr = RDMA_NLDEV_ATTR_RES_QP,
		.entry = RDMA_NLDEV_ATTR_RES_QP_ENTRY,
		.id = RDMA_NLDEV_ATTR_RES_LQPN,
	},
	[RDMA_RESTRACK_CM_ID] = {
		.nldev_attr = RDMA_NLDEV_ATTR_RES_CM_ID,
		.entry = RDMA_NLDEV_ATTR_RES_CM_ID_ENTRY,
		.id = RDMA_NLDEV_ATTR_RES_CM_IDN,
	},
	[RDMA_RESTRACK_CQ] = {
		.nldev_attr = RDMA_NLDEV_ATTR_RES_CQ,
		.flags = NLDEV_PER_DEV,
		.entry = RDMA_NLDEV_ATTR_RES_CQ_ENTRY,
		.id = RDMA_NLDEV_ATTR_RES_CQN,
	},
	[RDMA_RESTRACK_MR] = {
		.nldev_attr = RDMA_NLDEV_ATTR_RES_MR,
		.flags = NLDEV_PER_DEV,
		.entry = RDMA_NLDEV_ATTR_RES_MR_ENTRY,
		.id = RDMA_NLDEV_ATTR_RES_MRN,
	},
	[RDMA_RESTRACK_PD] = {
		.nldev_attr = RDMA_NLDEV_ATTR_RES_PD,
		.flags = NLDEV_PER_DEV,
		.entry = RDMA_NLDEV_ATTR_RES_PD_ENTRY,
		.id = RDMA_NLDEV_ATTR_RES_PDN,
	},
	[RDMA_RESTRACK_COUNTER] = {
		.nldev_attr = RDMA_NLDEV_ATTR_STAT_COUNTER,
		.entry = RDMA_NLDEV_ATTR_STAT_COUNTER_ENTRY,
		.id = RDMA_NLDEV_ATTR_STAT_COUNTER_ID,
	},
	[RDMA_RESTRACK_CTX] = {
		.nldev_attr = RDMA_NLDEV_ATTR_RES_CTX,
		.flags = NLDEV_PER_DEV,
		.entry = RDMA_NLDEV_ATTR_RES_CTX_ENTRY,
		.id = RDMA_NLDEV_ATTR_RES_CTXN,
	},
	[RDMA_RESTRACK_SRQ] = {
		.nldev_attr = RDMA_NLDEV_ATTR_RES_SRQ,
		.flags = NLDEV_PER_DEV,
		.entry = RDMA_NLDEV_ATTR_RES_SRQ_ENTRY,
		.id = RDMA_NLDEV_ATTR_RES_SRQN,
	},

};

static int res_get_common_doit(struct sk_buff *skb, struct nlmsghdr *nlh,
			       struct netlink_ext_ack *extack,
			       enum rdma_restrack_type res_type,
			       res_fill_func_t fill_func)
{
	const struct nldev_fill_res_entry *fe = &fill_entries[res_type];
	struct nlattr *tb[RDMA_NLDEV_ATTR_MAX];
	struct rdma_restrack_entry *res;
	struct ib_device *device;
	u32 index, id, port = 0;
	bool has_cap_net_admin;
	struct sk_buff *msg;
	int ret;

	ret = __nlmsg_parse(nlh, 0, tb, RDMA_NLDEV_ATTR_MAX - 1,
			    nldev_policy, NL_VALIDATE_LIBERAL, extack);
	if (ret || !tb[RDMA_NLDEV_ATTR_DEV_INDEX] || !fe->id || !tb[fe->id])
		return -EINVAL;

	index = nla_get_u32(tb[RDMA_NLDEV_ATTR_DEV_INDEX]);
	device = ib_device_get_by_index(sock_net(skb->sk), index);
	if (!device)
		return -EINVAL;

	if (tb[RDMA_NLDEV_ATTR_PORT_INDEX]) {
		port = nla_get_u32(tb[RDMA_NLDEV_ATTR_PORT_INDEX]);
		if (!rdma_is_port_valid(device, port)) {
			ret = -EINVAL;
			goto err;
		}
	}

	if ((port && fe->flags & NLDEV_PER_DEV) ||
	    (!port && ~fe->flags & NLDEV_PER_DEV)) {
		ret = -EINVAL;
		goto err;
	}

	id = nla_get_u32(tb[fe->id]);
	res = rdma_restrack_get_byid(device, res_type, id);
	if (IS_ERR(res)) {
		ret = PTR_ERR(res);
		goto err;
	}

	msg = nlmsg_new(NLMSG_DEFAULT_SIZE, GFP_KERNEL);
	if (!msg) {
		ret = -ENOMEM;
		goto err_get;
	}

	nlh = nlmsg_put(msg, NETLINK_CB(skb).portid, nlh->nlmsg_seq,
			RDMA_NL_GET_TYPE(RDMA_NL_NLDEV,
					 RDMA_NL_GET_OP(nlh->nlmsg_type)),
			0, 0);

	if (!nlh || fill_nldev_handle(msg, device)) {
		ret = -EMSGSIZE;
		goto err_free;
	}

	has_cap_net_admin = netlink_capable(skb, CAP_NET_ADMIN);

	ret = fill_func(msg, has_cap_net_admin, res, port);
	if (ret)
		goto err_free;

	rdma_restrack_put(res);
	nlmsg_end(msg, nlh);
	ib_device_put(device);
	return rdma_nl_unicast(sock_net(skb->sk), msg, NETLINK_CB(skb).portid);

err_free:
	nlmsg_free(msg);
err_get:
	rdma_restrack_put(res);
err:
	ib_device_put(device);
	return ret;
}

static int res_get_common_dumpit(struct sk_buff *skb,
				 struct netlink_callback *cb,
				 enum rdma_restrack_type res_type,
				 res_fill_func_t fill_func)
{
	const struct nldev_fill_res_entry *fe = &fill_entries[res_type];
	struct nlattr *tb[RDMA_NLDEV_ATTR_MAX];
	struct rdma_restrack_entry *res;
	struct rdma_restrack_root *rt;
	int err, ret = 0, idx = 0;
	bool show_details = false;
	struct nlattr *table_attr;
	struct nlattr *entry_attr;
	struct ib_device *device;
	int start = cb->args[0];
	bool has_cap_net_admin;
	struct nlmsghdr *nlh;
	unsigned long id;
	u32 index, port = 0;
	bool filled = false;

	err = __nlmsg_parse(cb->nlh, 0, tb, RDMA_NLDEV_ATTR_MAX - 1,
			    nldev_policy, NL_VALIDATE_LIBERAL, NULL);
	/*
	 * Right now, we are expecting the device index to get res information,
	 * but it is possible to extend this code to return all devices in
	 * one shot by checking the existence of RDMA_NLDEV_ATTR_DEV_INDEX.
	 * if it doesn't exist, we will iterate over all devices.
	 *
	 * But it is not needed for now.
	 */
	if (err || !tb[RDMA_NLDEV_ATTR_DEV_INDEX])
		return -EINVAL;

	index = nla_get_u32(tb[RDMA_NLDEV_ATTR_DEV_INDEX]);
	device = ib_device_get_by_index(sock_net(skb->sk), index);
	if (!device)
		return -EINVAL;

	if (tb[RDMA_NLDEV_ATTR_DRIVER_DETAILS])
		show_details = nla_get_u8(tb[RDMA_NLDEV_ATTR_DRIVER_DETAILS]);

	/*
	 * If no PORT_INDEX is supplied, we will return all QPs from that device
	 */
	if (tb[RDMA_NLDEV_ATTR_PORT_INDEX]) {
		port = nla_get_u32(tb[RDMA_NLDEV_ATTR_PORT_INDEX]);
		if (!rdma_is_port_valid(device, port)) {
			ret = -EINVAL;
			goto err_index;
		}
	}

	nlh = nlmsg_put(skb, NETLINK_CB(cb->skb).portid, cb->nlh->nlmsg_seq,
			RDMA_NL_GET_TYPE(RDMA_NL_NLDEV,
					 RDMA_NL_GET_OP(cb->nlh->nlmsg_type)),
			0, NLM_F_MULTI);

	if (!nlh || fill_nldev_handle(skb, device)) {
		ret = -EMSGSIZE;
		goto err;
	}

	table_attr = nla_nest_start_noflag(skb, fe->nldev_attr);
	if (!table_attr) {
		ret = -EMSGSIZE;
		goto err;
	}

	has_cap_net_admin = netlink_capable(cb->skb, CAP_NET_ADMIN);

	rt = &device->res[res_type];
	xa_lock(&rt->xa);
	/*
	 * FIXME: if the skip ahead is something common this loop should
	 * use xas_for_each & xas_pause to optimize, we can have a lot of
	 * objects.
	 */
	xa_for_each(&rt->xa, id, res) {
		if (xa_get_mark(&rt->xa, res->id, RESTRACK_DD) && !show_details)
			goto next;

		if (idx < start || !rdma_restrack_get(res))
			goto next;

		xa_unlock(&rt->xa);

		filled = true;

		entry_attr = nla_nest_start_noflag(skb, fe->entry);
		if (!entry_attr) {
			ret = -EMSGSIZE;
			rdma_restrack_put(res);
			goto msg_full;
		}

		ret = fill_func(skb, has_cap_net_admin, res, port);

		rdma_restrack_put(res);

		if (ret) {
			nla_nest_cancel(skb, entry_attr);
			if (ret == -EMSGSIZE)
				goto msg_full;
			if (ret == -EAGAIN)
				goto again;
			goto res_err;
		}
		nla_nest_end(skb, entry_attr);
again:		xa_lock(&rt->xa);
next:		idx++;
	}
	xa_unlock(&rt->xa);

msg_full:
	nla_nest_end(skb, table_attr);
	nlmsg_end(skb, nlh);
	cb->args[0] = idx;

	/*
	 * No more entries to fill, cancel the message and
	 * return 0 to mark end of dumpit.
	 */
	if (!filled)
		goto err;

	ib_device_put(device);
	return skb->len;

res_err:
	nla_nest_cancel(skb, table_attr);

err:
	nlmsg_cancel(skb, nlh);

err_index:
	ib_device_put(device);
	return ret;
}

#define RES_GET_FUNCS(name, type)                                              \
	static int nldev_res_get_##name##_dumpit(struct sk_buff *skb,          \
						 struct netlink_callback *cb)  \
	{                                                                      \
		return res_get_common_dumpit(skb, cb, type,                    \
					     fill_res_##name##_entry);         \
	}                                                                      \
	static int nldev_res_get_##name##_doit(struct sk_buff *skb,            \
					       struct nlmsghdr *nlh,           \
					       struct netlink_ext_ack *extack) \
	{                                                                      \
		return res_get_common_doit(skb, nlh, extack, type,             \
					   fill_res_##name##_entry);           \
	}

RES_GET_FUNCS(qp, RDMA_RESTRACK_QP);
RES_GET_FUNCS(qp_raw, RDMA_RESTRACK_QP);
RES_GET_FUNCS(cm_id, RDMA_RESTRACK_CM_ID);
RES_GET_FUNCS(cq, RDMA_RESTRACK_CQ);
RES_GET_FUNCS(cq_raw, RDMA_RESTRACK_CQ);
RES_GET_FUNCS(pd, RDMA_RESTRACK_PD);
RES_GET_FUNCS(mr, RDMA_RESTRACK_MR);
RES_GET_FUNCS(mr_raw, RDMA_RESTRACK_MR);
RES_GET_FUNCS(counter, RDMA_RESTRACK_COUNTER);
RES_GET_FUNCS(ctx, RDMA_RESTRACK_CTX);
RES_GET_FUNCS(srq, RDMA_RESTRACK_SRQ);
RES_GET_FUNCS(srq_raw, RDMA_RESTRACK_SRQ);

static LIST_HEAD(link_ops);
static DECLARE_RWSEM(link_ops_rwsem);

static const struct rdma_link_ops *link_ops_get(const char *type)
{
	const struct rdma_link_ops *ops;

	list_for_each_entry(ops, &link_ops, list) {
		if (!strcmp(ops->type, type))
			goto out;
	}
	ops = NULL;
out:
	return ops;
}

void rdma_link_register(struct rdma_link_ops *ops)
{
	down_write(&link_ops_rwsem);
	if (WARN_ON_ONCE(link_ops_get(ops->type)))
		goto out;
	list_add(&ops->list, &link_ops);
out:
	up_write(&link_ops_rwsem);
}
EXPORT_SYMBOL(rdma_link_register);

void rdma_link_unregister(struct rdma_link_ops *ops)
{
	down_write(&link_ops_rwsem);
	list_del(&ops->list);
	up_write(&link_ops_rwsem);
}
EXPORT_SYMBOL(rdma_link_unregister);

static int nldev_newlink(struct sk_buff *skb, struct nlmsghdr *nlh,
			  struct netlink_ext_ack *extack)
{
	struct nlattr *tb[RDMA_NLDEV_ATTR_MAX];
	char ibdev_name[IB_DEVICE_NAME_MAX];
	const struct rdma_link_ops *ops;
	char ndev_name[IFNAMSIZ];
	struct net_device *ndev;
	char type[IFNAMSIZ];
	int err;

	err = nlmsg_parse(nlh, 0, tb, RDMA_NLDEV_ATTR_MAX - 1,
			    nldev_policy, extack);
	if (err || !tb[RDMA_NLDEV_ATTR_DEV_NAME] ||
	    !tb[RDMA_NLDEV_ATTR_LINK_TYPE] || !tb[RDMA_NLDEV_ATTR_NDEV_NAME])
		return -EINVAL;

	nla_strscpy(ibdev_name, tb[RDMA_NLDEV_ATTR_DEV_NAME],
		    sizeof(ibdev_name));
	if (strchr(ibdev_name, '%') || strlen(ibdev_name) == 0)
		return -EINVAL;

	nla_strscpy(type, tb[RDMA_NLDEV_ATTR_LINK_TYPE], sizeof(type));
	nla_strscpy(ndev_name, tb[RDMA_NLDEV_ATTR_NDEV_NAME],
		    sizeof(ndev_name));

	ndev = dev_get_by_name(sock_net(skb->sk), ndev_name);
	if (!ndev)
		return -ENODEV;

	down_read(&link_ops_rwsem);
	ops = link_ops_get(type);
#ifdef CONFIG_MODULES
	if (!ops) {
		up_read(&link_ops_rwsem);
		request_module("rdma-link-%s", type);
		down_read(&link_ops_rwsem);
		ops = link_ops_get(type);
	}
#endif
	err = ops ? ops->newlink(ibdev_name, ndev) : -EINVAL;
	up_read(&link_ops_rwsem);
	dev_put(ndev);

	return err;
}

static int nldev_dellink(struct sk_buff *skb, struct nlmsghdr *nlh,
			  struct netlink_ext_ack *extack)
{
	struct nlattr *tb[RDMA_NLDEV_ATTR_MAX];
	struct ib_device *device;
	u32 index;
	int err;

	err = nlmsg_parse(nlh, 0, tb, RDMA_NLDEV_ATTR_MAX - 1,
			    nldev_policy, extack);
	if (err || !tb[RDMA_NLDEV_ATTR_DEV_INDEX])
		return -EINVAL;

	index = nla_get_u32(tb[RDMA_NLDEV_ATTR_DEV_INDEX]);
	device = ib_device_get_by_index(sock_net(skb->sk), index);
	if (!device)
		return -EINVAL;

	if (!(device->attrs.kernel_cap_flags & IBK_ALLOW_USER_UNREG)) {
		ib_device_put(device);
		return -EINVAL;
	}

	ib_unregister_device_and_put(device);
	return 0;
}

static int nldev_get_chardev(struct sk_buff *skb, struct nlmsghdr *nlh,
			     struct netlink_ext_ack *extack)
{
	struct nlattr *tb[RDMA_NLDEV_ATTR_MAX];
	char client_name[RDMA_NLDEV_ATTR_CHARDEV_TYPE_SIZE];
	struct ib_client_nl_info data = {};
	struct ib_device *ibdev = NULL;
	struct sk_buff *msg;
	u32 index;
	int err;

	err = __nlmsg_parse(nlh, 0, tb, RDMA_NLDEV_ATTR_MAX - 1, nldev_policy,
			    NL_VALIDATE_LIBERAL, extack);
	if (err || !tb[RDMA_NLDEV_ATTR_CHARDEV_TYPE])
		return -EINVAL;

	nla_strscpy(client_name, tb[RDMA_NLDEV_ATTR_CHARDEV_TYPE],
		    sizeof(client_name));

	if (tb[RDMA_NLDEV_ATTR_DEV_INDEX]) {
		index = nla_get_u32(tb[RDMA_NLDEV_ATTR_DEV_INDEX]);
		ibdev = ib_device_get_by_index(sock_net(skb->sk), index);
		if (!ibdev)
			return -EINVAL;

		if (tb[RDMA_NLDEV_ATTR_PORT_INDEX]) {
			data.port = nla_get_u32(tb[RDMA_NLDEV_ATTR_PORT_INDEX]);
			if (!rdma_is_port_valid(ibdev, data.port)) {
				err = -EINVAL;
				goto out_put;
			}
		} else {
			data.port = -1;
		}
	} else if (tb[RDMA_NLDEV_ATTR_PORT_INDEX]) {
		return -EINVAL;
	}

	msg = nlmsg_new(NLMSG_DEFAULT_SIZE, GFP_KERNEL);
	if (!msg) {
		err = -ENOMEM;
		goto out_put;
	}
	nlh = nlmsg_put(msg, NETLINK_CB(skb).portid, nlh->nlmsg_seq,
			RDMA_NL_GET_TYPE(RDMA_NL_NLDEV,
					 RDMA_NLDEV_CMD_GET_CHARDEV),
			0, 0);
	if (!nlh) {
		err = -EMSGSIZE;
		goto out_nlmsg;
	}

	data.nl_msg = msg;
	err = ib_get_client_nl_info(ibdev, client_name, &data);
	if (err)
		goto out_nlmsg;

	err = nla_put_u64_64bit(msg, RDMA_NLDEV_ATTR_CHARDEV,
				huge_encode_dev(data.cdev->devt),
				RDMA_NLDEV_ATTR_PAD);
	if (err)
		goto out_data;
	err = nla_put_u64_64bit(msg, RDMA_NLDEV_ATTR_CHARDEV_ABI, data.abi,
				RDMA_NLDEV_ATTR_PAD);
	if (err)
		goto out_data;
	if (nla_put_string(msg, RDMA_NLDEV_ATTR_CHARDEV_NAME,
			   dev_name(data.cdev))) {
		err = -EMSGSIZE;
		goto out_data;
	}

	nlmsg_end(msg, nlh);
	put_device(data.cdev);
	if (ibdev)
		ib_device_put(ibdev);
	return rdma_nl_unicast(sock_net(skb->sk), msg, NETLINK_CB(skb).portid);

out_data:
	put_device(data.cdev);
out_nlmsg:
	nlmsg_free(msg);
out_put:
	if (ibdev)
		ib_device_put(ibdev);
	return err;
}

static int nldev_sys_get_doit(struct sk_buff *skb, struct nlmsghdr *nlh,
			      struct netlink_ext_ack *extack)
{
	struct nlattr *tb[RDMA_NLDEV_ATTR_MAX];
	struct sk_buff *msg;
	int err;

	err = __nlmsg_parse(nlh, 0, tb, RDMA_NLDEV_ATTR_MAX - 1,
			    nldev_policy, NL_VALIDATE_LIBERAL, extack);
	if (err)
		return err;

	msg = nlmsg_new(NLMSG_DEFAULT_SIZE, GFP_KERNEL);
	if (!msg)
		return -ENOMEM;

	nlh = nlmsg_put(msg, NETLINK_CB(skb).portid, nlh->nlmsg_seq,
			RDMA_NL_GET_TYPE(RDMA_NL_NLDEV,
					 RDMA_NLDEV_CMD_SYS_GET),
			0, 0);
	if (!nlh) {
		nlmsg_free(msg);
		return -EMSGSIZE;
	}

	err = nla_put_u8(msg, RDMA_NLDEV_SYS_ATTR_NETNS_MODE,
			 (u8)ib_devices_shared_netns);
	if (err) {
		nlmsg_free(msg);
		return err;
	}

	err = nla_put_u8(msg, RDMA_NLDEV_SYS_ATTR_PRIVILEGED_QKEY_MODE,
			 (u8)privileged_qkey);
	if (err) {
		nlmsg_free(msg);
		return err;
	}

	err = nla_put_u8(msg, RDMA_NLDEV_SYS_ATTR_MONITOR_MODE, 1);
	if (err) {
		nlmsg_free(msg);
		return err;
	}
	/*
	 * Copy-on-fork is supported.
	 * See commits:
	 * 70e806e4e645 ("mm: Do early cow for pinned pages during fork() for ptes")
	 * 4eae4efa2c29 ("hugetlb: do early cow when page pinned on src mm")
	 * for more details. Don't backport this without them.
	 *
	 * Return value ignored on purpose, assume copy-on-fork is not
	 * supported in case of failure.
	 */
	nla_put_u8(msg, RDMA_NLDEV_SYS_ATTR_COPY_ON_FORK, 1);

	nlmsg_end(msg, nlh);
	return rdma_nl_unicast(sock_net(skb->sk), msg, NETLINK_CB(skb).portid);
}

static int nldev_set_sys_set_netns_doit(struct nlattr *tb[])
{
	u8 enable;
	int err;

	enable = nla_get_u8(tb[RDMA_NLDEV_SYS_ATTR_NETNS_MODE]);
	/* Only 0 and 1 are supported */
	if (enable > 1)
		return -EINVAL;

	err = rdma_compatdev_set(enable);
	return err;
}

static int nldev_set_sys_set_pqkey_doit(struct nlattr *tb[])
{
	u8 enable;

	enable = nla_get_u8(tb[RDMA_NLDEV_SYS_ATTR_PRIVILEGED_QKEY_MODE]);
	/* Only 0 and 1 are supported */
	if (enable > 1)
		return -EINVAL;

	privileged_qkey = enable;
	return 0;
}

static int nldev_set_sys_set_doit(struct sk_buff *skb, struct nlmsghdr *nlh,
				  struct netlink_ext_ack *extack)
{
	struct nlattr *tb[RDMA_NLDEV_ATTR_MAX];
	int err;

	err = nlmsg_parse(nlh, 0, tb, RDMA_NLDEV_ATTR_MAX - 1,
			  nldev_policy, extack);
	if (err)
		return -EINVAL;

	if (tb[RDMA_NLDEV_SYS_ATTR_NETNS_MODE])
		return nldev_set_sys_set_netns_doit(tb);

	if (tb[RDMA_NLDEV_SYS_ATTR_PRIVILEGED_QKEY_MODE])
		return nldev_set_sys_set_pqkey_doit(tb);

	return -EINVAL;
}


static int nldev_stat_set_mode_doit(struct sk_buff *msg,
				    struct netlink_ext_ack *extack,
				    struct nlattr *tb[],
				    struct ib_device *device, u32 port)
{
	u32 mode, mask = 0, qpn, cntn = 0;
	int ret;

	/* Currently only counter for QP is supported */
	if (!tb[RDMA_NLDEV_ATTR_STAT_RES] ||
	    nla_get_u32(tb[RDMA_NLDEV_ATTR_STAT_RES]) != RDMA_NLDEV_ATTR_RES_QP)
		return -EINVAL;

	mode = nla_get_u32(tb[RDMA_NLDEV_ATTR_STAT_MODE]);
	if (mode == RDMA_COUNTER_MODE_AUTO) {
		if (tb[RDMA_NLDEV_ATTR_STAT_AUTO_MODE_MASK])
			mask = nla_get_u32(
				tb[RDMA_NLDEV_ATTR_STAT_AUTO_MODE_MASK]);
		return rdma_counter_set_auto_mode(device, port, mask, extack);
	}

	if (!tb[RDMA_NLDEV_ATTR_RES_LQPN])
		return -EINVAL;

	qpn = nla_get_u32(tb[RDMA_NLDEV_ATTR_RES_LQPN]);
	if (tb[RDMA_NLDEV_ATTR_STAT_COUNTER_ID]) {
		cntn = nla_get_u32(tb[RDMA_NLDEV_ATTR_STAT_COUNTER_ID]);
		ret = rdma_counter_bind_qpn(device, port, qpn, cntn);
		if (ret)
			return ret;
	} else {
		ret = rdma_counter_bind_qpn_alloc(device, port, qpn, &cntn);
		if (ret)
			return ret;
	}

	if (nla_put_u32(msg, RDMA_NLDEV_ATTR_STAT_COUNTER_ID, cntn) ||
	    nla_put_u32(msg, RDMA_NLDEV_ATTR_RES_LQPN, qpn)) {
		ret = -EMSGSIZE;
		goto err_fill;
	}

	return 0;

err_fill:
	rdma_counter_unbind_qpn(device, port, qpn, cntn);
	return ret;
}

static int nldev_stat_set_counter_dynamic_doit(struct nlattr *tb[],
					       struct ib_device *device,
					       u32 port)
{
	struct rdma_hw_stats *stats;
	struct nlattr *entry_attr;
	unsigned long *target;
	int rem, i, ret = 0;
	u32 index;

	stats = ib_get_hw_stats_port(device, port);
	if (!stats)
		return -EINVAL;

	target = kcalloc(BITS_TO_LONGS(stats->num_counters),
			 sizeof(*stats->is_disabled), GFP_KERNEL);
	if (!target)
		return -ENOMEM;

	nla_for_each_nested(entry_attr, tb[RDMA_NLDEV_ATTR_STAT_HWCOUNTERS],
			    rem) {
		index = nla_get_u32(entry_attr);
		if ((index >= stats->num_counters) ||
		    !(stats->descs[index].flags & IB_STAT_FLAG_OPTIONAL)) {
			ret = -EINVAL;
			goto out;
		}

		set_bit(index, target);
	}

	for (i = 0; i < stats->num_counters; i++) {
		if (!(stats->descs[i].flags & IB_STAT_FLAG_OPTIONAL))
			continue;

		ret = rdma_counter_modify(device, port, i, test_bit(i, target));
		if (ret)
			goto out;
	}

out:
	kfree(target);
	return ret;
}

static int nldev_stat_set_doit(struct sk_buff *skb, struct nlmsghdr *nlh,
			       struct netlink_ext_ack *extack)
{
	struct nlattr *tb[RDMA_NLDEV_ATTR_MAX];
	struct ib_device *device;
	struct sk_buff *msg;
	u32 index, port;
	int ret;

	ret = nlmsg_parse(nlh, 0, tb, RDMA_NLDEV_ATTR_MAX - 1, nldev_policy,
			  extack);
	if (ret || !tb[RDMA_NLDEV_ATTR_DEV_INDEX] ||
	    !tb[RDMA_NLDEV_ATTR_PORT_INDEX])
		return -EINVAL;

	index = nla_get_u32(tb[RDMA_NLDEV_ATTR_DEV_INDEX]);
	device = ib_device_get_by_index(sock_net(skb->sk), index);
	if (!device)
		return -EINVAL;

	port = nla_get_u32(tb[RDMA_NLDEV_ATTR_PORT_INDEX]);
	if (!rdma_is_port_valid(device, port)) {
		ret = -EINVAL;
		goto err_put_device;
	}

	if (!tb[RDMA_NLDEV_ATTR_STAT_MODE] &&
	    !tb[RDMA_NLDEV_ATTR_STAT_HWCOUNTERS]) {
		ret = -EINVAL;
		goto err_put_device;
	}

	msg = nlmsg_new(NLMSG_DEFAULT_SIZE, GFP_KERNEL);
	if (!msg) {
		ret = -ENOMEM;
		goto err_put_device;
	}
	nlh = nlmsg_put(msg, NETLINK_CB(skb).portid, nlh->nlmsg_seq,
			RDMA_NL_GET_TYPE(RDMA_NL_NLDEV,
					 RDMA_NLDEV_CMD_STAT_SET),
			0, 0);
	if (!nlh || fill_nldev_handle(msg, device) ||
	    nla_put_u32(msg, RDMA_NLDEV_ATTR_PORT_INDEX, port)) {
		ret = -EMSGSIZE;
		goto err_free_msg;
	}

	if (tb[RDMA_NLDEV_ATTR_STAT_MODE]) {
		ret = nldev_stat_set_mode_doit(msg, extack, tb, device, port);
		if (ret)
			goto err_free_msg;
	}

	if (tb[RDMA_NLDEV_ATTR_STAT_HWCOUNTERS]) {
		ret = nldev_stat_set_counter_dynamic_doit(tb, device, port);
		if (ret)
			goto err_free_msg;
	}

	nlmsg_end(msg, nlh);
	ib_device_put(device);
	return rdma_nl_unicast(sock_net(skb->sk), msg, NETLINK_CB(skb).portid);

err_free_msg:
	nlmsg_free(msg);
err_put_device:
	ib_device_put(device);
	return ret;
}

static int nldev_stat_del_doit(struct sk_buff *skb, struct nlmsghdr *nlh,
			       struct netlink_ext_ack *extack)
{
	struct nlattr *tb[RDMA_NLDEV_ATTR_MAX];
	struct ib_device *device;
	struct sk_buff *msg;
	u32 index, port, qpn, cntn;
	int ret;

	ret = nlmsg_parse(nlh, 0, tb, RDMA_NLDEV_ATTR_MAX - 1,
			  nldev_policy, extack);
	if (ret || !tb[RDMA_NLDEV_ATTR_STAT_RES] ||
	    !tb[RDMA_NLDEV_ATTR_DEV_INDEX] || !tb[RDMA_NLDEV_ATTR_PORT_INDEX] ||
	    !tb[RDMA_NLDEV_ATTR_STAT_COUNTER_ID] ||
	    !tb[RDMA_NLDEV_ATTR_RES_LQPN])
		return -EINVAL;

	if (nla_get_u32(tb[RDMA_NLDEV_ATTR_STAT_RES]) != RDMA_NLDEV_ATTR_RES_QP)
		return -EINVAL;

	index = nla_get_u32(tb[RDMA_NLDEV_ATTR_DEV_INDEX]);
	device = ib_device_get_by_index(sock_net(skb->sk), index);
	if (!device)
		return -EINVAL;

	port = nla_get_u32(tb[RDMA_NLDEV_ATTR_PORT_INDEX]);
	if (!rdma_is_port_valid(device, port)) {
		ret = -EINVAL;
		goto err;
	}

	msg = nlmsg_new(NLMSG_DEFAULT_SIZE, GFP_KERNEL);
	if (!msg) {
		ret = -ENOMEM;
		goto err;
	}
	nlh = nlmsg_put(msg, NETLINK_CB(skb).portid, nlh->nlmsg_seq,
			RDMA_NL_GET_TYPE(RDMA_NL_NLDEV,
					 RDMA_NLDEV_CMD_STAT_SET),
			0, 0);
	if (!nlh) {
		ret = -EMSGSIZE;
		goto err_fill;
	}

	cntn = nla_get_u32(tb[RDMA_NLDEV_ATTR_STAT_COUNTER_ID]);
	qpn = nla_get_u32(tb[RDMA_NLDEV_ATTR_RES_LQPN]);
	if (fill_nldev_handle(msg, device) ||
	    nla_put_u32(msg, RDMA_NLDEV_ATTR_PORT_INDEX, port) ||
	    nla_put_u32(msg, RDMA_NLDEV_ATTR_STAT_COUNTER_ID, cntn) ||
	    nla_put_u32(msg, RDMA_NLDEV_ATTR_RES_LQPN, qpn)) {
		ret = -EMSGSIZE;
		goto err_fill;
	}

	ret = rdma_counter_unbind_qpn(device, port, qpn, cntn);
	if (ret)
		goto err_fill;

	nlmsg_end(msg, nlh);
	ib_device_put(device);
	return rdma_nl_unicast(sock_net(skb->sk), msg, NETLINK_CB(skb).portid);

err_fill:
	nlmsg_free(msg);
err:
	ib_device_put(device);
	return ret;
}

static int stat_get_doit_default_counter(struct sk_buff *skb,
					 struct nlmsghdr *nlh,
					 struct netlink_ext_ack *extack,
					 struct nlattr *tb[])
{
	struct rdma_hw_stats *stats;
	struct nlattr *table_attr;
	struct ib_device *device;
	int ret, num_cnts, i;
	struct sk_buff *msg;
	u32 index, port;
	u64 v;

	if (!tb[RDMA_NLDEV_ATTR_DEV_INDEX] || !tb[RDMA_NLDEV_ATTR_PORT_INDEX])
		return -EINVAL;

	index = nla_get_u32(tb[RDMA_NLDEV_ATTR_DEV_INDEX]);
	device = ib_device_get_by_index(sock_net(skb->sk), index);
	if (!device)
		return -EINVAL;

	if (!device->ops.alloc_hw_port_stats || !device->ops.get_hw_stats) {
		ret = -EINVAL;
		goto err;
	}

	port = nla_get_u32(tb[RDMA_NLDEV_ATTR_PORT_INDEX]);
	stats = ib_get_hw_stats_port(device, port);
	if (!stats) {
		ret = -EINVAL;
		goto err;
	}

	msg = nlmsg_new(NLMSG_DEFAULT_SIZE, GFP_KERNEL);
	if (!msg) {
		ret = -ENOMEM;
		goto err;
	}

	nlh = nlmsg_put(msg, NETLINK_CB(skb).portid, nlh->nlmsg_seq,
			RDMA_NL_GET_TYPE(RDMA_NL_NLDEV,
					 RDMA_NLDEV_CMD_STAT_GET),
			0, 0);

	if (!nlh || fill_nldev_handle(msg, device) ||
	    nla_put_u32(msg, RDMA_NLDEV_ATTR_PORT_INDEX, port)) {
		ret = -EMSGSIZE;
		goto err_msg;
	}

	mutex_lock(&stats->lock);

	num_cnts = device->ops.get_hw_stats(device, stats, port, 0);
	if (num_cnts < 0) {
		ret = -EINVAL;
		goto err_stats;
	}

	table_attr = nla_nest_start(msg, RDMA_NLDEV_ATTR_STAT_HWCOUNTERS);
	if (!table_attr) {
		ret = -EMSGSIZE;
		goto err_stats;
	}
	for (i = 0; i < num_cnts; i++) {
		if (test_bit(i, stats->is_disabled))
			continue;

		v = stats->value[i] +
			rdma_counter_get_hwstat_value(device, port, i);
		if (rdma_nl_stat_hwcounter_entry(msg,
						 stats->descs[i].name, v)) {
			ret = -EMSGSIZE;
			goto err_table;
		}
	}
	nla_nest_end(msg, table_attr);

	mutex_unlock(&stats->lock);
	nlmsg_end(msg, nlh);
	ib_device_put(device);
	return rdma_nl_unicast(sock_net(skb->sk), msg, NETLINK_CB(skb).portid);

err_table:
	nla_nest_cancel(msg, table_attr);
err_stats:
	mutex_unlock(&stats->lock);
err_msg:
	nlmsg_free(msg);
err:
	ib_device_put(device);
	return ret;
}

static int stat_get_doit_qp(struct sk_buff *skb, struct nlmsghdr *nlh,
			    struct netlink_ext_ack *extack, struct nlattr *tb[])

{
	static enum rdma_nl_counter_mode mode;
	static enum rdma_nl_counter_mask mask;
	struct ib_device *device;
	struct sk_buff *msg;
	u32 index, port;
	int ret;

	if (tb[RDMA_NLDEV_ATTR_STAT_COUNTER_ID])
		return nldev_res_get_counter_doit(skb, nlh, extack);

	if (!tb[RDMA_NLDEV_ATTR_STAT_MODE] ||
	    !tb[RDMA_NLDEV_ATTR_DEV_INDEX] || !tb[RDMA_NLDEV_ATTR_PORT_INDEX])
		return -EINVAL;

	index = nla_get_u32(tb[RDMA_NLDEV_ATTR_DEV_INDEX]);
	device = ib_device_get_by_index(sock_net(skb->sk), index);
	if (!device)
		return -EINVAL;

	port = nla_get_u32(tb[RDMA_NLDEV_ATTR_PORT_INDEX]);
	if (!rdma_is_port_valid(device, port)) {
		ret = -EINVAL;
		goto err;
	}

	msg = nlmsg_new(NLMSG_DEFAULT_SIZE, GFP_KERNEL);
	if (!msg) {
		ret = -ENOMEM;
		goto err;
	}

	nlh = nlmsg_put(msg, NETLINK_CB(skb).portid, nlh->nlmsg_seq,
			RDMA_NL_GET_TYPE(RDMA_NL_NLDEV,
					 RDMA_NLDEV_CMD_STAT_GET),
			0, 0);
	if (!nlh) {
		ret = -EMSGSIZE;
		goto err_msg;
	}

	ret = rdma_counter_get_mode(device, port, &mode, &mask);
	if (ret)
		goto err_msg;

	if (fill_nldev_handle(msg, device) ||
	    nla_put_u32(msg, RDMA_NLDEV_ATTR_PORT_INDEX, port) ||
	    nla_put_u32(msg, RDMA_NLDEV_ATTR_STAT_MODE, mode)) {
		ret = -EMSGSIZE;
		goto err_msg;
	}

	if ((mode == RDMA_COUNTER_MODE_AUTO) &&
	    nla_put_u32(msg, RDMA_NLDEV_ATTR_STAT_AUTO_MODE_MASK, mask)) {
		ret = -EMSGSIZE;
		goto err_msg;
	}

	nlmsg_end(msg, nlh);
	ib_device_put(device);
	return rdma_nl_unicast(sock_net(skb->sk), msg, NETLINK_CB(skb).portid);

err_msg:
	nlmsg_free(msg);
err:
	ib_device_put(device);
	return ret;
}

static int nldev_stat_get_doit(struct sk_buff *skb, struct nlmsghdr *nlh,
			       struct netlink_ext_ack *extack)
{
	struct nlattr *tb[RDMA_NLDEV_ATTR_MAX];
	int ret;

	ret = __nlmsg_parse(nlh, 0, tb, RDMA_NLDEV_ATTR_MAX - 1,
			    nldev_policy, NL_VALIDATE_LIBERAL, extack);
	if (ret)
		return -EINVAL;

	if (!tb[RDMA_NLDEV_ATTR_STAT_RES])
		return stat_get_doit_default_counter(skb, nlh, extack, tb);

	switch (nla_get_u32(tb[RDMA_NLDEV_ATTR_STAT_RES])) {
	case RDMA_NLDEV_ATTR_RES_QP:
		ret = stat_get_doit_qp(skb, nlh, extack, tb);
		break;
	case RDMA_NLDEV_ATTR_RES_MR:
		ret = res_get_common_doit(skb, nlh, extack, RDMA_RESTRACK_MR,
					  fill_stat_mr_entry);
		break;
	default:
		ret = -EINVAL;
		break;
	}

	return ret;
}

static int nldev_stat_get_dumpit(struct sk_buff *skb,
				 struct netlink_callback *cb)
{
	struct nlattr *tb[RDMA_NLDEV_ATTR_MAX];
	int ret;

	ret = __nlmsg_parse(cb->nlh, 0, tb, RDMA_NLDEV_ATTR_MAX - 1,
			    nldev_policy, NL_VALIDATE_LIBERAL, NULL);
	if (ret || !tb[RDMA_NLDEV_ATTR_STAT_RES])
		return -EINVAL;

	switch (nla_get_u32(tb[RDMA_NLDEV_ATTR_STAT_RES])) {
	case RDMA_NLDEV_ATTR_RES_QP:
		ret = nldev_res_get_counter_dumpit(skb, cb);
		break;
	case RDMA_NLDEV_ATTR_RES_MR:
		ret = res_get_common_dumpit(skb, cb, RDMA_RESTRACK_MR,
					    fill_stat_mr_entry);
		break;
	default:
		ret = -EINVAL;
		break;
	}

	return ret;
}

static int nldev_stat_get_counter_status_doit(struct sk_buff *skb,
					      struct nlmsghdr *nlh,
					      struct netlink_ext_ack *extack)
{
	struct nlattr *tb[RDMA_NLDEV_ATTR_MAX], *table, *entry;
	struct rdma_hw_stats *stats;
	struct ib_device *device;
	struct sk_buff *msg;
	u32 devid, port;
	int ret, i;

	ret = __nlmsg_parse(nlh, 0, tb, RDMA_NLDEV_ATTR_MAX - 1,
			    nldev_policy, NL_VALIDATE_LIBERAL, extack);
	if (ret || !tb[RDMA_NLDEV_ATTR_DEV_INDEX] ||
	    !tb[RDMA_NLDEV_ATTR_PORT_INDEX])
		return -EINVAL;

	devid = nla_get_u32(tb[RDMA_NLDEV_ATTR_DEV_INDEX]);
	device = ib_device_get_by_index(sock_net(skb->sk), devid);
	if (!device)
		return -EINVAL;

	port = nla_get_u32(tb[RDMA_NLDEV_ATTR_PORT_INDEX]);
	if (!rdma_is_port_valid(device, port)) {
		ret = -EINVAL;
		goto err;
	}

	stats = ib_get_hw_stats_port(device, port);
	if (!stats) {
		ret = -EINVAL;
		goto err;
	}

	msg = nlmsg_new(NLMSG_DEFAULT_SIZE, GFP_KERNEL);
	if (!msg) {
		ret = -ENOMEM;
		goto err;
	}

	nlh = nlmsg_put(
		msg, NETLINK_CB(skb).portid, nlh->nlmsg_seq,
		RDMA_NL_GET_TYPE(RDMA_NL_NLDEV, RDMA_NLDEV_CMD_STAT_GET_STATUS),
		0, 0);

	ret = -EMSGSIZE;
	if (!nlh || fill_nldev_handle(msg, device) ||
	    nla_put_u32(msg, RDMA_NLDEV_ATTR_PORT_INDEX, port))
		goto err_msg;

	table = nla_nest_start(msg, RDMA_NLDEV_ATTR_STAT_HWCOUNTERS);
	if (!table)
		goto err_msg;

	mutex_lock(&stats->lock);
	for (i = 0; i < stats->num_counters; i++) {
		entry = nla_nest_start(msg,
				       RDMA_NLDEV_ATTR_STAT_HWCOUNTER_ENTRY);
		if (!entry)
			goto err_msg_table;

		if (nla_put_string(msg,
				   RDMA_NLDEV_ATTR_STAT_HWCOUNTER_ENTRY_NAME,
				   stats->descs[i].name) ||
		    nla_put_u32(msg, RDMA_NLDEV_ATTR_STAT_HWCOUNTER_INDEX, i))
			goto err_msg_entry;

		if ((stats->descs[i].flags & IB_STAT_FLAG_OPTIONAL) &&
		    (nla_put_u8(msg, RDMA_NLDEV_ATTR_STAT_HWCOUNTER_DYNAMIC,
				!test_bit(i, stats->is_disabled))))
			goto err_msg_entry;

		nla_nest_end(msg, entry);
	}
	mutex_unlock(&stats->lock);

	nla_nest_end(msg, table);
	nlmsg_end(msg, nlh);
	ib_device_put(device);
	return rdma_nl_unicast(sock_net(skb->sk), msg, NETLINK_CB(skb).portid);

err_msg_entry:
	nla_nest_cancel(msg, entry);
err_msg_table:
	mutex_unlock(&stats->lock);
	nla_nest_cancel(msg, table);
err_msg:
	nlmsg_free(msg);
err:
	ib_device_put(device);
	return ret;
}

static int nldev_newdev(struct sk_buff *skb, struct nlmsghdr *nlh,
			struct netlink_ext_ack *extack)
{
	struct nlattr *tb[RDMA_NLDEV_ATTR_MAX];
	enum rdma_nl_dev_type type;
	struct ib_device *parent;
	char name[IFNAMSIZ] = {};
	u32 parentid;
	int ret;

	ret = nlmsg_parse(nlh, 0, tb, RDMA_NLDEV_ATTR_MAX - 1,
			  nldev_policy, extack);
	if (ret || !tb[RDMA_NLDEV_ATTR_DEV_INDEX] ||
		!tb[RDMA_NLDEV_ATTR_DEV_NAME] || !tb[RDMA_NLDEV_ATTR_DEV_TYPE])
		return -EINVAL;

	nla_strscpy(name, tb[RDMA_NLDEV_ATTR_DEV_NAME], sizeof(name));
	type = nla_get_u8(tb[RDMA_NLDEV_ATTR_DEV_TYPE]);
	parentid = nla_get_u32(tb[RDMA_NLDEV_ATTR_DEV_INDEX]);
	parent = ib_device_get_by_index(sock_net(skb->sk), parentid);
	if (!parent)
		return -EINVAL;

	ret = ib_add_sub_device(parent, type, name);
	ib_device_put(parent);

	return ret;
}

static int nldev_deldev(struct sk_buff *skb, struct nlmsghdr *nlh,
			struct netlink_ext_ack *extack)
{
	struct nlattr *tb[RDMA_NLDEV_ATTR_MAX];
	struct ib_device *device;
	u32 devid;
	int ret;

	ret = nlmsg_parse(nlh, 0, tb, RDMA_NLDEV_ATTR_MAX - 1,
			  nldev_policy, extack);
	if (ret || !tb[RDMA_NLDEV_ATTR_DEV_INDEX])
		return -EINVAL;

	devid = nla_get_u32(tb[RDMA_NLDEV_ATTR_DEV_INDEX]);
	device = ib_device_get_by_index(sock_net(skb->sk), devid);
	if (!device)
		return -EINVAL;

	return ib_del_sub_device_and_put(device);
}

static const struct rdma_nl_cbs nldev_cb_table[RDMA_NLDEV_NUM_OPS] = {
	[RDMA_NLDEV_CMD_GET] = {
		.doit = nldev_get_doit,
		.dump = nldev_get_dumpit,
	},
	[RDMA_NLDEV_CMD_GET_CHARDEV] = {
		.doit = nldev_get_chardev,
	},
	[RDMA_NLDEV_CMD_SET] = {
		.doit = nldev_set_doit,
		.flags = RDMA_NL_ADMIN_PERM,
	},
	[RDMA_NLDEV_CMD_NEWLINK] = {
		.doit = nldev_newlink,
		.flags = RDMA_NL_ADMIN_PERM,
	},
	[RDMA_NLDEV_CMD_DELLINK] = {
		.doit = nldev_dellink,
		.flags = RDMA_NL_ADMIN_PERM,
	},
	[RDMA_NLDEV_CMD_PORT_GET] = {
		.doit = nldev_port_get_doit,
		.dump = nldev_port_get_dumpit,
	},
	[RDMA_NLDEV_CMD_RES_GET] = {
		.doit = nldev_res_get_doit,
		.dump = nldev_res_get_dumpit,
	},
	[RDMA_NLDEV_CMD_RES_QP_GET] = {
		.doit = nldev_res_get_qp_doit,
		.dump = nldev_res_get_qp_dumpit,
	},
	[RDMA_NLDEV_CMD_RES_CM_ID_GET] = {
		.doit = nldev_res_get_cm_id_doit,
		.dump = nldev_res_get_cm_id_dumpit,
	},
	[RDMA_NLDEV_CMD_RES_CQ_GET] = {
		.doit = nldev_res_get_cq_doit,
		.dump = nldev_res_get_cq_dumpit,
	},
	[RDMA_NLDEV_CMD_RES_MR_GET] = {
		.doit = nldev_res_get_mr_doit,
		.dump = nldev_res_get_mr_dumpit,
	},
	[RDMA_NLDEV_CMD_RES_PD_GET] = {
		.doit = nldev_res_get_pd_doit,
		.dump = nldev_res_get_pd_dumpit,
	},
	[RDMA_NLDEV_CMD_RES_CTX_GET] = {
		.doit = nldev_res_get_ctx_doit,
		.dump = nldev_res_get_ctx_dumpit,
	},
	[RDMA_NLDEV_CMD_RES_SRQ_GET] = {
		.doit = nldev_res_get_srq_doit,
		.dump = nldev_res_get_srq_dumpit,
	},
	[RDMA_NLDEV_CMD_SYS_GET] = {
		.doit = nldev_sys_get_doit,
	},
	[RDMA_NLDEV_CMD_SYS_SET] = {
		.doit = nldev_set_sys_set_doit,
		.flags = RDMA_NL_ADMIN_PERM,
	},
	[RDMA_NLDEV_CMD_STAT_SET] = {
		.doit = nldev_stat_set_doit,
		.flags = RDMA_NL_ADMIN_PERM,
	},
	[RDMA_NLDEV_CMD_STAT_GET] = {
		.doit = nldev_stat_get_doit,
		.dump = nldev_stat_get_dumpit,
	},
	[RDMA_NLDEV_CMD_STAT_DEL] = {
		.doit = nldev_stat_del_doit,
		.flags = RDMA_NL_ADMIN_PERM,
	},
	[RDMA_NLDEV_CMD_RES_QP_GET_RAW] = {
		.doit = nldev_res_get_qp_raw_doit,
		.dump = nldev_res_get_qp_raw_dumpit,
		.flags = RDMA_NL_ADMIN_PERM,
	},
	[RDMA_NLDEV_CMD_RES_CQ_GET_RAW] = {
		.doit = nldev_res_get_cq_raw_doit,
		.dump = nldev_res_get_cq_raw_dumpit,
		.flags = RDMA_NL_ADMIN_PERM,
	},
	[RDMA_NLDEV_CMD_RES_MR_GET_RAW] = {
		.doit = nldev_res_get_mr_raw_doit,
		.dump = nldev_res_get_mr_raw_dumpit,
		.flags = RDMA_NL_ADMIN_PERM,
	},
	[RDMA_NLDEV_CMD_RES_SRQ_GET_RAW] = {
		.doit = nldev_res_get_srq_raw_doit,
		.dump = nldev_res_get_srq_raw_dumpit,
		.flags = RDMA_NL_ADMIN_PERM,
	},
	[RDMA_NLDEV_CMD_STAT_GET_STATUS] = {
		.doit = nldev_stat_get_counter_status_doit,
	},
	[RDMA_NLDEV_CMD_NEWDEV] = {
		.doit = nldev_newdev,
		.flags = RDMA_NL_ADMIN_PERM,
	},
	[RDMA_NLDEV_CMD_DELDEV] = {
		.doit = nldev_deldev,
		.flags = RDMA_NL_ADMIN_PERM,
	},
};

static int fill_mon_netdev_association(struct sk_buff *msg,
				       struct ib_device *device, u32 port,
				       const struct net *net)
{
	struct net_device *netdev = ib_device_get_netdev(device, port);
	int ret = 0;

	if (netdev && !net_eq(dev_net(netdev), net))
		goto out;

	ret = nla_put_u32(msg, RDMA_NLDEV_ATTR_DEV_INDEX, device->index);
	if (ret)
		goto out;

	ret = nla_put_string(msg, RDMA_NLDEV_ATTR_DEV_NAME,
			     dev_name(&device->dev));
	if (ret)
		goto out;

	ret = nla_put_u32(msg, RDMA_NLDEV_ATTR_PORT_INDEX, port);
	if (ret)
		goto out;

	if (netdev) {
		ret = nla_put_u32(msg,
				  RDMA_NLDEV_ATTR_NDEV_INDEX, netdev->ifindex);
		if (ret)
			goto out;

		ret = nla_put_string(msg,
				     RDMA_NLDEV_ATTR_NDEV_NAME, netdev->name);
	}

out:
	dev_put(netdev);
	return ret;
}

static void rdma_nl_notify_err_msg(struct ib_device *device, u32 port_num,
				    enum rdma_nl_notify_event_type type)
{
	struct net_device *netdev;

	switch (type) {
	case RDMA_REGISTER_EVENT:
		dev_warn_ratelimited(&device->dev,
				     "Failed to send RDMA monitor register device event\n");
		break;
	case RDMA_UNREGISTER_EVENT:
		dev_warn_ratelimited(&device->dev,
				     "Failed to send RDMA monitor unregister device event\n");
		break;
	case RDMA_NETDEV_ATTACH_EVENT:
		netdev = ib_device_get_netdev(device, port_num);
		dev_warn_ratelimited(&device->dev,
				     "Failed to send RDMA monitor netdev attach event: port %d netdev %d\n",
				     port_num, netdev->ifindex);
		dev_put(netdev);
		break;
	case RDMA_NETDEV_DETACH_EVENT:
		dev_warn_ratelimited(&device->dev,
				     "Failed to send RDMA monitor netdev detach event: port %d\n",
				     port_num);
		break;
	default:
		break;
	}
}

int rdma_nl_notify_event(struct ib_device *device, u32 port_num,
			  enum rdma_nl_notify_event_type type)
{
	struct sk_buff *skb;
	struct net *net;
	int ret = 0;
	void *nlh;

	net = read_pnet(&device->coredev.rdma_net);
	if (!net)
		return -EINVAL;

	skb = nlmsg_new(NLMSG_DEFAULT_SIZE, GFP_KERNEL);
	if (!skb)
		return -ENOMEM;
	nlh = nlmsg_put(skb, 0, 0,
			RDMA_NL_GET_TYPE(RDMA_NL_NLDEV, RDMA_NLDEV_CMD_MONITOR),
			0, 0);
<<<<<<< HEAD
=======
	if (!nlh)
		goto err_free;
>>>>>>> 8ee0f23e

	switch (type) {
	case RDMA_REGISTER_EVENT:
	case RDMA_UNREGISTER_EVENT:
		ret = fill_nldev_handle(skb, device);
		if (ret)
			goto err_free;
		break;
	case RDMA_NETDEV_ATTACH_EVENT:
	case RDMA_NETDEV_DETACH_EVENT:
		ret = fill_mon_netdev_association(skb, device,
						  port_num, net);
		if (ret)
			goto err_free;
		break;
	default:
		break;
	}

	ret = nla_put_u8(skb, RDMA_NLDEV_ATTR_EVENT_TYPE, type);
	if (ret)
		goto err_free;

	nlmsg_end(skb, nlh);
	ret = rdma_nl_multicast(net, skb, RDMA_NL_GROUP_NOTIFY, GFP_KERNEL);
	if (ret && ret != -ESRCH) {
		skb = NULL; /* skb is freed in the netlink send-op handling */
		goto err_free;
	}
	return 0;

err_free:
	rdma_nl_notify_err_msg(device, port_num, type);
	nlmsg_free(skb);
	return ret;
}

void __init nldev_init(void)
{
	rdma_nl_register(RDMA_NL_NLDEV, nldev_cb_table);
}

void nldev_exit(void)
{
	rdma_nl_unregister(RDMA_NL_NLDEV);
}

MODULE_ALIAS_RDMA_NETLINK(RDMA_NL_NLDEV, 5);<|MERGE_RESOLUTION|>--- conflicted
+++ resolved
@@ -2816,11 +2816,8 @@
 	nlh = nlmsg_put(skb, 0, 0,
 			RDMA_NL_GET_TYPE(RDMA_NL_NLDEV, RDMA_NLDEV_CMD_MONITOR),
 			0, 0);
-<<<<<<< HEAD
-=======
 	if (!nlh)
 		goto err_free;
->>>>>>> 8ee0f23e
 
 	switch (type) {
 	case RDMA_REGISTER_EVENT:
