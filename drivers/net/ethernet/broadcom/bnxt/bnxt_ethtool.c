--- conflicted
+++ resolved
@@ -2673,11 +2673,7 @@
 
 		switch (cmd_err) {
 		case NVM_INSTALL_UPDATE_CMD_ERR_CODE_ANTI_ROLLBACK:
-<<<<<<< HEAD
-			netdev_err(dev, "HWRM_NVM_INSTALL_UPDATE failure Anti-rollback detected\n");
-=======
 			BNXT_NVM_ERR_MSG(dev, extack, MSG_ANTI_ROLLBACK_ERR);
->>>>>>> 88084a3d
 			rc = -EALREADY;
 			break;
 		case NVM_INSTALL_UPDATE_CMD_ERR_CODE_FRAG_ERR:
@@ -2705,12 +2701,7 @@
 			}
 			fallthrough;
 		default:
-<<<<<<< HEAD
-			netdev_err(dev, "HWRM_NVM_INSTALL_UPDATE failure rc :%x cmd_err :%x\n",
-				   rc, cmd_err);
-=======
 			BNXT_NVM_ERR_MSG(dev, extack, MSG_GENERIC_FAILURE_ERR);
->>>>>>> 88084a3d
 		}
 	} while (defrag_attempted && !rc);
 
