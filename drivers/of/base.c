/*
 * Procedures for creating, accessing and interpreting the device tree.
 *
 * Paul Mackerras	August 1996.
 * Copyright (C) 1996-2005 Paul Mackerras.
 *
 *  Adapted for 64bit PowerPC by Dave Engebretsen and Peter Bergner.
 *    {engebret|bergner}@us.ibm.com
 *
 *  Adapted for sparc and sparc64 by David S. Miller davem@davemloft.net
 *
 *  Reconsolidated from arch/x/kernel/prom.c by Stephen Rothwell and
 *  Grant Likely.
 *
 *      This program is free software; you can redistribute it and/or
 *      modify it under the terms of the GNU General Public License
 *      as published by the Free Software Foundation; either version
 *      2 of the License, or (at your option) any later version.
 */

#define pr_fmt(fmt)	"OF: " fmt

#include <linux/console.h>
#include <linux/ctype.h>
#include <linux/cpu.h>
#include <linux/module.h>
#include <linux/of.h>
#include <linux/of_device.h>
#include <linux/of_graph.h>
#include <linux/spinlock.h>
#include <linux/slab.h>
#include <linux/string.h>
#include <linux/proc_fs.h>

#include "of_private.h"

LIST_HEAD(aliases_lookup);

struct device_node *of_root;
EXPORT_SYMBOL(of_root);
struct device_node *of_chosen;
struct device_node *of_aliases;
struct device_node *of_stdout;
static const char *of_stdout_options;

struct kset *of_kset;

/*
 * Used to protect the of_aliases, to hold off addition of nodes to sysfs.
 * This mutex must be held whenever modifications are being made to the
 * device tree. The of_{attach,detach}_node() and
 * of_{add,remove,update}_property() helpers make sure this happens.
 */
DEFINE_MUTEX(of_mutex);

/* use when traversing tree through the child, sibling,
 * or parent members of struct device_node.
 */
DEFINE_RAW_SPINLOCK(devtree_lock);

int of_n_addr_cells(struct device_node *np)
{
	const __be32 *ip;

	do {
		if (np->parent)
			np = np->parent;
		ip = of_get_property(np, "#address-cells", NULL);
		if (ip)
			return be32_to_cpup(ip);
	} while (np->parent);
	/* No #address-cells property for the root node */
	return OF_ROOT_NODE_ADDR_CELLS_DEFAULT;
}
EXPORT_SYMBOL(of_n_addr_cells);

int of_n_size_cells(struct device_node *np)
{
	const __be32 *ip;

	do {
		if (np->parent)
			np = np->parent;
		ip = of_get_property(np, "#size-cells", NULL);
		if (ip)
			return be32_to_cpup(ip);
	} while (np->parent);
	/* No #size-cells property for the root node */
	return OF_ROOT_NODE_SIZE_CELLS_DEFAULT;
}
EXPORT_SYMBOL(of_n_size_cells);

#ifdef CONFIG_NUMA
int __weak of_node_to_nid(struct device_node *np)
{
	return NUMA_NO_NODE;
}
#endif

#ifndef CONFIG_OF_DYNAMIC
static void of_node_release(struct kobject *kobj)
{
	/* Without CONFIG_OF_DYNAMIC, no nodes gets freed */
}
#endif /* CONFIG_OF_DYNAMIC */

struct kobj_type of_node_ktype = {
	.release = of_node_release,
};

static ssize_t of_node_property_read(struct file *filp, struct kobject *kobj,
				struct bin_attribute *bin_attr, char *buf,
				loff_t offset, size_t count)
{
	struct property *pp = container_of(bin_attr, struct property, attr);
	return memory_read_from_buffer(buf, count, &offset, pp->value, pp->length);
}

/* always return newly allocated name, caller must free after use */
static const char *safe_name(struct kobject *kobj, const char *orig_name)
{
	const char *name = orig_name;
	struct kernfs_node *kn;
	int i = 0;

	/* don't be a hero. After 16 tries give up */
	while (i < 16 && (kn = sysfs_get_dirent(kobj->sd, name))) {
		sysfs_put(kn);
		if (name != orig_name)
			kfree(name);
		name = kasprintf(GFP_KERNEL, "%s#%i", orig_name, ++i);
	}

	if (name == orig_name) {
		name = kstrdup(orig_name, GFP_KERNEL);
	} else {
		pr_warn("Duplicate name in %s, renamed to \"%s\"\n",
			kobject_name(kobj), name);
	}
	return name;
}

int __of_add_property_sysfs(struct device_node *np, struct property *pp)
{
	int rc;

	/* Important: Don't leak passwords */
	bool secure = strncmp(pp->name, "security-", 9) == 0;

	if (!IS_ENABLED(CONFIG_SYSFS))
		return 0;

	if (!of_kset || !of_node_is_attached(np))
		return 0;

	sysfs_bin_attr_init(&pp->attr);
	pp->attr.attr.name = safe_name(&np->kobj, pp->name);
	pp->attr.attr.mode = secure ? S_IRUSR : S_IRUGO;
	pp->attr.size = secure ? 0 : pp->length;
	pp->attr.read = of_node_property_read;

	rc = sysfs_create_bin_file(&np->kobj, &pp->attr);
	WARN(rc, "error adding attribute %s to node %s\n", pp->name, np->full_name);
	return rc;
}

int __of_attach_node_sysfs(struct device_node *np)
{
	const char *name;
	struct kobject *parent;
	struct property *pp;
	int rc;

	if (!IS_ENABLED(CONFIG_SYSFS))
		return 0;

	if (!of_kset)
		return 0;

	np->kobj.kset = of_kset;
	if (!np->parent) {
		/* Nodes without parents are new top level trees */
		name = safe_name(&of_kset->kobj, "base");
		parent = NULL;
	} else {
		name = safe_name(&np->parent->kobj, kbasename(np->full_name));
		parent = &np->parent->kobj;
	}
	if (!name)
		return -ENOMEM;
	rc = kobject_add(&np->kobj, parent, "%s", name);
	kfree(name);
	if (rc)
		return rc;

	for_each_property_of_node(np, pp)
		__of_add_property_sysfs(np, pp);

	return 0;
}

void __init of_core_init(void)
{
	struct device_node *np;

	/* Create the kset, and register existing nodes */
	mutex_lock(&of_mutex);
	of_kset = kset_create_and_add("devicetree", NULL, firmware_kobj);
	if (!of_kset) {
		mutex_unlock(&of_mutex);
		pr_err("failed to register existing nodes\n");
		return;
	}
	for_each_of_allnodes(np)
		__of_attach_node_sysfs(np);
	mutex_unlock(&of_mutex);

	/* Symlink in /proc as required by userspace ABI */
	if (of_root)
		proc_symlink("device-tree", NULL, "/sys/firmware/devicetree/base");
}

static struct property *__of_find_property(const struct device_node *np,
					   const char *name, int *lenp)
{
	struct property *pp;

	if (!np)
		return NULL;

	for (pp = np->properties; pp; pp = pp->next) {
		if (of_prop_cmp(pp->name, name) == 0) {
			if (lenp)
				*lenp = pp->length;
			break;
		}
	}

	return pp;
}

struct property *of_find_property(const struct device_node *np,
				  const char *name,
				  int *lenp)
{
	struct property *pp;
	unsigned long flags;

	raw_spin_lock_irqsave(&devtree_lock, flags);
	pp = __of_find_property(np, name, lenp);
	raw_spin_unlock_irqrestore(&devtree_lock, flags);

	return pp;
}
EXPORT_SYMBOL(of_find_property);

struct device_node *__of_find_all_nodes(struct device_node *prev)
{
	struct device_node *np;
	if (!prev) {
		np = of_root;
	} else if (prev->child) {
		np = prev->child;
	} else {
		/* Walk back up looking for a sibling, or the end of the structure */
		np = prev;
		while (np->parent && !np->sibling)
			np = np->parent;
		np = np->sibling; /* Might be null at the end of the tree */
	}
	return np;
}

/**
 * of_find_all_nodes - Get next node in global list
 * @prev:	Previous node or NULL to start iteration
 *		of_node_put() will be called on it
 *
 * Returns a node pointer with refcount incremented, use
 * of_node_put() on it when done.
 */
struct device_node *of_find_all_nodes(struct device_node *prev)
{
	struct device_node *np;
	unsigned long flags;

	raw_spin_lock_irqsave(&devtree_lock, flags);
	np = __of_find_all_nodes(prev);
	of_node_get(np);
	of_node_put(prev);
	raw_spin_unlock_irqrestore(&devtree_lock, flags);
	return np;
}
EXPORT_SYMBOL(of_find_all_nodes);

/*
 * Find a property with a given name for a given node
 * and return the value.
 */
const void *__of_get_property(const struct device_node *np,
			      const char *name, int *lenp)
{
	struct property *pp = __of_find_property(np, name, lenp);

	return pp ? pp->value : NULL;
}

/*
 * Find a property with a given name for a given node
 * and return the value.
 */
const void *of_get_property(const struct device_node *np, const char *name,
			    int *lenp)
{
	struct property *pp = of_find_property(np, name, lenp);

	return pp ? pp->value : NULL;
}
EXPORT_SYMBOL(of_get_property);

/*
 * arch_match_cpu_phys_id - Match the given logical CPU and physical id
 *
 * @cpu: logical cpu index of a core/thread
 * @phys_id: physical identifier of a core/thread
 *
 * CPU logical to physical index mapping is architecture specific.
 * However this __weak function provides a default match of physical
 * id to logical cpu index. phys_id provided here is usually values read
 * from the device tree which must match the hardware internal registers.
 *
 * Returns true if the physical identifier and the logical cpu index
 * correspond to the same core/thread, false otherwise.
 */
bool __weak arch_match_cpu_phys_id(int cpu, u64 phys_id)
{
	return (u32)phys_id == cpu;
}

/**
 * Checks if the given "prop_name" property holds the physical id of the
 * core/thread corresponding to the logical cpu 'cpu'. If 'thread' is not
 * NULL, local thread number within the core is returned in it.
 */
static bool __of_find_n_match_cpu_property(struct device_node *cpun,
			const char *prop_name, int cpu, unsigned int *thread)
{
	const __be32 *cell;
	int ac, prop_len, tid;
	u64 hwid;

	ac = of_n_addr_cells(cpun);
	cell = of_get_property(cpun, prop_name, &prop_len);
	if (!cell || !ac)
		return false;
	prop_len /= sizeof(*cell) * ac;
	for (tid = 0; tid < prop_len; tid++) {
		hwid = of_read_number(cell, ac);
		if (arch_match_cpu_phys_id(cpu, hwid)) {
			if (thread)
				*thread = tid;
			return true;
		}
		cell += ac;
	}
	return false;
}

/*
 * arch_find_n_match_cpu_physical_id - See if the given device node is
 * for the cpu corresponding to logical cpu 'cpu'.  Return true if so,
 * else false.  If 'thread' is non-NULL, the local thread number within the
 * core is returned in it.
 */
bool __weak arch_find_n_match_cpu_physical_id(struct device_node *cpun,
					      int cpu, unsigned int *thread)
{
	/* Check for non-standard "ibm,ppc-interrupt-server#s" property
	 * for thread ids on PowerPC. If it doesn't exist fallback to
	 * standard "reg" property.
	 */
	if (IS_ENABLED(CONFIG_PPC) &&
	    __of_find_n_match_cpu_property(cpun,
					   "ibm,ppc-interrupt-server#s",
					   cpu, thread))
		return true;

	return __of_find_n_match_cpu_property(cpun, "reg", cpu, thread);
}

/**
 * of_get_cpu_node - Get device node associated with the given logical CPU
 *
 * @cpu: CPU number(logical index) for which device node is required
 * @thread: if not NULL, local thread number within the physical core is
 *          returned
 *
 * The main purpose of this function is to retrieve the device node for the
 * given logical CPU index. It should be used to initialize the of_node in
 * cpu device. Once of_node in cpu device is populated, all the further
 * references can use that instead.
 *
 * CPU logical to physical index mapping is architecture specific and is built
 * before booting secondary cores. This function uses arch_match_cpu_phys_id
 * which can be overridden by architecture specific implementation.
 *
 * Returns a node pointer for the logical cpu with refcount incremented, use
 * of_node_put() on it when done. Returns NULL if not found.
 */
struct device_node *of_get_cpu_node(int cpu, unsigned int *thread)
{
	struct device_node *cpun;

	for_each_node_by_type(cpun, "cpu") {
		if (arch_find_n_match_cpu_physical_id(cpun, cpu, thread))
			return cpun;
	}
	return NULL;
}
EXPORT_SYMBOL(of_get_cpu_node);

/**
 * __of_device_is_compatible() - Check if the node matches given constraints
 * @device: pointer to node
 * @compat: required compatible string, NULL or "" for any match
 * @type: required device_type value, NULL or "" for any match
 * @name: required node name, NULL or "" for any match
 *
 * Checks if the given @compat, @type and @name strings match the
 * properties of the given @device. A constraints can be skipped by
 * passing NULL or an empty string as the constraint.
 *
 * Returns 0 for no match, and a positive integer on match. The return
 * value is a relative score with larger values indicating better
 * matches. The score is weighted for the most specific compatible value
 * to get the highest score. Matching type is next, followed by matching
 * name. Practically speaking, this results in the following priority
 * order for matches:
 *
 * 1. specific compatible && type && name
 * 2. specific compatible && type
 * 3. specific compatible && name
 * 4. specific compatible
 * 5. general compatible && type && name
 * 6. general compatible && type
 * 7. general compatible && name
 * 8. general compatible
 * 9. type && name
 * 10. type
 * 11. name
 */
static int __of_device_is_compatible(const struct device_node *device,
				     const char *compat, const char *type, const char *name)
{
	struct property *prop;
	const char *cp;
	int index = 0, score = 0;

	/* Compatible match has highest priority */
	if (compat && compat[0]) {
		prop = __of_find_property(device, "compatible", NULL);
		for (cp = of_prop_next_string(prop, NULL); cp;
		     cp = of_prop_next_string(prop, cp), index++) {
			if (of_compat_cmp(cp, compat, strlen(compat)) == 0) {
				score = INT_MAX/2 - (index << 2);
				break;
			}
		}
		if (!score)
			return 0;
	}

	/* Matching type is better than matching name */
	if (type && type[0]) {
		if (!device->type || of_node_cmp(type, device->type))
			return 0;
		score += 2;
	}

	/* Matching name is a bit better than not */
	if (name && name[0]) {
		if (!device->name || of_node_cmp(name, device->name))
			return 0;
		score++;
	}

	return score;
}

/** Checks if the given "compat" string matches one of the strings in
 * the device's "compatible" property
 */
int of_device_is_compatible(const struct device_node *device,
		const char *compat)
{
	unsigned long flags;
	int res;

	raw_spin_lock_irqsave(&devtree_lock, flags);
	res = __of_device_is_compatible(device, compat, NULL, NULL);
	raw_spin_unlock_irqrestore(&devtree_lock, flags);
	return res;
}
EXPORT_SYMBOL(of_device_is_compatible);

/** Checks if the device is compatible with any of the entries in
 *  a NULL terminated array of strings. Returns the best match
 *  score or 0.
 */
int of_device_compatible_match(struct device_node *device,
			       const char *const *compat)
{
	unsigned int tmp, score = 0;

	if (!compat)
		return 0;

	while (*compat) {
		tmp = of_device_is_compatible(device, *compat);
		if (tmp > score)
			score = tmp;
		compat++;
	}

	return score;
}

/**
 * of_machine_is_compatible - Test root of device tree for a given compatible value
 * @compat: compatible string to look for in root node's compatible property.
 *
 * Returns a positive integer if the root node has the given value in its
 * compatible property.
 */
int of_machine_is_compatible(const char *compat)
{
	struct device_node *root;
	int rc = 0;

	root = of_find_node_by_path("/");
	if (root) {
		rc = of_device_is_compatible(root, compat);
		of_node_put(root);
	}
	return rc;
}
EXPORT_SYMBOL(of_machine_is_compatible);

/**
 *  __of_device_is_available - check if a device is available for use
 *
 *  @device: Node to check for availability, with locks already held
 *
 *  Returns true if the status property is absent or set to "okay" or "ok",
 *  false otherwise
 */
static bool __of_device_is_available(const struct device_node *device)
{
	const char *status;
	int statlen;

	if (!device)
		return false;

	status = __of_get_property(device, "status", &statlen);
	if (status == NULL)
		return true;

	if (statlen > 0) {
		if (!strcmp(status, "okay") || !strcmp(status, "ok"))
			return true;
	}

	return false;
}

/**
 *  of_device_is_available - check if a device is available for use
 *
 *  @device: Node to check for availability
 *
 *  Returns true if the status property is absent or set to "okay" or "ok",
 *  false otherwise
 */
bool of_device_is_available(const struct device_node *device)
{
	unsigned long flags;
	bool res;

	raw_spin_lock_irqsave(&devtree_lock, flags);
	res = __of_device_is_available(device);
	raw_spin_unlock_irqrestore(&devtree_lock, flags);
	return res;

}
EXPORT_SYMBOL(of_device_is_available);

/**
 *  of_device_is_big_endian - check if a device has BE registers
 *
 *  @device: Node to check for endianness
 *
 *  Returns true if the device has a "big-endian" property, or if the kernel
 *  was compiled for BE *and* the device has a "native-endian" property.
 *  Returns false otherwise.
 *
 *  Callers would nominally use ioread32be/iowrite32be if
 *  of_device_is_big_endian() == true, or readl/writel otherwise.
 */
bool of_device_is_big_endian(const struct device_node *device)
{
	if (of_property_read_bool(device, "big-endian"))
		return true;
	if (IS_ENABLED(CONFIG_CPU_BIG_ENDIAN) &&
	    of_property_read_bool(device, "native-endian"))
		return true;
	return false;
}
EXPORT_SYMBOL(of_device_is_big_endian);

/**
 *	of_get_parent - Get a node's parent if any
 *	@node:	Node to get parent
 *
 *	Returns a node pointer with refcount incremented, use
 *	of_node_put() on it when done.
 */
struct device_node *of_get_parent(const struct device_node *node)
{
	struct device_node *np;
	unsigned long flags;

	if (!node)
		return NULL;

	raw_spin_lock_irqsave(&devtree_lock, flags);
	np = of_node_get(node->parent);
	raw_spin_unlock_irqrestore(&devtree_lock, flags);
	return np;
}
EXPORT_SYMBOL(of_get_parent);

/**
 *	of_get_next_parent - Iterate to a node's parent
 *	@node:	Node to get parent of
 *
 *	This is like of_get_parent() except that it drops the
 *	refcount on the passed node, making it suitable for iterating
 *	through a node's parents.
 *
 *	Returns a node pointer with refcount incremented, use
 *	of_node_put() on it when done.
 */
struct device_node *of_get_next_parent(struct device_node *node)
{
	struct device_node *parent;
	unsigned long flags;

	if (!node)
		return NULL;

	raw_spin_lock_irqsave(&devtree_lock, flags);
	parent = of_node_get(node->parent);
	of_node_put(node);
	raw_spin_unlock_irqrestore(&devtree_lock, flags);
	return parent;
}
EXPORT_SYMBOL(of_get_next_parent);

static struct device_node *__of_get_next_child(const struct device_node *node,
						struct device_node *prev)
{
	struct device_node *next;

	if (!node)
		return NULL;

	next = prev ? prev->sibling : node->child;
	for (; next; next = next->sibling)
		if (of_node_get(next))
			break;
	of_node_put(prev);
	return next;
}
#define __for_each_child_of_node(parent, child) \
	for (child = __of_get_next_child(parent, NULL); child != NULL; \
	     child = __of_get_next_child(parent, child))

/**
 *	of_get_next_child - Iterate a node childs
 *	@node:	parent node
 *	@prev:	previous child of the parent node, or NULL to get first
 *
 *	Returns a node pointer with refcount incremented, use of_node_put() on
 *	it when done. Returns NULL when prev is the last child. Decrements the
 *	refcount of prev.
 */
struct device_node *of_get_next_child(const struct device_node *node,
	struct device_node *prev)
{
	struct device_node *next;
	unsigned long flags;

	raw_spin_lock_irqsave(&devtree_lock, flags);
	next = __of_get_next_child(node, prev);
	raw_spin_unlock_irqrestore(&devtree_lock, flags);
	return next;
}
EXPORT_SYMBOL(of_get_next_child);

/**
 *	of_get_next_available_child - Find the next available child node
 *	@node:	parent node
 *	@prev:	previous child of the parent node, or NULL to get first
 *
 *      This function is like of_get_next_child(), except that it
 *      automatically skips any disabled nodes (i.e. status = "disabled").
 */
struct device_node *of_get_next_available_child(const struct device_node *node,
	struct device_node *prev)
{
	struct device_node *next;
	unsigned long flags;

	if (!node)
		return NULL;

	raw_spin_lock_irqsave(&devtree_lock, flags);
	next = prev ? prev->sibling : node->child;
	for (; next; next = next->sibling) {
		if (!__of_device_is_available(next))
			continue;
		if (of_node_get(next))
			break;
	}
	of_node_put(prev);
	raw_spin_unlock_irqrestore(&devtree_lock, flags);
	return next;
}
EXPORT_SYMBOL(of_get_next_available_child);

/**
 *	of_get_child_by_name - Find the child node by name for a given parent
 *	@node:	parent node
 *	@name:	child name to look for.
 *
 *      This function looks for child node for given matching name
 *
 *	Returns a node pointer if found, with refcount incremented, use
 *	of_node_put() on it when done.
 *	Returns NULL if node is not found.
 */
struct device_node *of_get_child_by_name(const struct device_node *node,
				const char *name)
{
	struct device_node *child;

	for_each_child_of_node(node, child)
		if (child->name && (of_node_cmp(child->name, name) == 0))
			break;
	return child;
}
EXPORT_SYMBOL(of_get_child_by_name);

static struct device_node *__of_find_node_by_path(struct device_node *parent,
						const char *path)
{
	struct device_node *child;
	int len;

	len = strcspn(path, "/:");
	if (!len)
		return NULL;

	__for_each_child_of_node(parent, child) {
		const char *name = strrchr(child->full_name, '/');
		if (WARN(!name, "malformed device_node %s\n", child->full_name))
			continue;
		name++;
		if (strncmp(path, name, len) == 0 && (strlen(name) == len))
			return child;
	}
	return NULL;
}

/**
 *	of_find_node_opts_by_path - Find a node matching a full OF path
 *	@path: Either the full path to match, or if the path does not
 *	       start with '/', the name of a property of the /aliases
 *	       node (an alias).  In the case of an alias, the node
 *	       matching the alias' value will be returned.
 *	@opts: Address of a pointer into which to store the start of
 *	       an options string appended to the end of the path with
 *	       a ':' separator.
 *
 *	Valid paths:
 *		/foo/bar	Full path
 *		foo		Valid alias
 *		foo/bar		Valid alias + relative path
 *
 *	Returns a node pointer with refcount incremented, use
 *	of_node_put() on it when done.
 */
struct device_node *of_find_node_opts_by_path(const char *path, const char **opts)
{
	struct device_node *np = NULL;
	struct property *pp;
	unsigned long flags;
	const char *separator = strchr(path, ':');

	if (opts)
		*opts = separator ? separator + 1 : NULL;

	if (strcmp(path, "/") == 0)
		return of_node_get(of_root);

	/* The path could begin with an alias */
	if (*path != '/') {
		int len;
		const char *p = separator;

		if (!p)
			p = strchrnul(path, '/');
		len = p - path;

		/* of_aliases must not be NULL */
		if (!of_aliases)
			return NULL;

		for_each_property_of_node(of_aliases, pp) {
			if (strlen(pp->name) == len && !strncmp(pp->name, path, len)) {
				np = of_find_node_by_path(pp->value);
				break;
			}
		}
		if (!np)
			return NULL;
		path = p;
	}

	/* Step down the tree matching path components */
	raw_spin_lock_irqsave(&devtree_lock, flags);
	if (!np)
		np = of_node_get(of_root);
	while (np && *path == '/') {
		struct device_node *tmp = np;

		path++; /* Increment past '/' delimiter */
		np = __of_find_node_by_path(np, path);
		of_node_put(tmp);
		path = strchrnul(path, '/');
		if (separator && separator < path)
			break;
	}
	raw_spin_unlock_irqrestore(&devtree_lock, flags);
	return np;
}
EXPORT_SYMBOL(of_find_node_opts_by_path);

/**
 *	of_find_node_by_name - Find a node by its "name" property
 *	@from:	The node to start searching from or NULL, the node
 *		you pass will not be searched, only the next one
 *		will; typically, you pass what the previous call
 *		returned. of_node_put() will be called on it
 *	@name:	The name string to match against
 *
 *	Returns a node pointer with refcount incremented, use
 *	of_node_put() on it when done.
 */
struct device_node *of_find_node_by_name(struct device_node *from,
	const char *name)
{
	struct device_node *np;
	unsigned long flags;

	raw_spin_lock_irqsave(&devtree_lock, flags);
	for_each_of_allnodes_from(from, np)
		if (np->name && (of_node_cmp(np->name, name) == 0)
		    && of_node_get(np))
			break;
	of_node_put(from);
	raw_spin_unlock_irqrestore(&devtree_lock, flags);
	return np;
}
EXPORT_SYMBOL(of_find_node_by_name);

/**
 *	of_find_node_by_type - Find a node by its "device_type" property
 *	@from:	The node to start searching from, or NULL to start searching
 *		the entire device tree. The node you pass will not be
 *		searched, only the next one will; typically, you pass
 *		what the previous call returned. of_node_put() will be
 *		called on from for you.
 *	@type:	The type string to match against
 *
 *	Returns a node pointer with refcount incremented, use
 *	of_node_put() on it when done.
 */
struct device_node *of_find_node_by_type(struct device_node *from,
	const char *type)
{
	struct device_node *np;
	unsigned long flags;

	raw_spin_lock_irqsave(&devtree_lock, flags);
	for_each_of_allnodes_from(from, np)
		if (np->type && (of_node_cmp(np->type, type) == 0)
		    && of_node_get(np))
			break;
	of_node_put(from);
	raw_spin_unlock_irqrestore(&devtree_lock, flags);
	return np;
}
EXPORT_SYMBOL(of_find_node_by_type);

/**
 *	of_find_compatible_node - Find a node based on type and one of the
 *                                tokens in its "compatible" property
 *	@from:		The node to start searching from or NULL, the node
 *			you pass will not be searched, only the next one
 *			will; typically, you pass what the previous call
 *			returned. of_node_put() will be called on it
 *	@type:		The type string to match "device_type" or NULL to ignore
 *	@compatible:	The string to match to one of the tokens in the device
 *			"compatible" list.
 *
 *	Returns a node pointer with refcount incremented, use
 *	of_node_put() on it when done.
 */
struct device_node *of_find_compatible_node(struct device_node *from,
	const char *type, const char *compatible)
{
	struct device_node *np;
	unsigned long flags;

	raw_spin_lock_irqsave(&devtree_lock, flags);
	for_each_of_allnodes_from(from, np)
		if (__of_device_is_compatible(np, compatible, type, NULL) &&
		    of_node_get(np))
			break;
	of_node_put(from);
	raw_spin_unlock_irqrestore(&devtree_lock, flags);
	return np;
}
EXPORT_SYMBOL(of_find_compatible_node);

/**
 *	of_find_node_with_property - Find a node which has a property with
 *                                   the given name.
 *	@from:		The node to start searching from or NULL, the node
 *			you pass will not be searched, only the next one
 *			will; typically, you pass what the previous call
 *			returned. of_node_put() will be called on it
 *	@prop_name:	The name of the property to look for.
 *
 *	Returns a node pointer with refcount incremented, use
 *	of_node_put() on it when done.
 */
struct device_node *of_find_node_with_property(struct device_node *from,
	const char *prop_name)
{
	struct device_node *np;
	struct property *pp;
	unsigned long flags;

	raw_spin_lock_irqsave(&devtree_lock, flags);
	for_each_of_allnodes_from(from, np) {
		for (pp = np->properties; pp; pp = pp->next) {
			if (of_prop_cmp(pp->name, prop_name) == 0) {
				of_node_get(np);
				goto out;
			}
		}
	}
out:
	of_node_put(from);
	raw_spin_unlock_irqrestore(&devtree_lock, flags);
	return np;
}
EXPORT_SYMBOL(of_find_node_with_property);

static
const struct of_device_id *__of_match_node(const struct of_device_id *matches,
					   const struct device_node *node)
{
	const struct of_device_id *best_match = NULL;
	int score, best_score = 0;

	if (!matches)
		return NULL;

	for (; matches->name[0] || matches->type[0] || matches->compatible[0]; matches++) {
		score = __of_device_is_compatible(node, matches->compatible,
						  matches->type, matches->name);
		if (score > best_score) {
			best_match = matches;
			best_score = score;
		}
	}

	return best_match;
}

/**
 * of_match_node - Tell if a device_node has a matching of_match structure
 *	@matches:	array of of device match structures to search in
 *	@node:		the of device structure to match against
 *
 *	Low level utility function used by device matching.
 */
const struct of_device_id *of_match_node(const struct of_device_id *matches,
					 const struct device_node *node)
{
	const struct of_device_id *match;
	unsigned long flags;

	raw_spin_lock_irqsave(&devtree_lock, flags);
	match = __of_match_node(matches, node);
	raw_spin_unlock_irqrestore(&devtree_lock, flags);
	return match;
}
EXPORT_SYMBOL(of_match_node);

/**
 *	of_find_matching_node_and_match - Find a node based on an of_device_id
 *					  match table.
 *	@from:		The node to start searching from or NULL, the node
 *			you pass will not be searched, only the next one
 *			will; typically, you pass what the previous call
 *			returned. of_node_put() will be called on it
 *	@matches:	array of of device match structures to search in
 *	@match		Updated to point at the matches entry which matched
 *
 *	Returns a node pointer with refcount incremented, use
 *	of_node_put() on it when done.
 */
struct device_node *of_find_matching_node_and_match(struct device_node *from,
					const struct of_device_id *matches,
					const struct of_device_id **match)
{
	struct device_node *np;
	const struct of_device_id *m;
	unsigned long flags;

	if (match)
		*match = NULL;

	raw_spin_lock_irqsave(&devtree_lock, flags);
	for_each_of_allnodes_from(from, np) {
		m = __of_match_node(matches, np);
		if (m && of_node_get(np)) {
			if (match)
				*match = m;
			break;
		}
	}
	of_node_put(from);
	raw_spin_unlock_irqrestore(&devtree_lock, flags);
	return np;
}
EXPORT_SYMBOL(of_find_matching_node_and_match);

/**
 * of_modalias_node - Lookup appropriate modalias for a device node
 * @node:	pointer to a device tree node
 * @modalias:	Pointer to buffer that modalias value will be copied into
 * @len:	Length of modalias value
 *
 * Based on the value of the compatible property, this routine will attempt
 * to choose an appropriate modalias value for a particular device tree node.
 * It does this by stripping the manufacturer prefix (as delimited by a ',')
 * from the first entry in the compatible list property.
 *
 * This routine returns 0 on success, <0 on failure.
 */
int of_modalias_node(struct device_node *node, char *modalias, int len)
{
	const char *compatible, *p;
	int cplen;

	compatible = of_get_property(node, "compatible", &cplen);
	if (!compatible || strlen(compatible) > cplen)
		return -ENODEV;
	p = strchr(compatible, ',');
	strlcpy(modalias, p ? p + 1 : compatible, len);
	return 0;
}
EXPORT_SYMBOL_GPL(of_modalias_node);

/**
 * of_find_node_by_phandle - Find a node given a phandle
 * @handle:	phandle of the node to find
 *
 * Returns a node pointer with refcount incremented, use
 * of_node_put() on it when done.
 */
struct device_node *of_find_node_by_phandle(phandle handle)
{
	struct device_node *np;
	unsigned long flags;

	if (!handle)
		return NULL;

	raw_spin_lock_irqsave(&devtree_lock, flags);
	for_each_of_allnodes(np)
		if (np->phandle == handle)
			break;
	of_node_get(np);
	raw_spin_unlock_irqrestore(&devtree_lock, flags);
	return np;
}
EXPORT_SYMBOL(of_find_node_by_phandle);

void of_print_phandle_args(const char *msg, const struct of_phandle_args *args)
{
	int i;
	printk("%s %s", msg, of_node_full_name(args->np));
	for (i = 0; i < args->args_count; i++) {
		const char delim = i ? ',' : ':';

		pr_cont("%c%08x", delim, args->args[i]);
	}
	pr_cont("\n");
}

int of_phandle_iterator_init(struct of_phandle_iterator *it,
		const struct device_node *np,
		const char *list_name,
		const char *cells_name,
		int cell_count)
{
	const __be32 *list;
	int size;

	memset(it, 0, sizeof(*it));

	list = of_get_property(np, list_name, &size);
	if (!list)
		return -ENOENT;

	it->cells_name = cells_name;
	it->cell_count = cell_count;
	it->parent = np;
	it->list_end = list + size / sizeof(*list);
	it->phandle_end = list;
	it->cur = list;

	return 0;
}
EXPORT_SYMBOL_GPL(of_phandle_iterator_init);

int of_phandle_iterator_next(struct of_phandle_iterator *it)
{
	uint32_t count = 0;

	if (it->node) {
		of_node_put(it->node);
		it->node = NULL;
	}

	if (!it->cur || it->phandle_end >= it->list_end)
		return -ENOENT;

	it->cur = it->phandle_end;

	/* If phandle is 0, then it is an empty entry with no arguments. */
	it->phandle = be32_to_cpup(it->cur++);

	if (it->phandle) {

		/*
		 * Find the provider node and parse the #*-cells property to
		 * determine the argument length.
		 */
		it->node = of_find_node_by_phandle(it->phandle);

		if (it->cells_name) {
			if (!it->node) {
				pr_err("%s: could not find phandle\n",
				       it->parent->full_name);
				goto err;
			}

			if (of_property_read_u32(it->node, it->cells_name,
						 &count)) {
				pr_err("%s: could not get %s for %s\n",
				       it->parent->full_name,
				       it->cells_name,
				       it->node->full_name);
				goto err;
			}
		} else {
			count = it->cell_count;
		}

		/*
		 * Make sure that the arguments actually fit in the remaining
		 * property data length
		 */
		if (it->cur + count > it->list_end) {
			pr_err("%s: arguments longer than property\n",
			       it->parent->full_name);
			goto err;
		}
	}

	it->phandle_end = it->cur + count;
	it->cur_count = count;

	return 0;

err:
	if (it->node) {
		of_node_put(it->node);
		it->node = NULL;
	}

	return -EINVAL;
}
EXPORT_SYMBOL_GPL(of_phandle_iterator_next);

int of_phandle_iterator_args(struct of_phandle_iterator *it,
			     uint32_t *args,
			     int size)
{
	int i, count;

	count = it->cur_count;

	if (WARN_ON(size < count))
		count = size;

	for (i = 0; i < count; i++)
		args[i] = be32_to_cpup(it->cur++);

	return count;
}

static int __of_parse_phandle_with_args(const struct device_node *np,
					const char *list_name,
					const char *cells_name,
					int cell_count, int index,
					struct of_phandle_args *out_args)
{
	struct of_phandle_iterator it;
	int rc, cur_index = 0;

	/* Loop over the phandles until all the requested entry is found */
	of_for_each_phandle(&it, rc, np, list_name, cells_name, cell_count) {
		/*
		 * All of the error cases bail out of the loop, so at
		 * this point, the parsing is successful. If the requested
		 * index matches, then fill the out_args structure and return,
		 * or return -ENOENT for an empty entry.
		 */
		rc = -ENOENT;
		if (cur_index == index) {
			if (!it.phandle)
				goto err;

			if (out_args) {
				int c;

				c = of_phandle_iterator_args(&it,
							     out_args->args,
							     MAX_PHANDLE_ARGS);
				out_args->np = it.node;
				out_args->args_count = c;
			} else {
				of_node_put(it.node);
			}

			/* Found it! return success */
			return 0;
		}

		cur_index++;
	}

	/*
	 * Unlock node before returning result; will be one of:
	 * -ENOENT : index is for empty phandle
	 * -EINVAL : parsing error on data
	 */

 err:
	of_node_put(it.node);
	return rc;
}

/**
 * of_parse_phandle - Resolve a phandle property to a device_node pointer
 * @np: Pointer to device node holding phandle property
 * @phandle_name: Name of property holding a phandle value
 * @index: For properties holding a table of phandles, this is the index into
 *         the table
 *
 * Returns the device_node pointer with refcount incremented.  Use
 * of_node_put() on it when done.
 */
struct device_node *of_parse_phandle(const struct device_node *np,
				     const char *phandle_name, int index)
{
	struct of_phandle_args args;

	if (index < 0)
		return NULL;

	if (__of_parse_phandle_with_args(np, phandle_name, NULL, 0,
					 index, &args))
		return NULL;

	return args.np;
}
EXPORT_SYMBOL(of_parse_phandle);

/**
 * of_parse_phandle_with_args() - Find a node pointed by phandle in a list
 * @np:		pointer to a device tree node containing a list
 * @list_name:	property name that contains a list
 * @cells_name:	property name that specifies phandles' arguments count
 * @index:	index of a phandle to parse out
 * @out_args:	optional pointer to output arguments structure (will be filled)
 *
 * This function is useful to parse lists of phandles and their arguments.
 * Returns 0 on success and fills out_args, on error returns appropriate
 * errno value.
 *
 * Caller is responsible to call of_node_put() on the returned out_args->np
 * pointer.
 *
 * Example:
 *
 * phandle1: node1 {
 *	#list-cells = <2>;
 * }
 *
 * phandle2: node2 {
 *	#list-cells = <1>;
 * }
 *
 * node3 {
 *	list = <&phandle1 1 2 &phandle2 3>;
 * }
 *
 * To get a device_node of the `node2' node you may call this:
 * of_parse_phandle_with_args(node3, "list", "#list-cells", 1, &args);
 */
int of_parse_phandle_with_args(const struct device_node *np, const char *list_name,
				const char *cells_name, int index,
				struct of_phandle_args *out_args)
{
	if (index < 0)
		return -EINVAL;
	return __of_parse_phandle_with_args(np, list_name, cells_name, 0,
					    index, out_args);
}
EXPORT_SYMBOL(of_parse_phandle_with_args);

/**
 * of_parse_phandle_with_fixed_args() - Find a node pointed by phandle in a list
 * @np:		pointer to a device tree node containing a list
 * @list_name:	property name that contains a list
 * @cell_count: number of argument cells following the phandle
 * @index:	index of a phandle to parse out
 * @out_args:	optional pointer to output arguments structure (will be filled)
 *
 * This function is useful to parse lists of phandles and their arguments.
 * Returns 0 on success and fills out_args, on error returns appropriate
 * errno value.
 *
 * Caller is responsible to call of_node_put() on the returned out_args->np
 * pointer.
 *
 * Example:
 *
 * phandle1: node1 {
 * }
 *
 * phandle2: node2 {
 * }
 *
 * node3 {
 *	list = <&phandle1 0 2 &phandle2 2 3>;
 * }
 *
 * To get a device_node of the `node2' node you may call this:
 * of_parse_phandle_with_fixed_args(node3, "list", 2, 1, &args);
 */
int of_parse_phandle_with_fixed_args(const struct device_node *np,
				const char *list_name, int cell_count,
				int index, struct of_phandle_args *out_args)
{
	if (index < 0)
		return -EINVAL;
	return __of_parse_phandle_with_args(np, list_name, NULL, cell_count,
					   index, out_args);
}
EXPORT_SYMBOL(of_parse_phandle_with_fixed_args);

/**
 * of_count_phandle_with_args() - Find the number of phandles references in a property
 * @np:		pointer to a device tree node containing a list
 * @list_name:	property name that contains a list
 * @cells_name:	property name that specifies phandles' arguments count
 *
 * Returns the number of phandle + argument tuples within a property. It
 * is a typical pattern to encode a list of phandle and variable
 * arguments into a single property. The number of arguments is encoded
 * by a property in the phandle-target node. For example, a gpios
 * property would contain a list of GPIO specifies consisting of a
 * phandle and 1 or more arguments. The number of arguments are
 * determined by the #gpio-cells property in the node pointed to by the
 * phandle.
 */
int of_count_phandle_with_args(const struct device_node *np, const char *list_name,
				const char *cells_name)
{
	struct of_phandle_iterator it;
	int rc, cur_index = 0;

	rc = of_phandle_iterator_init(&it, np, list_name, cells_name, 0);
	if (rc)
		return rc;

	while ((rc = of_phandle_iterator_next(&it)) == 0)
		cur_index += 1;

	if (rc != -ENOENT)
		return rc;

	return cur_index;
}
EXPORT_SYMBOL(of_count_phandle_with_args);

/**
 * __of_add_property - Add a property to a node without lock operations
 */
int __of_add_property(struct device_node *np, struct property *prop)
{
	struct property **next;

	prop->next = NULL;
	next = &np->properties;
	while (*next) {
		if (strcmp(prop->name, (*next)->name) == 0)
			/* duplicate ! don't insert it */
			return -EEXIST;

		next = &(*next)->next;
	}
	*next = prop;

	return 0;
}

/**
 * of_add_property - Add a property to a node
 */
int of_add_property(struct device_node *np, struct property *prop)
{
	unsigned long flags;
	int rc;

	mutex_lock(&of_mutex);

	raw_spin_lock_irqsave(&devtree_lock, flags);
	rc = __of_add_property(np, prop);
	raw_spin_unlock_irqrestore(&devtree_lock, flags);

	if (!rc)
		__of_add_property_sysfs(np, prop);

	mutex_unlock(&of_mutex);

	if (!rc)
		of_property_notify(OF_RECONFIG_ADD_PROPERTY, np, prop, NULL);

	return rc;
}

int __of_remove_property(struct device_node *np, struct property *prop)
{
	struct property **next;

	for (next = &np->properties; *next; next = &(*next)->next) {
		if (*next == prop)
			break;
	}
	if (*next == NULL)
		return -ENODEV;

	/* found the node */
	*next = prop->next;
	prop->next = np->deadprops;
	np->deadprops = prop;

	return 0;
}

void __of_sysfs_remove_bin_file(struct device_node *np, struct property *prop)
{
	sysfs_remove_bin_file(&np->kobj, &prop->attr);
	kfree(prop->attr.attr.name);
}

void __of_remove_property_sysfs(struct device_node *np, struct property *prop)
{
	if (!IS_ENABLED(CONFIG_SYSFS))
		return;

	/* at early boot, bail here and defer setup to of_init() */
	if (of_kset && of_node_is_attached(np))
		__of_sysfs_remove_bin_file(np, prop);
}

/**
 * of_remove_property - Remove a property from a node.
 *
 * Note that we don't actually remove it, since we have given out
 * who-knows-how-many pointers to the data using get-property.
 * Instead we just move the property to the "dead properties"
 * list, so it won't be found any more.
 */
int of_remove_property(struct device_node *np, struct property *prop)
{
	unsigned long flags;
	int rc;

	if (!prop)
		return -ENODEV;

	mutex_lock(&of_mutex);

	raw_spin_lock_irqsave(&devtree_lock, flags);
	rc = __of_remove_property(np, prop);
	raw_spin_unlock_irqrestore(&devtree_lock, flags);

	if (!rc)
		__of_remove_property_sysfs(np, prop);

	mutex_unlock(&of_mutex);

	if (!rc)
		of_property_notify(OF_RECONFIG_REMOVE_PROPERTY, np, prop, NULL);

	return rc;
}

int __of_update_property(struct device_node *np, struct property *newprop,
		struct property **oldpropp)
{
	struct property **next, *oldprop;

	for (next = &np->properties; *next; next = &(*next)->next) {
		if (of_prop_cmp((*next)->name, newprop->name) == 0)
			break;
	}
	*oldpropp = oldprop = *next;

	if (oldprop) {
		/* replace the node */
		newprop->next = oldprop->next;
		*next = newprop;
		oldprop->next = np->deadprops;
		np->deadprops = oldprop;
	} else {
		/* new node */
		newprop->next = NULL;
		*next = newprop;
	}

	return 0;
}

void __of_update_property_sysfs(struct device_node *np, struct property *newprop,
		struct property *oldprop)
{
	if (!IS_ENABLED(CONFIG_SYSFS))
		return;

	/* At early boot, bail out and defer setup to of_init() */
	if (!of_kset)
		return;

	if (oldprop)
		__of_sysfs_remove_bin_file(np, oldprop);
	__of_add_property_sysfs(np, newprop);
}

/*
 * of_update_property - Update a property in a node, if the property does
 * not exist, add it.
 *
 * Note that we don't actually remove it, since we have given out
 * who-knows-how-many pointers to the data using get-property.
 * Instead we just move the property to the "dead properties" list,
 * and add the new property to the property list
 */
int of_update_property(struct device_node *np, struct property *newprop)
{
	struct property *oldprop;
	unsigned long flags;
	int rc;

	if (!newprop->name)
		return -EINVAL;

	mutex_lock(&of_mutex);

	raw_spin_lock_irqsave(&devtree_lock, flags);
	rc = __of_update_property(np, newprop, &oldprop);
	raw_spin_unlock_irqrestore(&devtree_lock, flags);

	if (!rc)
		__of_update_property_sysfs(np, newprop, oldprop);

	mutex_unlock(&of_mutex);

	if (!rc)
		of_property_notify(OF_RECONFIG_UPDATE_PROPERTY, np, newprop, oldprop);

	return rc;
}

static void of_alias_add(struct alias_prop *ap, struct device_node *np,
			 int id, const char *stem, int stem_len)
{
	ap->np = np;
	ap->id = id;
	strncpy(ap->stem, stem, stem_len);
	ap->stem[stem_len] = 0;
	list_add_tail(&ap->link, &aliases_lookup);
	pr_debug("adding DT alias:%s: stem=%s id=%i node=%s\n",
		 ap->alias, ap->stem, ap->id, of_node_full_name(np));
}

/**
 * of_alias_scan - Scan all properties of the 'aliases' node
 *
 * The function scans all the properties of the 'aliases' node and populates
 * the global lookup table with the properties.  It returns the
 * number of alias properties found, or an error code in case of failure.
 *
 * @dt_alloc:	An allocator that provides a virtual address to memory
 *		for storing the resulting tree
 */
void of_alias_scan(void * (*dt_alloc)(u64 size, u64 align))
{
	struct property *pp;

	of_aliases = of_find_node_by_path("/aliases");
	of_chosen = of_find_node_by_path("/chosen");
	if (of_chosen == NULL)
		of_chosen = of_find_node_by_path("/chosen@0");

	if (of_chosen) {
		/* linux,stdout-path and /aliases/stdout are for legacy compatibility */
		const char *name = of_get_property(of_chosen, "stdout-path", NULL);
		if (!name)
			name = of_get_property(of_chosen, "linux,stdout-path", NULL);
		if (IS_ENABLED(CONFIG_PPC) && !name)
			name = of_get_property(of_aliases, "stdout", NULL);
		if (name)
			of_stdout = of_find_node_opts_by_path(name, &of_stdout_options);
	}

	if (!of_aliases)
		return;

	for_each_property_of_node(of_aliases, pp) {
		const char *start = pp->name;
		const char *end = start + strlen(start);
		struct device_node *np;
		struct alias_prop *ap;
		int id, len;

		/* Skip those we do not want to proceed */
		if (!strcmp(pp->name, "name") ||
		    !strcmp(pp->name, "phandle") ||
		    !strcmp(pp->name, "linux,phandle"))
			continue;

		np = of_find_node_by_path(pp->value);
		if (!np)
			continue;

		/* walk the alias backwards to extract the id and work out
		 * the 'stem' string */
		while (isdigit(*(end-1)) && end > start)
			end--;
		len = end - start;

		if (kstrtoint(end, 10, &id) < 0)
			continue;

		/* Allocate an alias_prop with enough space for the stem */
		ap = dt_alloc(sizeof(*ap) + len + 1, __alignof__(*ap));
		if (!ap)
			continue;
		memset(ap, 0, sizeof(*ap) + len + 1);
		ap->alias = start;
		of_alias_add(ap, np, id, start, len);
	}
}

/**
 * of_alias_get_id - Get alias id for the given device_node
 * @np:		Pointer to the given device_node
 * @stem:	Alias stem of the given device_node
 *
 * The function travels the lookup table to get the alias id for the given
 * device_node and alias stem.  It returns the alias id if found.
 */
int of_alias_get_id(struct device_node *np, const char *stem)
{
	struct alias_prop *app;
	int id = -ENODEV;

	mutex_lock(&of_mutex);
	list_for_each_entry(app, &aliases_lookup, link) {
		if (strcmp(app->stem, stem) != 0)
			continue;

		if (np == app->np) {
			id = app->id;
			break;
		}
	}
	mutex_unlock(&of_mutex);

	return id;
}
EXPORT_SYMBOL_GPL(of_alias_get_id);

/**
 * of_alias_get_highest_id - Get highest alias id for the given stem
 * @stem:	Alias stem to be examined
 *
 * The function travels the lookup table to get the highest alias id for the
 * given alias stem.  It returns the alias id if found.
 */
int of_alias_get_highest_id(const char *stem)
{
	struct alias_prop *app;
	int id = -ENODEV;

	mutex_lock(&of_mutex);
	list_for_each_entry(app, &aliases_lookup, link) {
		if (strcmp(app->stem, stem) != 0)
			continue;

		if (app->id > id)
			id = app->id;
	}
	mutex_unlock(&of_mutex);

	return id;
}
EXPORT_SYMBOL_GPL(of_alias_get_highest_id);

/**
 * of_console_check() - Test and setup console for DT setup
 * @dn - Pointer to device node
 * @name - Name to use for preferred console without index. ex. "ttyS"
 * @index - Index to use for preferred console.
 *
 * Check if the given device node matches the stdout-path property in the
 * /chosen node. If it does then register it as the preferred console and return
 * TRUE. Otherwise return FALSE.
 */
bool of_console_check(struct device_node *dn, char *name, int index)
{
	if (!dn || dn != of_stdout || console_set_on_cmdline)
		return false;
	return !add_preferred_console(name, index,
				      kstrdup(of_stdout_options, GFP_KERNEL));
}
EXPORT_SYMBOL_GPL(of_console_check);

/**
 *	of_find_next_cache_node - Find a node's subsidiary cache
 *	@np:	node of type "cpu" or "cache"
 *
 *	Returns a node pointer with refcount incremented, use
 *	of_node_put() on it when done.  Caller should hold a reference
 *	to np.
 */
struct device_node *of_find_next_cache_node(const struct device_node *np)
{
	struct device_node *child, *cache_node;

	cache_node = of_parse_phandle(np, "l2-cache", 0);
	if (!cache_node)
		cache_node = of_parse_phandle(np, "next-level-cache", 0);

	if (cache_node)
		return cache_node;

	/* OF on pmac has nodes instead of properties named "l2-cache"
	 * beneath CPU nodes.
	 */
	if (!strcmp(np->type, "cpu"))
		for_each_child_of_node(np, child)
			if (!strcmp(child->type, "cache"))
				return child;

	return NULL;
}

/**
 * of_find_last_cache_level - Find the level at which the last cache is
 * 		present for the given logical cpu
 *
 * @cpu: cpu number(logical index) for which the last cache level is needed
 *
 * Returns the the level at which the last cache is present. It is exactly
 * same as  the total number of cache levels for the given logical cpu.
 */
int of_find_last_cache_level(unsigned int cpu)
{
	u32 cache_level = 0;
	struct device_node *prev = NULL, *np = of_cpu_device_node_get(cpu);

	while (np) {
		prev = np;
		of_node_put(np);
		np = of_find_next_cache_node(np);
	}

	of_property_read_u32(prev, "cache-level", &cache_level);

	return cache_level;
<<<<<<< HEAD
}
=======
}

/**
 * of_graph_parse_endpoint() - parse common endpoint node properties
 * @node: pointer to endpoint device_node
 * @endpoint: pointer to the OF endpoint data structure
 *
 * The caller should hold a reference to @node.
 */
int of_graph_parse_endpoint(const struct device_node *node,
			    struct of_endpoint *endpoint)
{
	struct device_node *port_node = of_get_parent(node);

	WARN_ONCE(!port_node, "%s(): endpoint %s has no parent node\n",
		  __func__, node->full_name);

	memset(endpoint, 0, sizeof(*endpoint));

	endpoint->local_node = node;
	/*
	 * It doesn't matter whether the two calls below succeed.
	 * If they don't then the default value 0 is used.
	 */
	of_property_read_u32(port_node, "reg", &endpoint->port);
	of_property_read_u32(node, "reg", &endpoint->id);

	of_node_put(port_node);

	return 0;
}
EXPORT_SYMBOL(of_graph_parse_endpoint);

/**
 * of_graph_get_port_by_id() - get the port matching a given id
 * @parent: pointer to the parent device node
 * @id: id of the port
 *
 * Return: A 'port' node pointer with refcount incremented. The caller
 * has to use of_node_put() on it when done.
 */
struct device_node *of_graph_get_port_by_id(struct device_node *parent, u32 id)
{
	struct device_node *node, *port;

	node = of_get_child_by_name(parent, "ports");
	if (node)
		parent = node;

	for_each_child_of_node(parent, port) {
		u32 port_id = 0;

		if (of_node_cmp(port->name, "port") != 0)
			continue;
		of_property_read_u32(port, "reg", &port_id);
		if (id == port_id)
			break;
	}

	of_node_put(node);

	return port;
}
EXPORT_SYMBOL(of_graph_get_port_by_id);

/**
 * of_graph_get_next_endpoint() - get next endpoint node
 * @parent: pointer to the parent device node
 * @prev: previous endpoint node, or NULL to get first
 *
 * Return: An 'endpoint' node pointer with refcount incremented. Refcount
 * of the passed @prev node is decremented.
 */
struct device_node *of_graph_get_next_endpoint(const struct device_node *parent,
					struct device_node *prev)
{
	struct device_node *endpoint;
	struct device_node *port;

	if (!parent)
		return NULL;

	/*
	 * Start by locating the port node. If no previous endpoint is specified
	 * search for the first port node, otherwise get the previous endpoint
	 * parent port node.
	 */
	if (!prev) {
		struct device_node *node;

		node = of_get_child_by_name(parent, "ports");
		if (node)
			parent = node;

		port = of_get_child_by_name(parent, "port");
		of_node_put(node);

		if (!port) {
			pr_err("graph: no port node found in %s\n",
			       parent->full_name);
			return NULL;
		}
	} else {
		port = of_get_parent(prev);
		if (WARN_ONCE(!port, "%s(): endpoint %s has no parent node\n",
			      __func__, prev->full_name))
			return NULL;
	}

	while (1) {
		/*
		 * Now that we have a port node, get the next endpoint by
		 * getting the next child. If the previous endpoint is NULL this
		 * will return the first child.
		 */
		endpoint = of_get_next_child(port, prev);
		if (endpoint) {
			of_node_put(port);
			return endpoint;
		}

		/* No more endpoints under this port, try the next one. */
		prev = NULL;

		do {
			port = of_get_next_child(parent, port);
			if (!port)
				return NULL;
		} while (of_node_cmp(port->name, "port"));
	}
}
EXPORT_SYMBOL(of_graph_get_next_endpoint);

/**
 * of_graph_get_endpoint_by_regs() - get endpoint node of specific identifiers
 * @parent: pointer to the parent device node
 * @port_reg: identifier (value of reg property) of the parent port node
 * @reg: identifier (value of reg property) of the endpoint node
 *
 * Return: An 'endpoint' node pointer which is identified by reg and at the same
 * is the child of a port node identified by port_reg. reg and port_reg are
 * ignored when they are -1.
 */
struct device_node *of_graph_get_endpoint_by_regs(
	const struct device_node *parent, int port_reg, int reg)
{
	struct of_endpoint endpoint;
	struct device_node *node = NULL;

	for_each_endpoint_of_node(parent, node) {
		of_graph_parse_endpoint(node, &endpoint);
		if (((port_reg == -1) || (endpoint.port == port_reg)) &&
			((reg == -1) || (endpoint.id == reg)))
			return node;
	}

	return NULL;
}
EXPORT_SYMBOL(of_graph_get_endpoint_by_regs);

/**
 * of_graph_get_remote_endpoint() - get remote endpoint node
 * @node: pointer to a local endpoint device_node
 *
 * Return: Remote endpoint node associated with remote endpoint node linked
 *	   to @node. Use of_node_put() on it when done.
 */
struct device_node *of_graph_get_remote_endpoint(const struct device_node *node)
{
	/* Get remote endpoint node. */
	return of_parse_phandle(node, "remote-endpoint", 0);
}
EXPORT_SYMBOL(of_graph_get_remote_endpoint);

/**
 * of_graph_get_port_parent() - get port's parent node
 * @node: pointer to a local endpoint device_node
 *
 * Return: device node associated with endpoint node linked
 *	   to @node. Use of_node_put() on it when done.
 */
struct device_node *of_graph_get_port_parent(struct device_node *node)
{
	unsigned int depth;

	/* Walk 3 levels up only if there is 'ports' node. */
	for (depth = 3; depth && node; depth--) {
		node = of_get_next_parent(node);
		if (depth == 2 && of_node_cmp(node->name, "ports"))
			break;
	}
	return node;
}
EXPORT_SYMBOL(of_graph_get_port_parent);

/**
 * of_graph_get_remote_port_parent() - get remote port's parent node
 * @node: pointer to a local endpoint device_node
 *
 * Return: Remote device node associated with remote endpoint node linked
 *	   to @node. Use of_node_put() on it when done.
 */
struct device_node *of_graph_get_remote_port_parent(
			       const struct device_node *node)
{
	struct device_node *np;

	/* Get remote endpoint node. */
	np = of_graph_get_remote_endpoint(node);

	return of_graph_get_port_parent(np);
}
EXPORT_SYMBOL(of_graph_get_remote_port_parent);

/**
 * of_graph_get_remote_port() - get remote port node
 * @node: pointer to a local endpoint device_node
 *
 * Return: Remote port node associated with remote endpoint node linked
 *	   to @node. Use of_node_put() on it when done.
 */
struct device_node *of_graph_get_remote_port(const struct device_node *node)
{
	struct device_node *np;

	/* Get remote endpoint node. */
	np = of_graph_get_remote_endpoint(node);
	if (!np)
		return NULL;
	return of_get_next_parent(np);
}
EXPORT_SYMBOL(of_graph_get_remote_port);

int of_graph_get_endpoint_count(const struct device_node *np)
{
	struct device_node *endpoint;
	int num = 0;

	for_each_endpoint_of_node(np, endpoint)
		num++;

	return num;
}
EXPORT_SYMBOL(of_graph_get_endpoint_count);

/**
 * of_graph_get_remote_node() - get remote parent device_node for given port/endpoint
 * @node: pointer to parent device_node containing graph port/endpoint
 * @port: identifier (value of reg property) of the parent port node
 * @endpoint: identifier (value of reg property) of the endpoint node
 *
 * Return: Remote device node associated with remote endpoint node linked
 *	   to @node. Use of_node_put() on it when done.
 */
struct device_node *of_graph_get_remote_node(const struct device_node *node,
					     u32 port, u32 endpoint)
{
	struct device_node *endpoint_node, *remote;

	endpoint_node = of_graph_get_endpoint_by_regs(node, port, endpoint);
	if (!endpoint_node) {
		pr_debug("no valid endpoint (%d, %d) for node %s\n",
			 port, endpoint, node->full_name);
		return NULL;
	}

	remote = of_graph_get_remote_port_parent(endpoint_node);
	of_node_put(endpoint_node);
	if (!remote) {
		pr_debug("no valid remote node\n");
		return NULL;
	}

	if (!of_device_is_available(remote)) {
		pr_debug("not available for remote node\n");
		return NULL;
	}

	return remote;
}
EXPORT_SYMBOL(of_graph_get_remote_node);
>>>>>>> ac1e6958
<|MERGE_RESOLUTION|>--- conflicted
+++ resolved
@@ -1833,288 +1833,4 @@
 	of_property_read_u32(prev, "cache-level", &cache_level);
 
 	return cache_level;
-<<<<<<< HEAD
-}
-=======
-}
-
-/**
- * of_graph_parse_endpoint() - parse common endpoint node properties
- * @node: pointer to endpoint device_node
- * @endpoint: pointer to the OF endpoint data structure
- *
- * The caller should hold a reference to @node.
- */
-int of_graph_parse_endpoint(const struct device_node *node,
-			    struct of_endpoint *endpoint)
-{
-	struct device_node *port_node = of_get_parent(node);
-
-	WARN_ONCE(!port_node, "%s(): endpoint %s has no parent node\n",
-		  __func__, node->full_name);
-
-	memset(endpoint, 0, sizeof(*endpoint));
-
-	endpoint->local_node = node;
-	/*
-	 * It doesn't matter whether the two calls below succeed.
-	 * If they don't then the default value 0 is used.
-	 */
-	of_property_read_u32(port_node, "reg", &endpoint->port);
-	of_property_read_u32(node, "reg", &endpoint->id);
-
-	of_node_put(port_node);
-
-	return 0;
-}
-EXPORT_SYMBOL(of_graph_parse_endpoint);
-
-/**
- * of_graph_get_port_by_id() - get the port matching a given id
- * @parent: pointer to the parent device node
- * @id: id of the port
- *
- * Return: A 'port' node pointer with refcount incremented. The caller
- * has to use of_node_put() on it when done.
- */
-struct device_node *of_graph_get_port_by_id(struct device_node *parent, u32 id)
-{
-	struct device_node *node, *port;
-
-	node = of_get_child_by_name(parent, "ports");
-	if (node)
-		parent = node;
-
-	for_each_child_of_node(parent, port) {
-		u32 port_id = 0;
-
-		if (of_node_cmp(port->name, "port") != 0)
-			continue;
-		of_property_read_u32(port, "reg", &port_id);
-		if (id == port_id)
-			break;
-	}
-
-	of_node_put(node);
-
-	return port;
-}
-EXPORT_SYMBOL(of_graph_get_port_by_id);
-
-/**
- * of_graph_get_next_endpoint() - get next endpoint node
- * @parent: pointer to the parent device node
- * @prev: previous endpoint node, or NULL to get first
- *
- * Return: An 'endpoint' node pointer with refcount incremented. Refcount
- * of the passed @prev node is decremented.
- */
-struct device_node *of_graph_get_next_endpoint(const struct device_node *parent,
-					struct device_node *prev)
-{
-	struct device_node *endpoint;
-	struct device_node *port;
-
-	if (!parent)
-		return NULL;
-
-	/*
-	 * Start by locating the port node. If no previous endpoint is specified
-	 * search for the first port node, otherwise get the previous endpoint
-	 * parent port node.
-	 */
-	if (!prev) {
-		struct device_node *node;
-
-		node = of_get_child_by_name(parent, "ports");
-		if (node)
-			parent = node;
-
-		port = of_get_child_by_name(parent, "port");
-		of_node_put(node);
-
-		if (!port) {
-			pr_err("graph: no port node found in %s\n",
-			       parent->full_name);
-			return NULL;
-		}
-	} else {
-		port = of_get_parent(prev);
-		if (WARN_ONCE(!port, "%s(): endpoint %s has no parent node\n",
-			      __func__, prev->full_name))
-			return NULL;
-	}
-
-	while (1) {
-		/*
-		 * Now that we have a port node, get the next endpoint by
-		 * getting the next child. If the previous endpoint is NULL this
-		 * will return the first child.
-		 */
-		endpoint = of_get_next_child(port, prev);
-		if (endpoint) {
-			of_node_put(port);
-			return endpoint;
-		}
-
-		/* No more endpoints under this port, try the next one. */
-		prev = NULL;
-
-		do {
-			port = of_get_next_child(parent, port);
-			if (!port)
-				return NULL;
-		} while (of_node_cmp(port->name, "port"));
-	}
-}
-EXPORT_SYMBOL(of_graph_get_next_endpoint);
-
-/**
- * of_graph_get_endpoint_by_regs() - get endpoint node of specific identifiers
- * @parent: pointer to the parent device node
- * @port_reg: identifier (value of reg property) of the parent port node
- * @reg: identifier (value of reg property) of the endpoint node
- *
- * Return: An 'endpoint' node pointer which is identified by reg and at the same
- * is the child of a port node identified by port_reg. reg and port_reg are
- * ignored when they are -1.
- */
-struct device_node *of_graph_get_endpoint_by_regs(
-	const struct device_node *parent, int port_reg, int reg)
-{
-	struct of_endpoint endpoint;
-	struct device_node *node = NULL;
-
-	for_each_endpoint_of_node(parent, node) {
-		of_graph_parse_endpoint(node, &endpoint);
-		if (((port_reg == -1) || (endpoint.port == port_reg)) &&
-			((reg == -1) || (endpoint.id == reg)))
-			return node;
-	}
-
-	return NULL;
-}
-EXPORT_SYMBOL(of_graph_get_endpoint_by_regs);
-
-/**
- * of_graph_get_remote_endpoint() - get remote endpoint node
- * @node: pointer to a local endpoint device_node
- *
- * Return: Remote endpoint node associated with remote endpoint node linked
- *	   to @node. Use of_node_put() on it when done.
- */
-struct device_node *of_graph_get_remote_endpoint(const struct device_node *node)
-{
-	/* Get remote endpoint node. */
-	return of_parse_phandle(node, "remote-endpoint", 0);
-}
-EXPORT_SYMBOL(of_graph_get_remote_endpoint);
-
-/**
- * of_graph_get_port_parent() - get port's parent node
- * @node: pointer to a local endpoint device_node
- *
- * Return: device node associated with endpoint node linked
- *	   to @node. Use of_node_put() on it when done.
- */
-struct device_node *of_graph_get_port_parent(struct device_node *node)
-{
-	unsigned int depth;
-
-	/* Walk 3 levels up only if there is 'ports' node. */
-	for (depth = 3; depth && node; depth--) {
-		node = of_get_next_parent(node);
-		if (depth == 2 && of_node_cmp(node->name, "ports"))
-			break;
-	}
-	return node;
-}
-EXPORT_SYMBOL(of_graph_get_port_parent);
-
-/**
- * of_graph_get_remote_port_parent() - get remote port's parent node
- * @node: pointer to a local endpoint device_node
- *
- * Return: Remote device node associated with remote endpoint node linked
- *	   to @node. Use of_node_put() on it when done.
- */
-struct device_node *of_graph_get_remote_port_parent(
-			       const struct device_node *node)
-{
-	struct device_node *np;
-
-	/* Get remote endpoint node. */
-	np = of_graph_get_remote_endpoint(node);
-
-	return of_graph_get_port_parent(np);
-}
-EXPORT_SYMBOL(of_graph_get_remote_port_parent);
-
-/**
- * of_graph_get_remote_port() - get remote port node
- * @node: pointer to a local endpoint device_node
- *
- * Return: Remote port node associated with remote endpoint node linked
- *	   to @node. Use of_node_put() on it when done.
- */
-struct device_node *of_graph_get_remote_port(const struct device_node *node)
-{
-	struct device_node *np;
-
-	/* Get remote endpoint node. */
-	np = of_graph_get_remote_endpoint(node);
-	if (!np)
-		return NULL;
-	return of_get_next_parent(np);
-}
-EXPORT_SYMBOL(of_graph_get_remote_port);
-
-int of_graph_get_endpoint_count(const struct device_node *np)
-{
-	struct device_node *endpoint;
-	int num = 0;
-
-	for_each_endpoint_of_node(np, endpoint)
-		num++;
-
-	return num;
-}
-EXPORT_SYMBOL(of_graph_get_endpoint_count);
-
-/**
- * of_graph_get_remote_node() - get remote parent device_node for given port/endpoint
- * @node: pointer to parent device_node containing graph port/endpoint
- * @port: identifier (value of reg property) of the parent port node
- * @endpoint: identifier (value of reg property) of the endpoint node
- *
- * Return: Remote device node associated with remote endpoint node linked
- *	   to @node. Use of_node_put() on it when done.
- */
-struct device_node *of_graph_get_remote_node(const struct device_node *node,
-					     u32 port, u32 endpoint)
-{
-	struct device_node *endpoint_node, *remote;
-
-	endpoint_node = of_graph_get_endpoint_by_regs(node, port, endpoint);
-	if (!endpoint_node) {
-		pr_debug("no valid endpoint (%d, %d) for node %s\n",
-			 port, endpoint, node->full_name);
-		return NULL;
-	}
-
-	remote = of_graph_get_remote_port_parent(endpoint_node);
-	of_node_put(endpoint_node);
-	if (!remote) {
-		pr_debug("no valid remote node\n");
-		return NULL;
-	}
-
-	if (!of_device_is_available(remote)) {
-		pr_debug("not available for remote node\n");
-		return NULL;
-	}
-
-	return remote;
-}
-EXPORT_SYMBOL(of_graph_get_remote_node);
->>>>>>> ac1e6958
+}