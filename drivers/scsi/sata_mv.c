--- conflicted
+++ resolved
@@ -1371,13 +1371,10 @@
 		hc,relevant,hc_irq_cause);
 
 	for (port = port0; port < port0 + MV_PORTS_PER_HC; port++) {
-<<<<<<< HEAD
 		u8 ata_status = 0;
-		ap = host_set->ports[port];
-=======
 		struct ata_port *ap = host_set->ports[port];
 		struct mv_port_priv *pp = ap->private_data;
->>>>>>> 63af2a5c
+
 		hard_port = port & MV_PORT_MASK;	/* range 0-3 */
 		handled = 0;	/* ensure ata_status is set if handled++ */
 
