<?xml version="1.0" encoding="UTF-8"?>
<database xmlns="http://nouveau.freedesktop.org/"
xmlns:xsi="http://www.w3.org/2001/XMLSchema-instance"
xsi:schemaLocation="https://gitlab.freedesktop.org/freedreno/ rules-fd.xsd">
<import file="freedreno_copyright.xml"/>
<import file="adreno/adreno_common.xml"/>

<enum name="vgt_event_type" varset="chip">
	<value name="VS_DEALLOC" value="0"/>
	<value name="PS_DEALLOC" value="1" variants="A2XX-A6XX"/>
	<value name="VS_DONE_TS" value="2"/>
	<value name="PS_DONE_TS" value="3"/>
	<doc>
		Flushes dirty data from UCHE, and also writes a GPU timestamp to
		the address if one is provided.
	</doc>
	<value name="CACHE_FLUSH_TS" value="4"/>
	<value name="CONTEXT_DONE" value="5"/>
	<value name="CACHE_FLUSH" value="6" variants="A2XX-A4XX"/>
	<value name="VIZQUERY_START" value="7" variants="A2XX"/>
	<value name="HLSQ_FLUSH" value="7" variants="A3XX-A4XX"/>
	<value name="VIZQUERY_END" value="8" variants="A2XX"/>
	<value name="SC_WAIT_WC" value="9" variants="A2XX"/>
	<value name="WRITE_PRIMITIVE_COUNTS" value="9" variants="A6XX-"/>
	<value name="START_PRIMITIVE_CTRS" value="11" variants="A6XX-"/>
	<value name="STOP_PRIMITIVE_CTRS" value="12" variants="A6XX-"/>
	<!-- Not sure that these 4 events don't have the same meaning as on A5XX+ -->
	<value name="RST_PIX_CNT" value="13" variants="A2XX-A4XX"/>
	<value name="RST_VTX_CNT" value="14" variants="A2XX-A4XX"/>
	<value name="TILE_FLUSH" value="15" variants="A2XX-A4XX"/>
	<value name="STAT_EVENT" value="16" variants="A2XX-A4XX"/>
	<value name="CACHE_FLUSH_AND_INV_TS_EVENT" value="20" variants="A2XX-A4XX"/>
	<doc>
		If A6XX_RB_SAMPLE_COUNTER_CNTL.copy is true, writes OQ Z passed
		sample counts to RB_SAMPLE_COUNTER_BASE.  This writes to main
		memory, skipping UCHE.
	</doc>
	<value name="ZPASS_DONE" value="21"/>
	<value name="CACHE_FLUSH_AND_INV_EVENT" value="22" variants="A2XX"/>

	<doc>
		Writes the GPU timestamp to the address that follows, once RB
		access and flushes are complete.
	</doc>
	<value name="RB_DONE_TS" value="22" variants="A3XX-"/>

	<value name="PERFCOUNTER_START" value="23" variants="A2XX-A4XX"/>
	<value name="PERFCOUNTER_STOP" value="24" variants="A2XX-A4XX"/>
	<value name="VS_FETCH_DONE" value="27"/>
	<value name="FACENESS_FLUSH" value="28" variants="A2XX-A4XX"/>

	<!-- a5xx events -->
	<value name="WT_DONE_TS" value="8" variants="A5XX-"/>
	<value name="START_FRAGMENT_CTRS" value="13" variants="A5XX-"/>
	<value name="STOP_FRAGMENT_CTRS" value="14" variants="A5XX-"/>
	<value name="START_COMPUTE_CTRS" value="15" variants="A5XX-"/>
	<value name="STOP_COMPUTE_CTRS" value="16" variants="A5XX-"/>
	<value name="FLUSH_SO_0" value="17" variants="A5XX-"/>
	<value name="FLUSH_SO_1" value="18" variants="A5XX-"/>
	<value name="FLUSH_SO_2" value="19" variants="A5XX-"/>
	<value name="FLUSH_SO_3" value="20" variants="A5XX-"/>

	<doc>
		Invalidates depth attachment data from the CCU.  We assume this
		happens in the last stage.
	</doc>
	<value name="PC_CCU_INVALIDATE_DEPTH" value="24" variants="A5XX-"/>

	<doc>
		Invalidates color attachment data from the CCU.  We assume this
		happens in the last stage.
	</doc>
	<value name="PC_CCU_INVALIDATE_COLOR" value="25" variants="A5XX-"/>

	<doc>
		Flushes the small cache used by CP_EVENT_WRITE::BLIT (which,
		along with its registers, would be better named RESOLVE).
	</doc>
	<value name="PC_CCU_RESOLVE_TS" value="26" variants="A6XX"/>

	<doc>
		Flushes depth attachment data from the CCU.  We assume this
		happens in the last stage.
	</doc>
	<value name="PC_CCU_FLUSH_DEPTH_TS" value="28" variants="A5XX-"/>

	<doc>
		Flushes color attachment data from the CCU.  We assume this
		happens in the last stage.
	</doc>
	<value name="PC_CCU_FLUSH_COLOR_TS" value="29" variants="A5XX-"/>

	<doc>
		2D blit to resolve GMEM to system memory (skipping CCU) at the
		end of a render pass.  Compare to CP_BLIT's BLIT_OP_SCALE for
		more general blitting.
	</doc>
	<value name="BLIT" value="30" variants="A5XX-"/>

	<doc>
	Flip between the primary and secondary LRZ buffers. This is used
	for concurrent binning, so that BV can write to one buffer while
	BR reads from the other.
	</doc>
	<value name="LRZ_FLIP_BUFFER" value="36" variants="A7XX"/>

	<doc>
		Clears based on GRAS_LRZ_CNTL configuration, could clear
		fast-clear buffer or LRZ direction.
		LRZ direction is stored at lrz_fc_offset + 0x200, has 1 byte which
		could be expressed by enum:
			CUR_DIR_DISABLED = 0x0
			CUR_DIR_GE = 0x1
			CUR_DIR_LE = 0x2
			CUR_DIR_UNSET = 0x3
		Clear of direction means setting the direction to CUR_DIR_UNSET.
	</doc>
	<value name="LRZ_CLEAR" value="37" variants="A5XX-"/>

	<value name="LRZ_FLUSH" value="38" variants="A5XX-"/>
	<value name="BLIT_OP_FILL_2D" value="39" variants="A5XX-"/>
	<value name="BLIT_OP_COPY_2D" value="40" variants="A5XX-A6XX"/>
	<value name="UNK_40" value="40" variants="A7XX"/>
	<value name="LRZ_Q_CACHE_INVALIDATE" value="41" variants="A7XX"/>
	<value name="BLIT_OP_SCALE_2D" value="42" variants="A5XX-"/>
	<value name="CONTEXT_DONE_2D" value="43" variants="A5XX-"/>
	<value name="UNK_2C" value="44" variants="A5XX-"/>
	<value name="UNK_2D" value="45" variants="A5XX-"/>

	<!-- a6xx events -->
	<doc>
		Invalidates UCHE.
	</doc>
	<value name="CACHE_INVALIDATE" value="49" variants="A6XX"/>

	<value name="LABEL" value="63" variants="A6XX-"/>

	<!-- note, some of these are the same as a6xx, just named differently -->

	<doc> Doesn't seem to do anything </doc>
	<value name="DUMMY_EVENT" value="1" variants="A7XX"/>
	<value name="CCU_INVALIDATE_DEPTH" value="24" variants="A7XX"/>
	<value name="CCU_INVALIDATE_COLOR" value="25" variants="A7XX"/>
	<value name="CCU_RESOLVE_CLEAN" value="26" variants="A7XX"/>
	<value name="CCU_FLUSH_DEPTH" value="28" variants="A7XX"/>
	<value name="CCU_FLUSH_COLOR" value="29" variants="A7XX"/>
	<value name="CCU_RESOLVE" value="30" variants="A7XX"/>
	<value name="CCU_END_RESOLVE_GROUP" value="31" variants="A7XX"/>
	<value name="CCU_CLEAN_DEPTH" value="32" variants="A7XX"/>
	<value name="CCU_CLEAN_COLOR" value="33" variants="A7XX"/>
	<value name="CACHE_RESET" value="48" variants="A7XX"/>
	<value name="CACHE_CLEAN" value="49" variants="A7XX"/>
	<!-- TODO: deal with name conflicts with other gens -->
	<value name="CACHE_FLUSH7" value="50" variants="A7XX"/>
	<value name="CACHE_INVALIDATE7" value="51" variants="A7XX"/>
</enum>

<enum name="pc_di_primtype">
	<value name="DI_PT_NONE" value="0"/>
	<!-- POINTLIST_PSIZE is used on a3xx/a4xx when gl_PointSize is written: -->
	<value name="DI_PT_POINTLIST_PSIZE" value="1"/>
	<value name="DI_PT_LINELIST" value="2"/>
	<value name="DI_PT_LINESTRIP" value="3"/>
	<value name="DI_PT_TRILIST" value="4"/>
	<value name="DI_PT_TRIFAN" value="5"/>
	<value name="DI_PT_TRISTRIP" value="6"/>
	<value name="DI_PT_LINELOOP" value="7"/>  <!-- a22x, a3xx -->
	<value name="DI_PT_RECTLIST" value="8"/>
	<value name="DI_PT_POINTLIST" value="9"/>
	<value name="DI_PT_LINE_ADJ" value="0xa"/>
	<value name="DI_PT_LINESTRIP_ADJ" value="0xb"/>
	<value name="DI_PT_TRI_ADJ" value="0xc"/>
	<value name="DI_PT_TRISTRIP_ADJ" value="0xd"/>

	<value name="DI_PT_PATCHES0" value="0x1f"/>
	<value name="DI_PT_PATCHES1" value="0x20"/>
	<value name="DI_PT_PATCHES2" value="0x21"/>
	<value name="DI_PT_PATCHES3" value="0x22"/>
	<value name="DI_PT_PATCHES4" value="0x23"/>
	<value name="DI_PT_PATCHES5" value="0x24"/>
	<value name="DI_PT_PATCHES6" value="0x25"/>
	<value name="DI_PT_PATCHES7" value="0x26"/>
	<value name="DI_PT_PATCHES8" value="0x27"/>
	<value name="DI_PT_PATCHES9" value="0x28"/>
	<value name="DI_PT_PATCHES10" value="0x29"/>
	<value name="DI_PT_PATCHES11" value="0x2a"/>
	<value name="DI_PT_PATCHES12" value="0x2b"/>
	<value name="DI_PT_PATCHES13" value="0x2c"/>
	<value name="DI_PT_PATCHES14" value="0x2d"/>
	<value name="DI_PT_PATCHES15" value="0x2e"/>
	<value name="DI_PT_PATCHES16" value="0x2f"/>
	<value name="DI_PT_PATCHES17" value="0x30"/>
	<value name="DI_PT_PATCHES18" value="0x31"/>
	<value name="DI_PT_PATCHES19" value="0x32"/>
	<value name="DI_PT_PATCHES20" value="0x33"/>
	<value name="DI_PT_PATCHES21" value="0x34"/>
	<value name="DI_PT_PATCHES22" value="0x35"/>
	<value name="DI_PT_PATCHES23" value="0x36"/>
	<value name="DI_PT_PATCHES24" value="0x37"/>
	<value name="DI_PT_PATCHES25" value="0x38"/>
	<value name="DI_PT_PATCHES26" value="0x39"/>
	<value name="DI_PT_PATCHES27" value="0x3a"/>
	<value name="DI_PT_PATCHES28" value="0x3b"/>
	<value name="DI_PT_PATCHES29" value="0x3c"/>
	<value name="DI_PT_PATCHES30" value="0x3d"/>
	<value name="DI_PT_PATCHES31" value="0x3e"/>
</enum>

<enum name="pc_di_src_sel">
	<value name="DI_SRC_SEL_DMA" value="0"/>
	<value name="DI_SRC_SEL_IMMEDIATE" value="1"/>
	<value name="DI_SRC_SEL_AUTO_INDEX" value="2"/>
	<value name="DI_SRC_SEL_AUTO_XFB" value="3"/>
</enum>

<enum name="pc_di_face_cull_sel">
	<value name="DI_FACE_CULL_NONE" value="0"/>
	<value name="DI_FACE_CULL_FETCH" value="1"/>
	<value name="DI_FACE_BACKFACE_CULL" value="2"/>
	<value name="DI_FACE_FRONTFACE_CULL" value="3"/>
</enum>

<enum name="pc_di_index_size">
	<value name="INDEX_SIZE_IGN" value="0"/>
	<value name="INDEX_SIZE_16_BIT" value="0"/>
	<value name="INDEX_SIZE_32_BIT" value="1"/>
	<value name="INDEX_SIZE_8_BIT" value="2"/>
	<value name="INDEX_SIZE_INVALID"/>
</enum>

<enum name="pc_di_vis_cull_mode">
	<value name="IGNORE_VISIBILITY" value="0"/>
	<value name="USE_VISIBILITY" value="1"/>
</enum>

<enum name="adreno_pm4_packet_type">
	<value name="CP_TYPE0_PKT" value="0x00000000"/>
	<value name="CP_TYPE1_PKT" value="0x40000000"/>
	<value name="CP_TYPE2_PKT" value="0x80000000"/>
	<value name="CP_TYPE3_PKT" value="0xc0000000"/>
	<value name="CP_TYPE4_PKT" value="0x40000000"/>
	<value name="CP_TYPE7_PKT" value="0x70000000"/>
</enum>

<!--
   Note that in some cases, the same packet id is recycled on a later
   generation, so variants attribute is used to distinguish.   They
   may not be completely accurate, we would probably have to analyze
   the pfp and me/pm4 firmware to verify the packet is actually
   handled on a particular generation.  But it is at least enough to
   disambiguate the packet-id's that were re-used for different
   packets starting with a5xx.
 -->
<enum name="adreno_pm4_type3_packets" varset="chip">
	<doc>initialize CP's micro-engine</doc>
	<value name="CP_ME_INIT" value="0x48"/>
	<doc>skip N 32-bit words to get to the next packet</doc>
	<value name="CP_NOP" value="0x10"/>
	<doc>
		indirect buffer dispatch.  prefetch parser uses this packet
		type to determine whether to pre-fetch the IB
	</doc>
	<value name="CP_PREEMPT_ENABLE" value="0x1c" variants="A5XX"/>
	<value name="CP_PREEMPT_TOKEN" value="0x1e" variants="A5XX"/>
	<value name="CP_INDIRECT_BUFFER" value="0x3f"/>
	<doc>
		Takes the same arguments as CP_INDIRECT_BUFFER, but jumps to
		another buffer at the same level. Must be at the end of IB, and
		doesn't work with draw state IB's.
	</doc>
	<value name="CP_INDIRECT_BUFFER_CHAIN" value="0x57" variants="A5XX-"/>
	<doc>indirect buffer dispatch.  same as IB, but init is pipelined</doc>
	<value name="CP_INDIRECT_BUFFER_PFD" value="0x37"/>
	<doc>
		Waits for the IDLE state of the engine before further drawing.
		This is pipelined, so the CP may continue.
	</doc>
	<value name="CP_WAIT_FOR_IDLE" value="0x26"/>
	<doc>wait until a register or memory location is a specific value</doc>
	<value name="CP_WAIT_REG_MEM" value="0x3c"/>
	<doc>wait until a register location is equal to a specific value</doc>
	<value name="CP_WAIT_REG_EQ" value="0x52"/>
	<doc>wait until a register location is >= a specific value</doc>
	<value name="CP_WAIT_REG_GTE" value="0x53" variants="A2XX-A4XX"/>
	<doc>wait until a read completes</doc>
	<value name="CP_WAIT_UNTIL_READ" value="0x5c" variants="A2XX-A4XX"/>
	<doc>wait until all base/size writes from an IB_PFD packet have completed</doc>
	<!--
		NOTE: CP_WAIT_IB_PFD_COMPLETE unimplemented at least since a5xx fw, and
		recycled for something new on a7xx
	 -->
	<value name="CP_WAIT_IB_PFD_COMPLETE" value="0x5d" varset="chip" variants="A2XX-A4XX"/>
	<doc>register read/modify/write</doc>
	<value name="CP_REG_RMW" value="0x21"/>
	<doc>Set binning configuration registers</doc>
	<value name="CP_SET_BIN_DATA" value="0x2f" variants="A2XX-A4XX"/>
	<value name="CP_SET_BIN_DATA5" value="0x2f" variants="A5XX-"/>
	<doc>reads register in chip and writes to memory</doc>
	<value name="CP_REG_TO_MEM" value="0x3e"/>
	<doc>write N 32-bit words to memory</doc>
	<value name="CP_MEM_WRITE" value="0x3d"/>
	<doc>write CP_PROG_COUNTER value to memory</doc>
	<value name="CP_MEM_WRITE_CNTR" value="0x4f"/>
	<doc>conditional execution of a sequence of packets</doc>
	<value name="CP_COND_EXEC" value="0x44"/>
	<doc>conditional write to memory or register</doc>
	<value name="CP_COND_WRITE" value="0x45" variants="A2XX-A4XX"/>
	<value name="CP_COND_WRITE5" value="0x45" variants="A5XX-"/>
	<doc>generate an event that creates a write to memory when completed</doc>
	<value name="CP_EVENT_WRITE" value="0x46" variants="A2XX-A6XX"/>
	<value name="CP_EVENT_WRITE7" value="0x46" variants="A7XX-"/>
	<doc>generate a VS|PS_done event</doc>
	<value name="CP_EVENT_WRITE_SHD" value="0x58"/>
	<doc>generate a cache flush done event</doc>
	<value name="CP_EVENT_WRITE_CFL" value="0x59"/>
	<doc>generate a z_pass done event</doc>
	<value name="CP_EVENT_WRITE_ZPD" value="0x5b"/>
	<doc>
		not sure the real name, but this seems to be what is used for
		opencl, instead of CP_DRAW_INDX..
	</doc>
	<value name="CP_RUN_OPENCL" value="0x31"/>
	<doc>initiate fetch of index buffer and draw</doc>
	<value name="CP_DRAW_INDX" value="0x22"/>
	<doc>draw using supplied indices in packet</doc>
	<value name="CP_DRAW_INDX_2" value="0x36" variants="A2XX-A4XX"/>  <!-- this is something different on a6xx and unused on a5xx -->
	<doc>initiate fetch of index buffer and binIDs and draw</doc>
	<value name="CP_DRAW_INDX_BIN" value="0x34" variants="A2XX-A4XX"/>
	<doc>initiate fetch of bin IDs and draw using supplied indices</doc>
	<value name="CP_DRAW_INDX_2_BIN" value="0x35" variants="A2XX-A4XX"/>
	<doc>begin/end initiator for viz query extent processing</doc>
	<value name="CP_VIZ_QUERY" value="0x23" variants="A2XX-A4XX"/>
	<doc>fetch state sub-blocks and initiate shader code DMAs</doc>
	<value name="CP_SET_STATE" value="0x25"/>
	<doc>load constant into chip and to memory</doc>
	<value name="CP_SET_CONSTANT" value="0x2d" variants="A2XX"/>
	<doc>load sequencer instruction memory (pointer-based)</doc>
	<value name="CP_IM_LOAD" value="0x27"/>
	<doc>load sequencer instruction memory (code embedded in packet)</doc>
	<value name="CP_IM_LOAD_IMMEDIATE" value="0x2b"/>
	<doc>load constants from a location in memory</doc>
	<value name="CP_LOAD_CONSTANT_CONTEXT" value="0x2e" variants="A2XX"/>
	<doc>selective invalidation of state pointers</doc>
	<value name="CP_INVALIDATE_STATE" value="0x3b"/>
	<doc>dynamically changes shader instruction memory partition</doc>
	<value name="CP_SET_SHADER_BASES" value="0x4a" variants="A2XX-A4XX"/>
	<doc>sets the 64-bit BIN_MASK register in the PFP</doc>
	<value name="CP_SET_BIN_MASK" value="0x50" variants="A2XX-A4XX"/>
	<doc>sets the 64-bit BIN_SELECT register in the PFP</doc>
	<value name="CP_SET_BIN_SELECT" value="0x51" variants="A2XX-A4XX"/>
	<doc>updates the current context, if needed</doc>
	<value name="CP_CONTEXT_UPDATE" value="0x5e"/>
	<doc>generate interrupt from the command stream</doc>
	<value name="CP_INTERRUPT" value="0x40"/>
	<doc>copy sequencer instruction memory to system memory</doc>
	<value name="CP_IM_STORE" value="0x2c" variants="A2XX"/>

	<!-- For a20x -->
<!-- TODO handle variants..
	<doc>
		Program an offset that will added to the BIN_BASE value of
		the 3D_DRAW_INDX_BIN packet
	</doc>
	<value name="CP_SET_BIN_BASE_OFFSET" value="0x4b"/>
 -->

	<!-- for a22x -->
	<doc>
		sets draw initiator flags register in PFP, gets bitwise-ORed into
		every draw initiator
	</doc>
	<value name="CP_SET_DRAW_INIT_FLAGS" value="0x4b"/>
	<doc>sets the register protection mode</doc>
	<value name="CP_SET_PROTECTED_MODE" value="0x5f"/>

	<value name="CP_BOOTSTRAP_UCODE" value="0x6f"/>

	<!-- for a3xx -->
	<doc>load high level sequencer command</doc>
	<value name="CP_LOAD_STATE" value="0x30" variants="A3XX"/>
	<value name="CP_LOAD_STATE4" value="0x30" variants="A4XX-A5XX"/>
	<doc>Conditionally load a IB based on a flag, prefetch enabled</doc>
	<value name="CP_COND_INDIRECT_BUFFER_PFE" value="0x3a" variants="A3XX-A5XX"/>
	<doc>Conditionally load a IB based on a flag, prefetch disabled</doc>
	<value name="CP_COND_INDIRECT_BUFFER_PFD" value="0x32" variants="A3XX"/>
	<doc>Load a buffer with pre-fetch enabled</doc>
	<value name="CP_INDIRECT_BUFFER_PFE" value="0x3f" variants="A5XX"/>
	<doc>Set bin (?)</doc>
	<value name="CP_SET_BIN" value="0x4c" variants="A2XX"/>

	<doc>test 2 memory locations to dword values specified</doc>
	<value name="CP_TEST_TWO_MEMS" value="0x71"/>

	<doc>Write register, ignoring context state for context sensitive registers</doc>
	<value name="CP_REG_WR_NO_CTXT" value="0x78"/>

	<doc>Record the real-time when this packet is processed by PFP</doc>
	<value name="CP_RECORD_PFP_TIMESTAMP" value="0x11"/>

	<!-- Used to switch GPU between secure and non-secure modes -->
	<value name="CP_SET_SECURE_MODE" value="0x66"/>

	<doc>PFP waits until the FIFO between the PFP and the ME is empty</doc>
	<value name="CP_WAIT_FOR_ME" value="0x13"/>

	<!-- for a4xx -->
	<doc>
		Used a bit like CP_SET_CONSTANT on a2xx, but can write multiple
		groups of registers.  Looks like it can be used to create state
		objects in GPU memory, and on state change only emit pointer
		(via CP_SET_DRAW_STATE), which should be nice for reducing CPU
		overhead:

		(A4x) save PM4 stream pointers to execute upon a visible draw
	</doc>
	<value name="CP_SET_DRAW_STATE" value="0x43" variants="A4XX-"/>
	<value name="CP_DRAW_INDX_OFFSET" value="0x38"/>
	<value name="CP_DRAW_INDIRECT" value="0x28" variants="A4XX-"/>
	<value name="CP_DRAW_INDX_INDIRECT" value="0x29" variants="A4XX-"/>
	<value name="CP_DRAW_INDIRECT_MULTI" value="0x2a" variants="A6XX-"/>
	<value name="CP_DRAW_AUTO" value="0x24"/>

	<doc>
		Enable or disable predication globally. Also resets the
		predicate to "passing" and the local bit to enabled when
		enabling global predication.
	</doc>
	<value name="CP_DRAW_PRED_ENABLE_GLOBAL" value="0x19"/>

	<doc>
		Enable or disable predication locally. Unlike globally enabling
		predication, this packet doesn't touch any other state.
		Predication only happens when enabled globally and locally and a
		predicate has been set. This should be used for internal draws
		which aren't supposed to use the predication state:

		CP_DRAW_PRED_ENABLE_LOCAL(0)
		... do draw...
		CP_DRAW_PRED_ENABLE_LOCAL(1)
	</doc>
	<value name="CP_DRAW_PRED_ENABLE_LOCAL" value="0x1a"/>

	<doc>
		Latch a draw predicate into the internal register.
	</doc>
	<value name="CP_DRAW_PRED_SET" value="0x4e"/>

	<doc>
		for A4xx
		Write to register with address that does not fit into type-0 pkt
	</doc>
	<value name="CP_WIDE_REG_WRITE" value="0x74" variants="A4XX"/>

	<doc>copy from ME scratch RAM to a register</doc>
	<value name="CP_SCRATCH_TO_REG" value="0x4d"/>

	<doc>Copy from REG to ME scratch RAM</doc>
	<value name="CP_REG_TO_SCRATCH" value="0x4a"/>

	<doc>Wait for memory writes to complete</doc>
	<value name="CP_WAIT_MEM_WRITES" value="0x12"/>

	<doc>Conditional execution based on register comparison</doc>
	<value name="CP_COND_REG_EXEC" value="0x47"/>

	<doc>Memory to REG copy</doc>
	<value name="CP_MEM_TO_REG" value="0x42"/>

	<value name="CP_EXEC_CS_INDIRECT" value="0x41" variants="A4XX-"/>
	<value name="CP_EXEC_CS" value="0x33"/>

	<doc>
		for a5xx
	</doc>
	<value name="CP_PERFCOUNTER_ACTION" value="0x50" variants="A5XX"/>
	<!-- switches SMMU pagetable, used on a5xx+ only -->
	<value name="CP_SMMU_TABLE_UPDATE" value="0x53" variants="A5XX-"/>
	<!-- for a6xx -->
	<doc>Tells CP the current mode of GPU operation</doc>
	<value name="CP_SET_MARKER" value="0x65" variants="A6XX-"/>
	<doc>Instruct CP to set a few internal CP registers</doc>
	<value name="CP_SET_PSEUDO_REG" value="0x56" variants="A6XX-"/>
	<!--
	pairs of regid and value.. seems to be used to program some TF
	related regs:
	 -->
	<value name="CP_CONTEXT_REG_BUNCH" value="0x5c" variants="A5XX-"/>
	<!-- A5XX Enable yield in RB only -->
	<value name="CP_YIELD_ENABLE" value="0x1c" variants="A5XX"/>
	<doc>
		Enables IB2 skipping.  If both GLOBAL and LOCAL are 1 and
		nothing is left in the visibility stream, then
		CP_INDIRECT_BUFFER will be skipped, and draws will early return
		from their IB.
	</doc>
	<value name="CP_SKIP_IB2_ENABLE_GLOBAL" value="0x1d" variants="A5XX-"/>
	<value name="CP_SKIP_IB2_ENABLE_LOCAL" value="0x23" variants="A5XX-"/>
	<value name="CP_SET_SUBDRAW_SIZE" value="0x35" variants="A5XX-"/>
	<value name="CP_WHERE_AM_I" value="0x62" variants="A5XX-"/>
	<value name="CP_SET_VISIBILITY_OVERRIDE" value="0x64" variants="A5XX-"/>
	<!-- Enable/Disable/Defer A5x global preemption model -->
	<value name="CP_PREEMPT_ENABLE_GLOBAL" value="0x69" variants="A5XX"/>
	<!-- Enable/Disable A5x local preemption model -->
	<value name="CP_PREEMPT_ENABLE_LOCAL" value="0x6a" variants="A5XX"/>
	<!-- Yield token on a5xx similar to CP_PREEMPT on a4xx -->
	<value name="CP_CONTEXT_SWITCH_YIELD" value="0x6b" variants="A5XX-"/>
	<!-- Inform CP about current render mode (needed for a5xx preemption) -->
	<value name="CP_SET_RENDER_MODE" value="0x6c" variants="A5XX"/>
	<value name="CP_COMPUTE_CHECKPOINT" value="0x6e" variants="A5XX"/>
	<!-- check if this works on earlier.. -->
	<value name="CP_MEM_TO_MEM" value="0x73" variants="A5XX-"/>

	<doc>
		General purpose 2D blit engine for image transfers and mipmap
		generation.  Reads through UCHE, writes through the CCU cache in
		the PS stage.
	</doc>
	<value name="CP_BLIT" value="0x2c" variants="A5XX-"/>

	<!-- Test specified bit in specified register and set predicate -->
	<value name="CP_REG_TEST" value="0x39" variants="A5XX-"/>

	<!--
	Seems to set the mode flags which control which CP_SET_DRAW_STATE
	packets are executed, based on their ENABLE_MASK values
	
	CP_SET_MODE w/ payload of 0x1 seems to cause CP_SET_DRAW_STATE
	packets w/ ENABLE_MASK & 0x6 to execute immediately
	 -->
	<value name="CP_SET_MODE" value="0x63" variants="A6XX-"/>

	<!--
	Seems like there are now separate blocks of state for VS vs FS/CS
	(probably these amounts to geometry vs fragments so that geometry
	stage of the pipeline for next draw can start while fragment stage
	of current draw is still running.  The format of the payload of the
	packets is the same, the only difference is the offsets of the regs
	the firmware code that handles the packet writes.

	Note that for CL, starting with a6xx, the preferred # of local
	threads is no longer the same as the max, implying that the shader
	core can now run warps from unrelated shaders (ie.
	CL_KERNEL_PREFERRED_WORK_GROUP_SIZE_MULTIPLE vs
	CL_KERNEL_WORK_GROUP_SIZE)
	 -->
	<value name="CP_LOAD_STATE6_GEOM" value="0x32" variants="A6XX-"/>
	<value name="CP_LOAD_STATE6_FRAG" value="0x34" variants="A6XX-"/>
	<!--
	Note: For UAV state (Image/SSBOs) which have shared state across
	shader stages, for 3d pipeline CP_LOAD_STATE6 is used.  But for
	compute shaders, CP_LOAD_STATE6_FRAG is used.  Possibly they are
	interchangable.
	 -->
	<value name="CP_LOAD_STATE6" value="0x36" variants="A6XX-"/>

	<!-- internal packets: -->
	<value name="IN_IB_PREFETCH_END" value="0x17" variants="A2XX"/>
	<value name="IN_SUBBLK_PREFETCH" value="0x1f" variants="A2XX"/>
	<value name="IN_INSTR_PREFETCH" value="0x20" variants="A2XX"/>
	<value name="IN_INSTR_MATCH" value="0x47" variants="A2XX"/>
	<value name="IN_CONST_PREFETCH" value="0x49" variants="A2XX"/>
	<value name="IN_INCR_UPDT_STATE" value="0x55" variants="A2XX"/>
	<value name="IN_INCR_UPDT_CONST" value="0x56" variants="A2XX"/>
	<value name="IN_INCR_UPDT_INSTR" value="0x57" variants="A2XX"/>

	<!-- internal jumptable entries on a6xx+, possibly a5xx: -->

	<!-- jmptable entry used to handle type4 packet on a5xx+: -->
	<value name="PKT4" value="0x04" variants="A5XX-"/>
	<!-- called when ROQ is empty, "returns" from an IB or merged sequence of IBs -->
	<value name="IN_IB_END" value="0x0a" variants="A6XX-"/>
	<!-- handles IFPC save/restore -->
	<value name="IN_GMU_INTERRUPT" value="0x0b" variants="A6XX-"/>
	<!-- preemption/context-swtich routine -->
	<value name="IN_PREEMPT" value="0x0f" variants="A6XX-"/>

	<!-- TODO do these exist on A5xx? -->
	<value name="CP_SCRATCH_WRITE" value="0x4c" variants="A6XX-"/>
	<value name="CP_REG_TO_MEM_OFFSET_MEM" value="0x74" variants="A6XX-"/>
	<value name="CP_REG_TO_MEM_OFFSET_REG" value="0x72" variants="A6XX-"/>
	<value name="CP_WAIT_MEM_GTE" value="0x14" variants="A6XX"/>
	<value name="CP_WAIT_TWO_REGS" value="0x70" variants="A6XX"/>
	<value name="CP_MEMCPY" value="0x75" variants="A6XX-"/>
	<value name="CP_SET_BIN_DATA5_OFFSET" value="0x2e" variants="A6XX-"/>
	<!-- A750+, set in place of CP_SET_BIN_DATA5_OFFSET but has different values -->
	<value name="CP_SET_UNK_BIN_DATA" value="0x2d" variants="A7XX-"/>
	<doc>
                Write CP_CONTEXT_SWITCH_*_INFO from CP to the following dwords,
                and forcibly switch to the indicated context.
	</doc>
	<value name="CP_CONTEXT_SWITCH" value="0x54" variants="A6XX"/>
	<value name="CP_SET_AMBLE" value="0x55" variants="A6XX-"/>

	<!--
	Seems to always have the payload:
	  00000002 00008801 00004010
	or:
	  00000002 00008801 00004090
	or:
	  00000002 00008801 00000010
	  00000002 00008801 00010010
	  00000002 00008801 00d64010
	  ...
	Note set for compute shaders..
	Is 0x8801 a register offset?
	This appears to be a special sort of register write packet
	more or less, but the firmware has some special handling..
	Seems like it intercepts/modifies certain register offsets,
	but others are treated like a normal PKT4 reg write.  I
	guess there are some registers that the fw controls certain
	bits.
	 -->
	<value name="CP_REG_WRITE" value="0x6d" variants="A6XX"/>

	<doc>
		These first appear in a650_sqe.bin. They can in theory be used
		to loop any sequence of IB1 commands, but in practice they are
		used to loop over bins. There is a fixed-size per-iteration
		prefix, used to set per-bin state, and then the following IB1
		commands are executed until CP_END_BIN which are always the same
		for each iteration and usually contain a list of
		CP_INDIRECT_BUFFER calls to IB2 commands which setup state and
		execute restore/draw/save commands. This replaces the previous
		technique of just repeating the CP_INDIRECT_BUFFER calls and
		"unrolling" the loop.
	</doc>
	<value name="CP_START_BIN" value="0x50" variants="A6XX-"/>
	<value name="CP_END_BIN" value="0x51" variants="A6XX-"/>

	<doc> Make next dword 1 to disable preemption, 0 to re-enable it. </doc>
	<value name="CP_PREEMPT_DISABLE" value="0x6c" variants="A6XX"/>

	<value name="CP_WAIT_TIMESTAMP" value="0x14" variants="A7XX-"/>
	<value name="CP_GLOBAL_TIMESTAMP" value="0x15" variants="A7XX-"/>  <!-- payload 1 dword -->
	<value name="CP_LOCAL_TIMESTAMP" value="0x16" variants="A7XX-"/>  <!-- payload 1 dword, follows 0x15 -->
	<value name="CP_THREAD_CONTROL" value="0x17" variants="A7XX-"/>
	<!-- payload 4 dwords, last two could be render target addr (one pkt per MRT), possibly used for GMEM save/restore?-->
	<value name="CP_RESOURCE_LIST" value="0x18" variants="A7XX-"/>
	<doc> Can clear BV/BR counters, or wait until one catches up to another </doc>
	<value name="CP_BV_BR_COUNT_OPS" value="0x1b" variants="A7XX-"/>
	<doc> Clears, adds to local, or adds to global timestamp </doc>
	<value name="CP_MODIFY_TIMESTAMP" value="0x1c" variants="A7XX-"/>
	<!-- similar to CP_CONTEXT_REG_BUNCH, but discards first two dwords?? -->
	<value name="CP_CONTEXT_REG_BUNCH2" value="0x5d" variants="A7XX-"/>
	<doc>
		Write to a scratch memory that is read by CP_REG_TEST with
		SOURCE_SCRATCH_MEM set. It's not the same scratch as scratch registers.
		However it uses the same memory space.
	</doc>
	<value name="CP_MEM_TO_SCRATCH_MEM" value="0x49" variants="A7XX-"/>

	<doc>
		Executes an array of fixed-size command buffers where each
		buffer is assumed to have one draw call, skipping buffers with
		non-visible draw calls.
	</doc>
	<value name="CP_FIXED_STRIDE_DRAW_TABLE" value="0x7f" variants="A7XX-"/>

	<doc>Reset various on-chip state used for synchronization</doc>
	<value name="CP_RESET_CONTEXT_STATE" value="0x1f" variants="A7XX-"/>

	<doc>Invalidates the "CCHE" introduced on a740</doc>
	<value name="CP_CCHE_INVALIDATE" value="0x3a" variants="A7XX-"/>

	<value name="CP_SCOPE_CNTL" value="0x6c" variants="A7XX-"/>
</enum>


<domain name="CP_LOAD_STATE" width="32">
	<doc>Load state, a3xx (and later?)</doc>
	<enum name="adreno_state_block">
		<value name="SB_VERT_TEX" value="0"/>
		<value name="SB_VERT_MIPADDR" value="1"/>
		<value name="SB_FRAG_TEX" value="2"/>
		<value name="SB_FRAG_MIPADDR" value="3"/>
		<value name="SB_VERT_SHADER" value="4"/>
		<value name="SB_GEOM_SHADER" value="5"/>
		<value name="SB_FRAG_SHADER" value="6"/>
		<value name="SB_COMPUTE_SHADER" value="7"/>
	</enum>
	<enum name="adreno_state_type">
		<value name="ST_SHADER" value="0"/>
		<value name="ST_CONSTANTS" value="1"/>
	</enum>
	<enum name="adreno_state_src">
		<value name="SS_DIRECT" value="0">
			<doc>inline with the CP_LOAD_STATE packet</doc>
		</value>
		<value name="SS_INVALID_ALL_IC" value="2"/>
		<value name="SS_INVALID_PART_IC" value="3"/>
		<value name="SS_INDIRECT" value="4">
			<doc>in buffer pointed to by EXT_SRC_ADDR</doc>
		</value>
		<value name="SS_INDIRECT_TCM" value="5"/>
		<value name="SS_INDIRECT_STM" value="6"/>
	</enum>
	<reg32 offset="0" name="0">
		<bitfield name="DST_OFF" low="0" high="15" type="uint"/>
		<bitfield name="STATE_SRC" low="16" high="18" type="adreno_state_src"/>
		<bitfield name="STATE_BLOCK" low="19" high="21" type="adreno_state_block"/>
		<bitfield name="NUM_UNIT" low="22" high="31" type="uint"/>
	</reg32>
	<reg32 offset="1" name="1">
		<bitfield name="STATE_TYPE" low="0" high="1" type="adreno_state_type"/>
		<bitfield name="EXT_SRC_ADDR" low="2" high="31" shr="2"/>
	</reg32>
</domain>

<domain name="CP_LOAD_STATE4" width="32" varset="chip">
	<doc>Load state, a4xx+</doc>
	<enum name="a4xx_state_block">
		<!--
		unknown: 0x7 and 0xf <- seen in compute shader

		STATE_BLOCK = 0x6, STATE_TYPE = 0x2 possibly used for preemption?
		Seen in some GL shaders.  Payload is NUM_UNIT dwords, and it contains
		the gpuaddr of the following shader constants block.  DST_OFF seems
		to specify which shader stage:

		    16 -> vert
		    36 -> tcs
		    56 -> tes
		    76 -> geom
		    96 -> frag

		Example:

opcode: CP_LOAD_STATE4 (30) (12 dwords)
        { DST_OFF = 16 | STATE_SRC = SS4_DIRECT | STATE_BLOCK = 0x6 | NUM_UNIT = 4 }
        { STATE_TYPE = 0x2 | EXT_SRC_ADDR = 0 }
        { EXT_SRC_ADDR_HI = 0 }
                        0000: c0264100 00000000 00000000 00000000
                0000: 70b0000b 01180010 00000002 00000000 c0264100 00000000 00000000 00000000

opcode: CP_LOAD_STATE4 (30) (4 dwords)
        { DST_OFF = 16 | STATE_SRC = SS4_INDIRECT | STATE_BLOCK = SB4_VS_SHADER | NUM_UNIT = 4 }
        { STATE_TYPE = ST4_CONSTANTS | EXT_SRC_ADDR = 0xc0264100 }
        { EXT_SRC_ADDR_HI = 0 }
                        0.000000 0.000000 0.000000 0.000000 0.000000 0.000000 0.000000 0.000000
                        0.000000 0.000000 0.000000 0.000000 0.000000 0.000000 0.000000 0.000000
                        0000: 00000040 0000000c 00000000 00000000 00000000 00000000 00000000 00000000

		STATE_BLOCK = 0x6, STATE_TYPE = 0x1, seen in compute shader.  NUM_UNITS * 2 dwords.

		 -->
		<value name="SB4_VS_TEX"    value="0x0"/>
		<value name="SB4_HS_TEX"    value="0x1"/>    <!-- aka. TCS -->
		<value name="SB4_DS_TEX"    value="0x2"/>    <!-- aka. TES -->
		<value name="SB4_GS_TEX"    value="0x3"/>
		<value name="SB4_FS_TEX"    value="0x4"/>
		<value name="SB4_CS_TEX"    value="0x5"/>
		<value name="SB4_VS_SHADER" value="0x8"/>
		<value name="SB4_HS_SHADER" value="0x9"/>
		<value name="SB4_DS_SHADER" value="0xa"/>
		<value name="SB4_GS_SHADER" value="0xb"/>
		<value name="SB4_FS_SHADER" value="0xc"/>
		<value name="SB4_CS_SHADER" value="0xd"/>
		<!--
		for SSBO, STATE_TYPE=0 appears to be addresses (four dwords each),
		STATE_TYPE=1 sizes, STATE_TYPE=2 addresses again (two dwords each)

		Compute has it's own dedicated SSBO state, it seems, but the rest
		of the stages share state
		 -->
		<value name="SB4_SSBO"   value="0xe"/>
		<value name="SB4_CS_SSBO"   value="0xf"/>
	</enum>
	<enum name="a4xx_state_type">
		<value name="ST4_SHADER" value="0"/>
		<value name="ST4_CONSTANTS" value="1"/>
		<value name="ST4_UBO" value="2"/>
	</enum>
	<enum name="a4xx_state_src">
		<value name="SS4_DIRECT" value="0"/>
		<value name="SS4_INDIRECT" value="2"/>
	</enum>
	<reg32 offset="0" name="0">
		<bitfield name="DST_OFF" low="0" high="13" type="uint"/>
		<bitfield name="STATE_SRC" low="16" high="17" type="a4xx_state_src"/>
		<bitfield name="STATE_BLOCK" low="18" high="21" type="a4xx_state_block"/>
		<bitfield name="NUM_UNIT" low="22" high="31" type="uint"/>
	</reg32>
	<reg32 offset="1" name="1">
		<bitfield name="STATE_TYPE" low="0" high="1" type="a4xx_state_type"/>
		<bitfield name="EXT_SRC_ADDR" low="2" high="31" shr="2"/>
	</reg32>
	<reg32 offset="2" name="2" varset="chip" variants="A5XX-">
		<bitfield name="EXT_SRC_ADDR_HI" low="0" high="31" shr="0"/>
	</reg32>
</domain>

<!-- looks basically same CP_LOAD_STATE4 -->
<domain name="CP_LOAD_STATE6" width="32" varset="chip">
	<doc>Load state, a6xx+</doc>
	<enum name="a6xx_state_block">
		<value name="SB6_VS_TEX"    value="0x0"/>
		<value name="SB6_HS_TEX"    value="0x1"/>    <!-- aka. TCS -->
		<value name="SB6_DS_TEX"    value="0x2"/>    <!-- aka. TES -->
		<value name="SB6_GS_TEX"    value="0x3"/>
		<value name="SB6_FS_TEX"    value="0x4"/>
		<value name="SB6_CS_TEX"    value="0x5"/>
		<value name="SB6_VS_SHADER" value="0x8"/>
		<value name="SB6_HS_SHADER" value="0x9"/>
		<value name="SB6_DS_SHADER" value="0xa"/>
		<value name="SB6_GS_SHADER" value="0xb"/>
		<value name="SB6_FS_SHADER" value="0xc"/>
		<value name="SB6_CS_SHADER" value="0xd"/>
		<value name="SB6_UAV"       value="0xe"/>
		<value name="SB6_CS_UAV"    value="0xf"/>
	</enum>
	<enum name="a6xx_state_type">
		<value name="ST6_SHADER" value="0"/>
		<value name="ST6_CONSTANTS" value="1"/>
		<value name="ST6_UBO" value="2"/>
		<value name="ST6_UAV" value="3"/>
	</enum>
	<enum name="a6xx_state_src">
		<value name="SS6_DIRECT" value="0"/>
		<value name="SS6_BINDLESS" value="1"/> <!-- TODO does this exist on a4xx/a5xx? -->
		<value name="SS6_INDIRECT" value="2"/>
		<doc>
		SS6_UBO used by the a6xx vulkan blob with tesselation constants
		in this case, EXT_SRC_ADDR is (ubo_id shl 16 | offset)
		to load constants from a UBO loaded with DST_OFF = 14 and offset 0,
		EXT_SRC_ADDR = 0xe0000
		(offset is a guess, should be in bytes given that maxUniformBufferRange=64k)
		</doc>
		<value name="SS6_UBO" value="3"/>
	</enum>
	<reg32 offset="0" name="0">
		<bitfield name="DST_OFF" low="0" high="13" type="uint"/>
		<bitfield name="STATE_TYPE" low="14" high="15" type="a6xx_state_type"/>
		<bitfield name="STATE_SRC" low="16" high="17" type="a6xx_state_src"/>
		<bitfield name="STATE_BLOCK" low="18" high="21" type="a6xx_state_block"/>
		<bitfield name="NUM_UNIT" low="22" high="31" type="uint"/>
	</reg32>
	<reg32 offset="1" name="1">
		<bitfield name="EXT_SRC_ADDR" low="2" high="31" shr="2"/>
	</reg32>
	<reg32 offset="2" name="2">
		<bitfield name="EXT_SRC_ADDR_HI" low="0" high="31" shr="0"/>
	</reg32>
	<reg64 offset="1" name="EXT_SRC_ADDR" type="address"/>
</domain>

<bitset name="vgt_draw_initiator" inline="yes">
	<bitfield name="PRIM_TYPE" low="0" high="5" type="pc_di_primtype"/>
	<bitfield name="SOURCE_SELECT" low="6" high="7" type="pc_di_src_sel"/>
	<bitfield name="VIS_CULL" low="9" high="10" type="pc_di_vis_cull_mode"/>
	<bitfield name="INDEX_SIZE" pos="11" type="pc_di_index_size"/>
	<bitfield name="NOT_EOP" pos="12" type="boolean"/>
	<bitfield name="SMALL_INDEX" pos="13" type="boolean"/>
	<bitfield name="PRE_DRAW_INITIATOR_ENABLE" pos="14" type="boolean"/>
	<bitfield name="NUM_INSTANCES" low="24" high="31" type="uint"/>
</bitset>

<!-- changed on a4xx: -->
<enum name="a4xx_index_size">
	<value name="INDEX4_SIZE_8_BIT" value="0"/>
	<value name="INDEX4_SIZE_16_BIT" value="1"/>
	<value name="INDEX4_SIZE_32_BIT" value="2"/>
</enum>

<enum name="a6xx_patch_type">
  <value name="TESS_QUADS" value="0"/>
  <value name="TESS_TRIANGLES" value="1"/>
  <value name="TESS_ISOLINES" value="2"/>
</enum>

<bitset name="vgt_draw_initiator_a4xx" inline="yes">
	<!-- When the 0x20 bit is set, it's the number of patch vertices - 1 -->
	<bitfield name="PRIM_TYPE" low="0" high="5" type="pc_di_primtype"/>
	<bitfield name="SOURCE_SELECT" low="6" high="7" type="pc_di_src_sel"/>
	<bitfield name="VIS_CULL" low="8" high="9" type="pc_di_vis_cull_mode"/>
	<bitfield name="INDEX_SIZE" low="10" high="11" type="a4xx_index_size"/>
	<bitfield name="PATCH_TYPE" low="12" high="13" type="a6xx_patch_type"/>
	<bitfield name="GS_ENABLE" pos="16" type="boolean"/>
	<bitfield name="TESS_ENABLE" pos="17" type="boolean"/>
</bitset>

<domain name="CP_DRAW_INDX" width="32">
	<reg32 offset="0" name="0">
		<bitfield name="VIZ_QUERY" low="0" high="31"/>
	</reg32>
	<reg32 offset="1" name="1" type="vgt_draw_initiator"/>
	<reg32 offset="2" name="2">
		<bitfield name="NUM_INDICES" low="0" high="31" type="uint"/>
	</reg32>
	<reg32 offset="3" name="3">
		<bitfield name="INDX_BASE" low="0" high="31"/>
	</reg32>
	<reg32 offset="4" name="4">
		<bitfield name="INDX_SIZE" low="0" high="31"/>
	</reg32>
</domain>

<domain name="CP_DRAW_INDX_2" width="32">
	<reg32 offset="0" name="0">
		<bitfield name="VIZ_QUERY" low="0" high="31"/>
	</reg32>
	<reg32 offset="1" name="1" type="vgt_draw_initiator"/>
	<reg32 offset="2" name="2">
		<bitfield name="NUM_INDICES" low="0" high="31" type="uint"/>
	</reg32>
	<!-- followed by NUM_INDICES indices.. -->
</domain>

<domain name="CP_DRAW_INDX_OFFSET" width="32">
	<reg32 offset="0" name="0" type="vgt_draw_initiator_a4xx"/>
	<reg32 offset="1" name="1">
		<bitfield name="NUM_INSTANCES" low="0" high="31" type="uint"/>
	</reg32>
	<reg32 offset="2" name="2">
		<bitfield name="NUM_INDICES" low="0" high="31" type="uint"/>
	</reg32>
	<reg32 offset="3" name="3">
		<bitfield name="FIRST_INDX" low="0" high="31"/>
	</reg32>

	<stripe varset="chip" variants="A5XX-">
		<reg32 offset="4" name="4">
			<bitfield name="INDX_BASE_LO" low="0" high="31"/>
		</reg32>
		<reg32 offset="5" name="5">
			<bitfield name="INDX_BASE_HI" low="0" high="31"/>
		</reg32>
		<reg64 offset="4" name="INDX_BASE" type="address"/>
		<reg32 offset="6" name="6">
			<!-- max # of elements in index buffer -->
			<bitfield name="MAX_INDICES" low="0" high="31"/>
		</reg32>
	</stripe>

	<reg32 offset="4" name="4">
		<bitfield name="INDX_BASE" low="0" high="31" type="address"/>
	</reg32>

	<reg32 offset="5" name="5">
		<bitfield name="INDX_SIZE" low="0" high="31" type="uint"/>
	</reg32>
</domain>

<domain name="CP_DRAW_INDIRECT" width="32" varset="chip" prefix="chip" variants="A4XX-">
	<reg32 offset="0" name="0" type="vgt_draw_initiator_a4xx"/>
	<stripe varset="chip" variants="A4XX">
		<reg32 offset="1" name="1">
			<bitfield name="INDIRECT" low="0" high="31"/>
		</reg32>
	</stripe>
	<stripe varset="chip" variants="A5XX-">
		<reg32 offset="1" name="1">
			<bitfield name="INDIRECT_LO" low="0" high="31"/>
		</reg32>
		<reg32 offset="2" name="2">
			<bitfield name="INDIRECT_HI" low="0" high="31"/>
		</reg32>
		<reg64 offset="1" name="INDIRECT" type="address"/>
	</stripe>
</domain>

<domain name="CP_DRAW_INDX_INDIRECT" width="32" varset="chip" prefix="chip" variants="A4XX-">
	<reg32 offset="0" name="0" type="vgt_draw_initiator_a4xx"/>
	<stripe varset="chip" variants="A4XX">
		<reg32 offset="1" name="1">
			<bitfield name="INDX_BASE" low="0" high="31"/>
		</reg32>
		<reg32 offset="2" name="2">
			<!-- max # of bytes in index buffer -->
			<bitfield name="INDX_SIZE" low="0" high="31" type="uint"/>
		</reg32>
		<reg32 offset="3" name="3">
			<bitfield name="INDIRECT" low="0" high="31"/>
		</reg32>
	</stripe>
	<stripe varset="chip" variants="A5XX-">
		<reg32 offset="1" name="1">
			<bitfield name="INDX_BASE_LO" low="0" high="31"/>
		</reg32>
		<reg32 offset="2" name="2">
			<bitfield name="INDX_BASE_HI" low="0" high="31"/>
		</reg32>
		<reg64 offset="1" name="INDX_BASE" type="address"/>
		<reg32 offset="3" name="3">
			<!-- max # of elements in index buffer -->
			<bitfield name="MAX_INDICES" low="0" high="31" type="uint"/>
		</reg32>
		<reg32 offset="4" name="4">
			<bitfield name="INDIRECT_LO" low="0" high="31"/>
		</reg32>
		<reg32 offset="5" name="5">
			<bitfield name="INDIRECT_HI" low="0" high="31"/>
		</reg32>
		<reg64 offset="4" name="INDIRECT" type="address"/>
	</stripe>
</domain>

<domain name="CP_DRAW_INDIRECT_MULTI" width="32" varset="chip" prefix="chip" variants="A6XX-">
	<enum name="a6xx_draw_indirect_opcode">
		<value name="INDIRECT_OP_NORMAL"  value="0x2"/>
		<value name="INDIRECT_OP_INDEXED" value="0x4"/>
		<value name="INDIRECT_OP_INDIRECT_COUNT" value="0x6"/>
		<value name="INDIRECT_OP_INDIRECT_COUNT_INDEXED" value="0x7"/>
	</enum>
	<reg32 offset="0" name="0" type="vgt_draw_initiator_a4xx"/>
	<reg32 offset="1" name="1">
		<bitfield name="OPCODE" low="0" high="3" type="a6xx_draw_indirect_opcode" addvariant="yes"/>
		<doc>
		DST_OFF same as in CP_LOAD_STATE6 - vec4 VS const at this offset will
		be updated for each draw to {draw_id, first_vertex, first_instance, 0}
		value of 0 disables it
		</doc>
		<bitfield name="DST_OFF" low="8" high="21" type="hex"/>
	</reg32>
	<reg32 offset="2" name="DRAW_COUNT" type="uint"/>
	<stripe varset="a6xx_draw_indirect_opcode" variants="INDIRECT_OP_NORMAL">
		<reg64 offset="3" name="INDIRECT" type="address"/>
		<reg32 offset="5" name="STRIDE" type="uint"/>
	</stripe>
	<stripe varset="a6xx_draw_indirect_opcode" variants="INDIRECT_OP_INDEXED" prefix="INDEXED">
		<reg64 offset="3" name="INDEX" type="address"/>
		<reg32 offset="5" name="MAX_INDICES" type="uint"/>
		<reg64 offset="6" name="INDIRECT" type="address"/>
		<reg32 offset="8" name="STRIDE" type="uint"/>
	</stripe>
	<stripe varset="a6xx_draw_indirect_opcode" variants="INDIRECT_OP_INDIRECT_COUNT" prefix="INDIRECT">
		<reg64 offset="3" name="INDIRECT" type="address"/>
		<reg64 offset="5" name="INDIRECT_COUNT" type="address"/>
		<reg32 offset="7" name="STRIDE" type="uint"/>
	</stripe>
	<stripe varset="a6xx_draw_indirect_opcode" variants="INDIRECT_OP_INDIRECT_COUNT_INDEXED" prefix="INDIRECT_INDEXED">
		<reg64 offset="3" name="INDEX" type="address"/>
		<reg32 offset="5" name="MAX_INDICES" type="uint"/>
		<reg64 offset="6" name="INDIRECT" type="address"/>
		<reg64 offset="8" name="INDIRECT_COUNT" type="address"/>
		<reg32 offset="10" name="STRIDE" type="uint"/>
	</stripe>
</domain>

<domain name="CP_DRAW_AUTO" width="32">
	<reg32 offset="0" name="0" type="vgt_draw_initiator_a4xx"/>
	<reg32 offset="1" name="1">
		<bitfield name="NUM_INSTANCES" low="0" high="31" type="uint"/>
	</reg32>
	<reg64 offset="2" name="NUM_VERTICES_BASE" type="address"/>
	<reg32 offset="4" name="4">
		<bitfield name="NUM_VERTICES_OFFSET" low="0" high="31" type="uint"/>
	</reg32>
	<reg32 offset="5" name="5">
		<bitfield name="STRIDE" low="0" high="31" type="uint"/>
	</reg32>
</domain>

<domain name="CP_DRAW_PRED_ENABLE_GLOBAL" width="32" varset="chip">
	<reg32 offset="0" name="0">
		<bitfield name="ENABLE" pos="0" type="boolean"/>
	</reg32>
</domain>

<domain name="CP_DRAW_PRED_ENABLE_LOCAL" width="32" varset="chip">
	<reg32 offset="0" name="0">
		<bitfield name="ENABLE" pos="0" type="boolean"/>
	</reg32>
</domain>

<domain name="CP_DRAW_PRED_SET" width="32" varset="chip">
	<enum name="cp_draw_pred_src">
		<!--
			Sources 1-4 seem to be about combining reading
			SO/primitive queries and setting the predicate, which is
			a DX11-specific optimization (since in DX11 you can only
			predicate on the result of queries).
		-->
		<value name="PRED_SRC_MEM" value="5">
			<doc>
				Read a 64-bit value at the given address and
				test if it equals/doesn't equal 0.
			</doc>
		</value>
	</enum>
	<enum name="cp_draw_pred_test">
		<value name="NE_0_PASS" value="0"/>
		<value name="EQ_0_PASS" value="1"/>
	</enum>
	<reg32 offset="0" name="0">
		<bitfield name="SRC" low="4" high="7" type="cp_draw_pred_src"/>
		<bitfield name="TEST" pos="8" type="cp_draw_pred_test"/>
	</reg32>
	<reg64 offset="1" name="MEM_ADDR" type="address"/>
</domain>

<domain name="CP_SET_DRAW_STATE" width="32" varset="chip" variants="A4XX-">
	<array offset="0" stride="3" length="100">
		<reg32 offset="0" name="0">
			<bitfield name="COUNT" low="0" high="15" type="uint"/>
			<bitfield name="DIRTY" pos="16" type="boolean"/>
			<bitfield name="DISABLE" pos="17" type="boolean"/>
			<bitfield name="DISABLE_ALL_GROUPS" pos="18" type="boolean"/>
			<bitfield name="LOAD_IMMED" pos="19" type="boolean"/>
			<bitfield name="BINNING" pos="20" varset="chip" variants="A6XX-" type="boolean"/>
			<bitfield name="GMEM" pos="21" varset="chip" variants="A6XX-" type="boolean"/>
			<bitfield name="SYSMEM" pos="22" varset="chip" variants="A6XX-" type="boolean"/>
			<bitfield name="GROUP_ID" low="24" high="28" type="uint"/>
		</reg32>
		<reg32 offset="1" name="1">
			<bitfield name="ADDR_LO" low="0" high="31" type="hex"/>
		</reg32>
		<reg32 offset="2" name="2" varset="chip" variants="A5XX-">
			<bitfield name="ADDR_HI" low="0" high="31" type="hex"/>
		</reg32>
	</array>
</domain>

<domain name="CP_SET_BIN" width="32">
	<doc>value at offset 0 always seems to be 0x00000000..</doc>
	<reg32 offset="0" name="0"/>
	<reg32 offset="1" name="1">
		<bitfield name="X1" low="0" high="15" type="uint"/>
		<bitfield name="Y1" low="16" high="31" type="uint"/>
	</reg32>
	<reg32 offset="2" name="2">
		<bitfield name="X2" low="0" high="15" type="uint"/>
		<bitfield name="Y2" low="16" high="31" type="uint"/>
	</reg32>
</domain>

<domain name="CP_SET_BIN_DATA" width="32">
	<reg32 offset="0" name="0">
		<!-- corresponds to VSC_PIPE[n].DATA_ADDR -->
		<bitfield name="BIN_DATA_ADDR" low="0" high="31" type="hex"/>
	</reg32>
	<reg32 offset="1" name="1">
		<!-- seesm to correspond to VSC_SIZE_ADDRESS -->
		<bitfield name="BIN_SIZE_ADDRESS" low="0" high="31"/>
	</reg32>
</domain>

<enum name="a7xx_abs_mask_mode">
	<value name="ABS_MASK" value="0x1"/>
	<value name="NO_ABS_MASK" value="0x0"/>
</enum>

<domain name="CP_SET_BIN_DATA5" width="32">
	<reg32 offset="0" name="0">
		<bitfield name="VSC_MASK" low="0" high="15" type="hex">
			<doc>
				A mask of bins, starting at VSC_N, whose
				visibility is OR'd together. A value of 0 is
				interpreted as 1 (i.e. just use VSC_N for
				visbility) for backwards compatibility. Only
				exists on a7xx.
			</doc>
		</bitfield>
		<!-- equiv to PC_VSTREAM_CONTROL.SIZE on a3xx/a4xx: -->
		<bitfield name="VSC_SIZE" low="16" high="21" type="uint"/>
		<!-- equiv to PC_VSTREAM_CONTROL.N on a3xx/a4xx: -->
		<bitfield name="VSC_N" low="22" high="26" type="uint"/>
		<bitfield name="ABS_MASK" pos="28" type="a7xx_abs_mask_mode" addvariant="yes">
			<doc>
				If this field is 1, VSC_MASK and VSC_N are
				ignored and instead a new ordinal immediately
				after specifies the full 32-bit mask of bins
				to use. The mask is "absolute" instead of
				relative to VSC_N.
			</doc>
		</bitfield>
	</reg32>
	<stripe varset="a7xx_abs_mask_mode" variants="NO_ABS_MASK">
		<!-- BIN_DATA_ADDR -> VSC_PIPE[p].DATA_ADDRESS -->
		<reg32 offset="1" name="1">
			<bitfield name="BIN_DATA_ADDR_LO" low="0" high="31" type="hex"/>
		</reg32>
		<reg32 offset="2" name="2">
			<bitfield name="BIN_DATA_ADDR_HI" low="0" high="31" type="hex"/>
		</reg32>
		<!-- BIN_SIZE_ADDRESS -> VSC_SIZE_ADDRESS + (p * 4)-->
		<reg32 offset="3" name="3">
			<bitfield name="BIN_SIZE_ADDRESS_LO" low="0" high="31"/>
		</reg32>
		<reg32 offset="4" name="4">
			<bitfield name="BIN_SIZE_ADDRESS_HI" low="0" high="31"/>
		</reg32>
		<!-- new on a6xx, where BIN_DATA_ADDR is the DRAW_STRM: -->
		<reg32 offset="5" name="5">
			<bitfield name="BIN_PRIM_STRM_LO" low="0" high="31"/>
		</reg32>
		<reg32 offset="6" name="6">
			<bitfield name="BIN_PRIM_STRM_HI" low="0" high="31"/>
		</reg32>
		<!--
			a7xx adds a few more addresses to the end of the pkt
		 -->
		<reg64 offset="7" name="7"/>
		<reg64 offset="9" name="9"/>
	</stripe>
	<stripe varset="a7xx_abs_mask_mode" variants="ABS_MASK">
		<reg32 offset="1" name="ABS_MASK"/>
		<!-- BIN_DATA_ADDR -> VSC_PIPE[p].DATA_ADDRESS -->
		<reg32 offset="2" name="2">
			<bitfield name="BIN_DATA_ADDR_LO" low="0" high="31" type="hex"/>
		</reg32>
		<reg32 offset="3" name="3">
			<bitfield name="BIN_DATA_ADDR_HI" low="0" high="31" type="hex"/>
		</reg32>
		<!-- BIN_SIZE_ADDRESS -> VSC_SIZE_ADDRESS + (p * 4)-->
		<reg32 offset="4" name="4">
			<bitfield name="BIN_SIZE_ADDRESS_LO" low="0" high="31"/>
		</reg32>
		<reg32 offset="5" name="5">
			<bitfield name="BIN_SIZE_ADDRESS_HI" low="0" high="31"/>
		</reg32>
		<!-- new on a6xx, where BIN_DATA_ADDR is the DRAW_STRM: -->
		<reg32 offset="6" name="6">
			<bitfield name="BIN_PRIM_STRM_LO" low="0" high="31"/>
		</reg32>
		<reg32 offset="7" name="7">
			<bitfield name="BIN_PRIM_STRM_HI" low="0" high="31"/>
		</reg32>
		<!--
			a7xx adds a few more addresses to the end of the pkt
		 -->
		<reg64 offset="8" name="8"/>
		<reg64 offset="10" name="10"/>
	</stripe>
</domain>

<domain name="CP_SET_BIN_DATA5_OFFSET" width="32">
	<doc>
                Like CP_SET_BIN_DATA5, but set the pointers as offsets from the
                pointers stored in VSC_PIPE_{DATA,DATA2,SIZE}_ADDRESS. Useful
                for Vulkan where these values aren't known when the command
                stream is recorded.
	</doc>
	<reg32 offset="0" name="0">
		<bitfield name="VSC_MASK" low="0" high="15" type="hex"/>
		<!-- equiv to PC_VSTREAM_CONTROL.SIZE on a3xx/a4xx: -->
		<bitfield name="VSC_SIZE" low="16" high="21" type="uint"/>
		<!-- equiv to PC_VSTREAM_CONTROL.N on a3xx/a4xx: -->
		<bitfield name="VSC_N" low="22" high="26" type="uint"/>
		<bitfield name="ABS_MASK" pos="28" type="a7xx_abs_mask_mode" addvariant="yes"/>
	</reg32>
	<stripe varset="a7xx_abs_mask_mode" variants="NO_ABS_MASK">
		<!-- BIN_DATA_ADDR -> VSC_PIPE[p].DATA_ADDRESS -->
		<reg32 offset="1" name="1">
			<bitfield name="BIN_DATA_OFFSET" low="0" high="31" type="uint"/>
		</reg32>
		<!-- BIN_SIZE_ADDRESS -> VSC_SIZE_ADDRESS + (p * 4)-->
		<reg32 offset="2" name="2">
			<bitfield name="BIN_SIZE_OFFSET" low="0" high="31" type="uint"/>
		</reg32>
		<!-- BIN_DATA2_ADDR -> VSC_PIPE[p].DATA2_ADDRESS -->
		<reg32 offset="3" name="3">
			<bitfield name="BIN_DATA2_OFFSET" low="0" high="31" type="uint"/>
		</reg32>
	</stripe>
	<stripe varset="a7xx_abs_mask_mode" variants="ABS_MASK">
		<reg32 offset="1" name="ABS_MASK"/>
		<!-- BIN_DATA_ADDR -> VSC_PIPE[p].DATA_ADDRESS -->
		<reg32 offset="2" name="2">
			<bitfield name="BIN_DATA_OFFSET" low="0" high="31" type="uint"/>
		</reg32>
		<!-- BIN_SIZE_ADDRESS -> VSC_SIZE_ADDRESS + (p * 4)-->
		<reg32 offset="3" name="3">
			<bitfield name="BIN_SIZE_OFFSET" low="0" high="31" type="uint"/>
		</reg32>
		<!-- BIN_DATA2_ADDR -> VSC_PIPE[p].DATA2_ADDRESS -->
		<reg32 offset="4" name="4">
			<bitfield name="BIN_DATA2_OFFSET" low="0" high="31" type="uint"/>
		</reg32>
	</stripe>
</domain>

<domain name="CP_REG_RMW" width="32">
	<doc>
                Modifies DST_REG using two sources that can either be registers
                or immediates. If SRC1_ADD is set, then do the following:

			$dst = (($dst &amp; $src0) rot $rotate) + $src1

		Otherwise:

			$dst = (($dst &amp; $src0) rot $rotate) | $src1

		Here "rot" means rotate left.
	</doc>
	<reg32 offset="0" name="0">
		<bitfield name="DST_REG" low="0" high="17" type="hex"/>
		<bitfield name="DST_SCRATCH" pos="19" type="boolean" varset="chip" variants="A7XX-"/>
		<!-- skip implied CP_WAIT_FOR_IDLE + CP_WAIT_FOR_ME -->
		<bitfield name="SKIP_WAIT_FOR_ME" pos="23" type="boolean" varset="chip" variants="A7XX-"/>
		<bitfield name="ROTATE" low="24" high="28" type="uint"/>
		<bitfield name="SRC1_ADD" pos="29" type="boolean"/>
		<bitfield name="SRC1_IS_REG" pos="30" type="boolean"/>
		<bitfield name="SRC0_IS_REG" pos="31" type="boolean"/>
	</reg32>
	<reg32 offset="1" name="1">
		<bitfield name="SRC0" low="0" high="31" type="uint"/>
	</reg32>
	<reg32 offset="2" name="2">
		<bitfield name="SRC1" low="0" high="31" type="uint"/>
	</reg32>
</domain>

<domain name="CP_REG_TO_MEM" width="32">
	<reg32 offset="0" name="0">
		<bitfield name="REG" low="0" high="17" type="hex"/>
		<!-- number of registers/dwords copied is max(CNT, 1). -->
		<bitfield name="CNT" low="18" high="29" type="uint"/>
		<bitfield name="64B" pos="30" type="boolean"/>
		<bitfield name="ACCUMULATE" pos="31" type="boolean"/>
	</reg32>
	<reg32 offset="1" name="1">
		<bitfield name="DEST" low="0" high="31"/>
	</reg32>
	<reg32 offset="2" name="2" varset="chip" variants="A5XX-">
		<bitfield name="DEST_HI" low="0" high="31"/>
	</reg32>
</domain>

<domain name="CP_REG_TO_MEM_OFFSET_REG" width="32">
	<doc>
                Like CP_REG_TO_MEM, but the memory address to write to can be
                offsetted using either one or two registers or scratch
                registers.
	</doc>
	<reg32 offset="0" name="0">
		<bitfield name="REG" low="0" high="17" type="hex"/>
		<!-- number of registers/dwords copied is max(CNT, 1). -->
		<bitfield name="CNT" low="18" high="29" type="uint"/>
		<bitfield name="64B" pos="30" type="boolean"/>
		<bitfield name="ACCUMULATE" pos="31" type="boolean"/>
	</reg32>
	<reg32 offset="1" name="1">
		<bitfield name="DEST" low="0" high="31"/>
	</reg32>
	<reg32 offset="2" name="2" varset="chip" variants="A5XX-">
		<bitfield name="DEST_HI" low="0" high="31"/>
	</reg32>
	<reg32 offset="3" name="3">
		<bitfield name="OFFSET0" low="0" high="17" type="hex"/>
		<bitfield name="OFFSET0_SCRATCH" pos="19" type="boolean"/>
	</reg32>
	<!-- followed by an optional identical OFFSET1 dword -->
</domain>

<domain name="CP_REG_TO_MEM_OFFSET_MEM" width="32">
	<doc>
                Like CP_REG_TO_MEM, but the memory address to write to can be
                offsetted using a DWORD in memory.
	</doc>
	<reg32 offset="0" name="0">
		<bitfield name="REG" low="0" high="17" type="hex"/>
		<!-- number of registers/dwords copied is max(CNT, 1). -->
		<bitfield name="CNT" low="18" high="29" type="uint"/>
		<bitfield name="64B" pos="30" type="boolean"/>
		<bitfield name="ACCUMULATE" pos="31" type="boolean"/>
	</reg32>
	<reg32 offset="1" name="1">
		<bitfield name="DEST" low="0" high="31"/>
	</reg32>
	<reg32 offset="2" name="2" varset="chip" variants="A5XX-">
		<bitfield name="DEST_HI" low="0" high="31"/>
	</reg32>
	<reg32 offset="3" name="3">
		<bitfield name="OFFSET_LO" low="0" high="31" type="hex"/>
	</reg32>
	<reg32 offset="4" name="4">
		<bitfield name="OFFSET_HI" low="0" high="31" type="hex"/>
	</reg32>
</domain>

<domain name="CP_MEM_TO_REG" width="32">
	<reg32 offset="0" name="0">
		<bitfield name="REG" low="0" high="17" type="hex"/>
		<!-- number of registers/dwords copied is max(CNT, 1). -->
		<bitfield name="CNT" low="19" high="29" type="uint"/>
		<!-- shift each DWORD left by 2 while copying -->
		<bitfield name="SHIFT_BY_2" pos="30" type="boolean"/>
		<!-- does the same thing as CP_MEM_TO_MEM::UNK31 -->
		<bitfield name="UNK31" pos="31" type="boolean"/>
	</reg32>
	<reg32 offset="1" name="1">
		<bitfield name="SRC" low="0" high="31"/>
	</reg32>
	<reg32 offset="2" name="2" varset="chip" variants="A5XX-">
		<bitfield name="SRC_HI" low="0" high="31"/>
	</reg32>
</domain>

<domain name="CP_MEM_TO_MEM" width="32">
	<reg32 offset="0" name="0">
		<!--
		not sure how many src operands we have, but the low
		bits negate the n'th src argument.
		 -->
		<bitfield name="NEG_A" pos="0" type="boolean"/>
		<bitfield name="NEG_B" pos="1" type="boolean"/>
		<bitfield name="NEG_C" pos="2" type="boolean"/>

		<!-- if set treat src/dst as 64bit values -->
		<bitfield name="DOUBLE" pos="29" type="boolean"/>
		<!-- execute CP_WAIT_FOR_MEM_WRITES beforehand -->
		<bitfield name="WAIT_FOR_MEM_WRITES" pos="30" type="boolean"/>
		<!-- some other kind of wait -->
		<bitfield name="UNK31" pos="31" type="boolean"/>
	</reg32>
	<!--
	followed by sequence of addresses.. the first is the
	destination and the rest are N src addresses which are
	summed (after being negated if NEG_x bit set) allowing
	to do things like 'result += end - start' (which turns
	out to be useful for queries and accumulating results
	across multiple tiles)
	 -->
</domain>

<domain name="CP_MEMCPY" width="32">
	<reg32 offset="0" name="0">
		<bitfield name="DWORDS" low="0" high="31" type="uint"/>
	</reg32>
	<reg32 offset="1" name="1">
		<bitfield name="SRC_LO" low="0" high="31" type="hex"/>
	</reg32>
	<reg32 offset="2" name="2">
		<bitfield name="SRC_HI" low="0" high="31" type="hex"/>
	</reg32>
	<reg32 offset="3" name="3">
		<bitfield name="DST_LO" low="0" high="31" type="hex"/>
	</reg32>
	<reg32 offset="4" name="4">
		<bitfield name="DST_HI" low="0" high="31" type="hex"/>
	</reg32>
</domain>

<domain name="CP_REG_TO_SCRATCH" width="32">
	<reg32 offset="0" name="0">
		<bitfield name="REG" low="0" high="17" type="hex"/>
		<bitfield name="SCRATCH" low="20" high="22" type="uint"/>
		<!-- number of registers/dwords copied is CNT + 1. -->
		<bitfield name="CNT" low="24" high="26" type="uint"/>
		<!-- skip implied CP_WAIT_FOR_IDLE + CP_WAIT_FOR_ME -->
		<bitfield name="SKIP_WAIT_FOR_ME" pos="27" type="boolean" varset="chip" variants="A7XX-"/>
	</reg32>
</domain>

<domain name="CP_SCRATCH_TO_REG" width="32">
	<reg32 offset="0" name="0">
		<bitfield name="REG" low="0" high="17" type="hex"/>
		<!-- note: CP_MEM_TO_REG always sets this when writing to the register -->
		<bitfield name="UNK18" pos="18" type="boolean"/>
		<bitfield name="SCRATCH" low="20" high="22" type="uint"/>
		<!-- number of registers/dwords copied is CNT + 1. -->
		<bitfield name="CNT" low="24" high="26" type="uint"/>
	</reg32>
</domain>

<domain name="CP_SCRATCH_WRITE" width="32">
	<reg32 offset="0" name="0">
		<bitfield name="SCRATCH" low="20" high="22" type="uint"/>
	</reg32>
	<!-- followed by one or more DWORDs to write to scratch registers -->
</domain>

<domain name="CP_MEM_WRITE" width="32">
	<reg32 offset="0" name="0">
		<bitfield name="ADDR_LO" low="0" high="31"/>
	</reg32>
	<reg32 offset="1" name="1">
		<bitfield name="ADDR_HI" low="0" high="31"/>
	</reg32>
	<!-- followed by the DWORDs to write -->
</domain>

<enum name="cp_cond_function">
	<value value="0" name="WRITE_ALWAYS"/>
	<value value="1" name="WRITE_LT"/>
	<value value="2" name="WRITE_LE"/>
	<value value="3" name="WRITE_EQ"/>
	<value value="4" name="WRITE_NE"/>
	<value value="5" name="WRITE_GE"/>
	<value value="6" name="WRITE_GT"/>
</enum>

<domain name="CP_COND_WRITE" width="32">
	<reg32 offset="0" name="0">
		<bitfield name="FUNCTION" low="0" high="2" type="cp_cond_function"/>
		<bitfield name="POLL_MEMORY" pos="4" type="boolean"/>
		<bitfield name="WRITE_MEMORY" pos="8" type="boolean"/>
	</reg32>
	<reg32 offset="1" name="1">
		<bitfield name="POLL_ADDR" low="0" high="31" type="hex"/>
	</reg32>
	<reg32 offset="2" name="2">
		<bitfield name="REF" low="0" high="31"/>
	</reg32>
	<reg32 offset="3" name="3">
		<bitfield name="MASK" low="0" high="31"/>
	</reg32>
	<reg32 offset="4" name="4">
		<bitfield name="WRITE_ADDR" low="0" high="31" type="hex"/>
	</reg32>
	<reg32 offset="5" name="5">
		<bitfield name="WRITE_DATA" low="0" high="31"/>
	</reg32>
</domain>

<enum name="poll_memory_type">
	<value value="0" name="POLL_REGISTER"/>
	<value value="1" name="POLL_MEMORY"/>
	<value value="2" name="POLL_SCRATCH"/>
	<value value="3" name="POLL_ON_CHIP" varset="chip" variants="A7XX-"/>
</enum>

<domain name="CP_COND_WRITE5" width="32">
	<reg32 offset="0" name="0">
		<bitfield name="FUNCTION" low="0" high="2" type="cp_cond_function"/>
		<bitfield name="SIGNED_COMPARE" pos="3" type="boolean"/>
		<!-- POLL_REGISTER polls a register at POLL_ADDR_LO. -->
		<bitfield name="POLL" low="4" high="5" type="poll_memory_type"/>
		<bitfield name="WRITE_MEMORY" pos="8" type="boolean"/>
	</reg32>
	<reg32 offset="1" name="1">
		<bitfield name="POLL_ADDR_LO" low="0" high="31" type="hex"/>
	</reg32>
	<reg32 offset="2" name="2">
		<bitfield name="POLL_ADDR_HI" low="0" high="31" type="hex"/>
	</reg32>
	<reg32 offset="3" name="3">
		<bitfield name="REF" low="0" high="31"/>
	</reg32>
	<reg32 offset="4" name="4">
		<bitfield name="MASK" low="0" high="31"/>
	</reg32>
	<reg32 offset="5" name="5">
		<bitfield name="WRITE_ADDR_LO" low="0" high="31" type="hex"/>
	</reg32>
	<reg32 offset="6" name="6">
		<bitfield name="WRITE_ADDR_HI" low="0" high="31" type="hex"/>
	</reg32>
	<reg32 offset="7" name="7">
		<bitfield name="WRITE_DATA" low="0" high="31"/>
	</reg32>
</domain>

<domain name="CP_WAIT_MEM_GTE" width="32">
        <doc>
                Wait until a memory value is greater than or equal to the
                reference, using signed comparison.
	</doc>
	<reg32 offset="0" name="0">
		<!-- Reserved for flags, presumably? Unused in FW -->
		<bitfield name="RESERVED" low="0" high="31" type="hex"/>
	</reg32>
	<reg32 offset="1" name="1">
		<bitfield name="POLL_ADDR_LO" low="0" high="31" type="hex"/>
	</reg32>
	<reg32 offset="2" name="2">
		<bitfield name="POLL_ADDR_HI" low="0" high="31" type="hex"/>
	</reg32>
	<reg32 offset="3" name="3">
		<bitfield name="REF" low="0" high="31"/>
	</reg32>
</domain>

<domain name="CP_WAIT_REG_MEM" width="32">
        <doc>
                This uses the same internal comparison as CP_COND_WRITE,
                but waits until the comparison is true instead. It busy-loops in
                the CP for the given number of cycles before trying again.
	</doc>
	<reg32 offset="0" name="0">
		<bitfield name="FUNCTION" low="0" high="2" type="cp_cond_function"/>
		<bitfield name="SIGNED_COMPARE" pos="3" type="boolean"/>
		<bitfield name="POLL" low="4" high="5" type="poll_memory_type"/>
		<bitfield name="WRITE_MEMORY" pos="8" type="boolean"/>
	</reg32>
	<reg32 offset="1" name="1">
		<bitfield name="POLL_ADDR_LO" low="0" high="31" type="hex"/>
	</reg32>
	<reg32 offset="2" name="2">
		<bitfield name="POLL_ADDR_HI" low="0" high="31" type="hex"/>
	</reg32>
	<reg32 offset="3" name="3">
		<bitfield name="REF" low="0" high="31"/>
	</reg32>
	<reg32 offset="4" name="4">
		<bitfield name="MASK" low="0" high="31"/>
	</reg32>
	<reg32 offset="5" name="5">
		<bitfield name="DELAY_LOOP_CYCLES" low="0" high="31"/>
	</reg32>
</domain>

<domain name="CP_WAIT_TWO_REGS" width="32">
	<doc>
		Waits for REG0 to not be 0 or REG1 to not equal REF
	</doc>
	<reg32 offset="0" name="0">
		<bitfield name="REG0" low="0" high="17" type="hex"/>
	</reg32>
	<reg32 offset="1" name="1">
		<bitfield name="REG1" low="0" high="17" type="hex"/>
	</reg32>
	<reg32 offset="2" name="2">
		<bitfield name="REF" low="0" high="31" type="uint"/>
	</reg32>
</domain>

<domain name="CP_DISPATCH_COMPUTE" width="32">
	<reg32 offset="0" name="0"/>
	<reg32 offset="1" name="1">
		<bitfield name="X" low="0" high="31"/>
	</reg32>
	<reg32 offset="2" name="2">
		<bitfield name="Y" low="0" high="31"/>
	</reg32>
	<reg32 offset="3" name="3">
		<bitfield name="Z" low="0" high="31"/>
	</reg32>
</domain>

<domain name="CP_SET_RENDER_MODE" width="32">
	<enum name="render_mode_cmd">
		<value value="1" name="BYPASS"/>
		<value value="2" name="BINNING"/>
		<value value="3" name="GMEM"/>
		<value value="5" name="BLIT2D"/>
		<!-- placeholder name.. used when CP_BLIT packets with BLIT_OP_SCALE?? -->
		<value value="7" name="BLIT2DSCALE"/>
		<!-- 8 set before going back to BYPASS exiting 2D -->
		<value value="8" name="END2D"/>
	</enum>
	<reg32 offset="0" name="0">
		<bitfield name="MODE" low="0" high="8" type="render_mode_cmd"/>
		<!--
		normally 0x1/0x3, sometimes see 0x5/0x8 with unknown registers in
		0x21xx range.. possibly (at least some) a5xx variants have a
		2d core?
		 -->
	</reg32>
	<!-- I think first buffer is for GPU to save context in case of ctx switch? -->
	<reg32 offset="1" name="1">
		<bitfield name="ADDR_0_LO" low="0" high="31"/>
	</reg32>
	<reg32 offset="2" name="2">
		<bitfield name="ADDR_0_HI" low="0" high="31"/>
	</reg32>
	<reg32 offset="3" name="3">
		<!--
		set when in GMEM.. maybe indicates GMEM contents need to be
		preserved on ctx switch?
		 -->
		<bitfield name="VSC_ENABLE" pos="3" type="boolean"/>
		<bitfield name="GMEM_ENABLE" pos="4" type="boolean"/>
	</reg32>
	<reg32 offset="4" name="4"/>
	<!-- second buffer looks like some cmdstream.. length in dwords: -->
	<reg32 offset="5" name="5">
		<bitfield name="ADDR_1_LEN" low="0" high="31" type="uint"/>
	</reg32>
	<reg32 offset="6" name="6">
		<bitfield name="ADDR_1_LO" low="0" high="31"/>
	</reg32>
	<reg32 offset="7" name="7">
		<bitfield name="ADDR_1_HI" low="0" high="31"/>
	</reg32>
</domain>

<!-- this looks fairly similar to CP_SET_RENDER_MODE minus first dword -->
<domain name="CP_COMPUTE_CHECKPOINT" width="32">
	<!-- I think first buffer is for GPU to save context in case of ctx switch? -->
	<reg32 offset="0" name="0">
		<bitfield name="ADDR_0_LO" low="0" high="31"/>
	</reg32>
	<reg32 offset="1" name="1">
		<bitfield name="ADDR_0_HI" low="0" high="31"/>
	</reg32>
	<reg32 offset="2" name="2">
	</reg32>
	<reg32 offset="3" name="3"/>
	<!-- second buffer looks like some cmdstream.. length in dwords: -->
	<reg32 offset="4" name="4">
		<bitfield name="ADDR_1_LEN" low="0" high="31" type="uint"/>
	</reg32>
	<reg32 offset="5" name="5">
		<bitfield name="ADDR_1_LO" low="0" high="31"/>
	</reg32>
	<reg32 offset="6" name="6">
		<bitfield name="ADDR_1_HI" low="0" high="31"/>
	</reg32>
	<reg32 offset="7" name="7"/>
</domain>

<domain name="CP_PERFCOUNTER_ACTION" width="32">
	<reg32 offset="0" name="0">
	</reg32>
	<reg32 offset="1" name="1">
		<bitfield name="ADDR_0_LO" low="0" high="31"/>
	</reg32>
	<reg32 offset="2" name="2">
		<bitfield name="ADDR_0_HI" low="0" high="31"/>
	</reg32>
</domain>

<domain varset="chip" name="CP_EVENT_WRITE" width="32">
	<reg32 offset="0" name="0">
		<bitfield name="EVENT" low="0" high="7" type="vgt_event_type"/>
		<!-- when set, write back timestamp instead of value from packet: -->
		<bitfield name="TIMESTAMP" pos="30" type="boolean"/>
		<bitfield name="IRQ" pos="31" type="boolean"/>
	</reg32>
	<!--
	TODO what is gpuaddr for, seems to be all 0's.. maybe needed for
	context switch?
	 -->
	<reg32 offset="1" name="1">
		<bitfield name="ADDR_0_LO" low="0" high="31"/>
	</reg32>
	<reg32 offset="2" name="2">
		<bitfield name="ADDR_0_HI" low="0" high="31"/>
	</reg32>
	<reg32 offset="3" name="3">
		<!-- ??? -->
	</reg32>
</domain>

<domain varset="chip" name="CP_EVENT_WRITE7" width="32">
	<enum name="event_write_src">
		<!-- Write payload[0] -->
		<value value="0" name="EV_WRITE_USER_32B"/>
		<!-- Write payload[0] payload[1] -->
		<value value="1" name="EV_WRITE_USER_64B"/>
		<!-- Write (TIMESTAMP_GLOBAL + TIMESTAMP_LOCAL) -->
		<value value="2" name="EV_WRITE_TIMESTAMP_SUM"/>
		<value value="3" name="EV_WRITE_ALWAYSON"/>
		<!-- Write payload[1] regs starting at payload[0] offset -->
		<value value="4" name="EV_WRITE_REGS_CONTENT"/>
	</enum>

	<enum name="event_write_dst">
		<value value="0" name="EV_DST_RAM"/>
		<value value="1" name="EV_DST_ONCHIP"/>
	</enum>

	<reg32 offset="0" name="0">
		<bitfield name="EVENT" low="0" high="7" type="vgt_event_type"/>
		<bitfield name="WRITE_SAMPLE_COUNT" pos="12" type="boolean"/>
		<!-- Write sample count at (iova + 16) -->
		<bitfield name="SAMPLE_COUNT_END_OFFSET" pos="13" type="boolean"/>
		<!-- *(iova + 8) += *(iova + 16) - *iova -->
		<bitfield name="WRITE_ACCUM_SAMPLE_COUNT_DIFF" pos="14" type="boolean"/>

		<!-- Next 4 flags are valid to set only when concurrent binning is enabled -->
		<!-- Increment 16b BV counter. Valid only in BV pipe -->
		<bitfield name="INC_BV_COUNT" pos="16" type="boolean"/>
		<!-- Increment 16b BR counter. Valid only in BR pipe -->
		<bitfield name="INC_BR_COUNT" pos="17" type="boolean"/>
		<bitfield name="CLEAR_RENDER_RESOURCE" pos="18" type="boolean"/>
		<bitfield name="CLEAR_LRZ_RESOURCE" pos="19" type="boolean"/>

		<bitfield name="WRITE_SRC" low="20" high="22" type="event_write_src"/>
		<bitfield name="WRITE_DST" pos="24" type="event_write_dst" addvariant="yes"/>
		<!-- Writes into WRITE_DST from WRITE_SRC. RB_DONE_TS requires WRITE_ENABLED. -->
		<bitfield name="WRITE_ENABLED" pos="27" type="boolean"/>
		<bitfield name="IRQ" pos="31" type="boolean"/>
	</reg32>

	<stripe varset="event_write_dst" variants="EV_DST_RAM">
		<reg64 offset="1" name="1" type="waddress"/>
		<reg32 offset="3" name="3">
			<bitfield name="PAYLOAD_0" low="0" high="31"/>
		</reg32>
		<reg32 offset="4" name="4">
			<bitfield name="PAYLOAD_1" low="0" high="31"/>
		</reg32>
	</stripe>

	<stripe varset="event_write_dst" variants="EV_DST_ONCHIP">
		<reg32 offset="1" name="1">
			<bitfield name="ONCHIP_ADDR_0" low="0" high="31"/>
		</reg32>
		<reg32 offset="3" name="3">
			<bitfield name="PAYLOAD_0" low="0" high="31"/>
		</reg32>
		<reg32 offset="4" name="4">
			<bitfield name="PAYLOAD_1" low="0" high="31"/>
		</reg32>
	</stripe>
</domain>

<domain name="CP_BLIT" width="32">
	<enum name="cp_blit_cmd">
		<value value="0" name="BLIT_OP_FILL"/>
		<value value="1" name="BLIT_OP_COPY"/>
		<value value="3" name="BLIT_OP_SCALE"/> <!-- used for mipmap generation -->
	</enum>
	<reg32 offset="0" name="0">
		<bitfield name="OP" low="0" high="3" type="cp_blit_cmd"/>
	</reg32>
	<reg32 offset="1" name="1">
		<bitfield name="SRC_X1" low="0" high="13" type="uint"/>
		<bitfield name="SRC_Y1" low="16" high="29" type="uint"/>
	</reg32>
	<reg32 offset="2" name="2">
		<bitfield name="SRC_X2" low="0" high="13" type="uint"/>
		<bitfield name="SRC_Y2" low="16" high="29" type="uint"/>
	</reg32>
	<reg32 offset="3" name="3">
		<bitfield name="DST_X1" low="0" high="13" type="uint"/>
		<bitfield name="DST_Y1" low="16" high="29" type="uint"/>
	</reg32>
	<reg32 offset="4" name="4">
		<bitfield name="DST_X2" low="0" high="13" type="uint"/>
		<bitfield name="DST_Y2" low="16" high="29" type="uint"/>
	</reg32>
</domain>

<domain name="CP_EXEC_CS" width="32">
	<reg32 offset="0" name="0">
	</reg32>
	<reg32 offset="1" name="1">
		<bitfield name="NGROUPS_X" low="0" high="31" type="uint"/>
	</reg32>
	<reg32 offset="2" name="2">
		<bitfield name="NGROUPS_Y" low="0" high="31" type="uint"/>
	</reg32>
	<reg32 offset="3" name="3">
		<bitfield name="NGROUPS_Z" low="0" high="31" type="uint"/>
	</reg32>
</domain>

<domain name="CP_EXEC_CS_INDIRECT" width="32" varset="chip" prefix="chip" variants="A4XX-">
	<reg32 offset="0" name="0">
	</reg32>
	<stripe varset="chip" variants="A4XX">
		<reg32 offset="1" name="1">
			<bitfield name="ADDR" low="0" high="31"/>
		</reg32>
		<reg32 offset="2" name="2">
			<!-- localsize is value minus one: -->
			<bitfield name="LOCALSIZEX" low="2" high="11" type="uint"/>
			<bitfield name="LOCALSIZEY" low="12" high="21" type="uint"/>
			<bitfield name="LOCALSIZEZ" low="22" high="31" type="uint"/>
		</reg32>
	</stripe>
	<stripe varset="chip" variants="A5XX-">
		<reg32 offset="1" name="1">
			<bitfield name="ADDR_LO" low="0" high="31"/>
		</reg32>
		<reg32 offset="2" name="2">
			<bitfield name="ADDR_HI" low="0" high="31"/>
		</reg32>
		<reg32 offset="3" name="3">
			<!-- localsize is value minus one: -->
			<bitfield name="LOCALSIZEX" low="2" high="11" type="uint"/>
			<bitfield name="LOCALSIZEY" low="12" high="21" type="uint"/>
			<bitfield name="LOCALSIZEZ" low="22" high="31" type="uint"/>
		</reg32>
	</stripe>
</domain>

<domain name="CP_SET_MARKER" width="32" varset="chip" prefix="chip" variants="A6XX-">
	<doc>Tell CP the current operation mode, indicates save and restore procedure</doc>
	<enum name="set_marker_mode">
		<value value="0" name="SET_RENDER_MODE"/>
		<!-- IFPC - inter-frame power collapse -->
		<value value="1" name="SET_IFPC_MODE"/>
	</enum>
	<enum name="a6xx_ifpc_mode">
		<value value="0" name="IFPC_ENABLE"/>
		<value value="1" name="IFPC_DISABLE"/>
	</enum>
	<enum name="a6xx_marker">
		<value value="1" name="RM6_DIRECT_RENDER"/>
		<value value="2" name="RM6_BIN_VISIBILITY"/>
		<value value="3" name="RM6_BIN_DIRECT"/>
		<value value="4" name="RM6_BIN_RENDER_START"/>
		<value value="5" name="RM6_BIN_END_OF_DRAWS"/>
		<value value="6" name="RM6_BIN_RESOLVE"/>
		<value value="7" name="RM6_BIN_RENDER_END"/>
		<value value="8" name="RM6_COMPUTE"/>
		<value value="0xc" name="RM6_BLIT2DSCALE"/>  <!-- no-op (at least on current sqe fw) -->

		<!--
			These values come from a6xx_set_marker() in the
			downstream kernel, and they can only be set by the kernel
		-->
		<value value="0xd" name="RM6_IB1LIST_START"/>
		<value value="0xe" name="RM6_IB1LIST_END"/>
	</enum>
	<reg32 offset="0" name="0">
		<!-- if b8 is set, the low bits are interpreted differently (and b4 ignored) -->
		<bitfield name="MARKER_MODE" pos="8" type="set_marker_mode" addvariant="yes"/>

		<bitfield name="MODE" low="0" high="3" type="a6xx_marker" varset="set_marker_mode" variants="SET_RENDER_MODE"/>
		<!-- used by preemption to determine if GMEM needs to be saved or not -->
		<bitfield name="USES_GMEM" pos="4" type="boolean" varset="set_marker_mode" variants="SET_RENDER_MODE"/>

		<bitfield name="IFPC_MODE" pos="0" type="a6xx_ifpc_mode" varset="set_marker_mode" variants="SET_IFPC_MODE"/>

		<!--
			CP_SET_MARKER is used with these bits to create a
			critical section around a workaround for ray tracing.
			The workaround happens after BVH building, and appears
			to invalidate the RTU's BVH node cache. It makes sure
			that only one of BR/BV/LPAC is executing the
			workaround at a time, and no draws using RT on BV/LPAC
			are executing while the workaround is executed on BR (or
			vice versa, that no draws on BV/BR using RT are executed
			while the workaround executes on LPAC), by
			hooking subsequent CP_EVENT_WRITE/CP_DRAW_*/CP_EXEC_CS.
			The blob usage is:

			CP_SET_MARKER(RT_WA_START)
			... workaround here ...
			CP_SET_MARKER(RT_WA_END)
			...
			CP_SET_MARKER(SHADER_USES_RT)
			CP_DRAW_INDX(...) or CP_EXEC_CS(...)
		-->
		<bitfield name="SHADER_USES_RT" pos="9" type="boolean" variants="A7XX-"/>
		<bitfield name="RT_WA_START" pos="10" type="boolean" variants="A7XX-"/>
		<bitfield name="RT_WA_END" pos="11" type="boolean" variants="A7XX-"/>
	</reg32>
</domain>

<domain name="CP_SET_PSEUDO_REG" width="32" varset="chip" prefix="chip" variants="A6XX-">
	<doc>Set internal CP registers, used to indicate context save data addresses</doc>
	<enum name="pseudo_reg">
		<value value="0" name="SMMU_INFO"/>
		<value value="1" name="NON_SECURE_SAVE_ADDR"/>
		<value value="2" name="SECURE_SAVE_ADDR"/>
		<value value="3" name="NON_PRIV_SAVE_ADDR"/>
		<value value="4" name="COUNTER"/>

		<!--
			On a6xx the registers are set directly and CP_SET_BIN_DATA5_OFFSET reads them,
			but that doesn't work with concurrent binning because BR will be reading from
			a different set of streams than BV is writing, so on a7xx we have these
			pseudo-regs instead, which do the right thing.

			The corresponding VSC registers exist, and they're written by BV when it
			encounters CP_SET_PSEUDO_REG. When BR later encounters the same CP_SET_PSEUDO_REG
			it will only write some private scratch registers which are read by
			CP_SET_BIN_DATA5_OFFSET.

			If concurrent binning is disabled then BR also does binning so it will also
			write the "real" registers in BR.
		-->
		<value value="8" name="VSC_PIPE_DATA_DRAW_BASE"/>
		<value value="9" name="VSC_SIZE_BASE"/>
		<value value="10" name="VSC_PIPE_DATA_PRIM_BASE"/>
		<value value="11" name="UNK_STRM_ADDRESS"/>
		<value value="12" name="UNK_STRM_SIZE_ADDRESS"/>

		<value value="16" name="BINDLESS_BASE_0_ADDR"/>
		<value value="17" name="BINDLESS_BASE_1_ADDR"/>
		<value value="18" name="BINDLESS_BASE_2_ADDR"/>
		<value value="19" name="BINDLESS_BASE_3_ADDR"/>
		<value value="20" name="BINDLESS_BASE_4_ADDR"/>
		<value value="21" name="BINDLESS_BASE_5_ADDR"/>
		<value value="22" name="BINDLESS_BASE_6_ADDR"/>
	</enum>
	<array offset="0" stride="3" length="100">
		<reg32 offset="0" name="0">
			<bitfield name="PSEUDO_REG" low="0" high="10" type="pseudo_reg"/>
		</reg32>
		<reg32 offset="1" name="1">
			<bitfield name="LO" low="0" high="31"/>
		</reg32>
		<reg32 offset="2" name="2">
			<bitfield name="HI" low="0" high="31"/>
		</reg32>
	</array>
</domain>

<domain name="CP_REG_TEST" width="32" varset="chip" prefix="chip" variants="A6XX-">
	<doc>
		Tests bit in specified register and sets predicate for CP_COND_REG_EXEC.
		So:

			opcode: CP_REG_TEST (39) (2 dwords)
			        { REG = 0xc10 | BIT = 0 }
			               0000: 70b90001 00000c10
			opcode: CP_COND_REG_EXEC (47) (3 dwords)
			               0000: 70c70002 10000000 00000004
			opcode: CP_INDIRECT_BUFFER (3f) (4 dwords)

		Will execute the CP_INDIRECT_BUFFER only if b0 in the register at
		offset 0x0c10 is 1
	</doc>
	<enum name="source_type">
		<value value="0" name="SOURCE_REG"/>
		<!-- Don't confuse with scratch registers, this is a separate memory
			 written into by CP_MEM_TO_SCRATCH_MEM. -->
		<value value="1" name="SOURCE_SCRATCH_MEM" varset="chip" variants="A7XX-"/>
	</enum>
	<reg32 offset="0" name="0">
		<!-- the register to test -->
		<bitfield name="REG" low="0" high="17" varset="source_type" variants="SOURCE_REG"/>
		<bitfield name="SCRATCH_MEM_OFFSET" low="0" high="17" varset="source_type" variants="SOURCE_SCRATCH_MEM"/>
		<bitfield name="SOURCE" pos="18" type="source_type" addvariant="yes"/>
		<!-- the bit to test -->
		<bitfield name="BIT" low="20" high="24" type="uint"/>
		<!-- skip implied CP_WAIT_FOR_ME -->
		<bitfield name="SKIP_WAIT_FOR_ME" pos="25" type="boolean"/>
		<!-- the predicate bit to set (new in gen3+) -->
		<bitfield name="PRED_BIT" low="26" high="30" type="uint"/>
		<!-- update the predicate reg directly (new in gen3+) -->
		<bitfield name="PRED_UPDATE" pos="31" type="boolean"/>
	</reg32>

        <!--
		In PRED_UPDATE mode, the predicate reg is updated directly using two
		more dwords, ignoring other bits:

			PRED_REG = (PRED_REG & ~PRED_MASK) | (PRED_VAL & PRED_MASK);
	-->
	<reg32 offset="1" name="PRED_MASK" type="hex"/>
	<reg32 offset="2" name="PRED_VAL" type="hex"/>
</domain>

<!-- I *think* this existed at least as far back as a4xx -->
<domain name="CP_COND_REG_EXEC" width="32">
	<enum name="compare_mode">
		<!-- use the predicate bit set by CP_REG_TEST -->
		<value value="1" name="PRED_TEST"/>
		<!-- compare two registers directly for equality -->
		<value value="2" name="REG_COMPARE"/>
		<!-- test if certain render modes are set via CP_SET_MARKER -->
		<value value="3" name="RENDER_MODE" varset="chip" variants="A6XX-"/>
		<!-- compare REG0 for equality with immediate -->
		<value value="4" name="REG_COMPARE_IMM" varset="chip" variants="A7XX-"/>
		<!-- test which of BR/BV are enabled -->
		<value value="5" name="THREAD_MODE" varset="chip" variants="A7XX-"/>
	</enum>
	<reg32 offset="0" name="0" varset="compare_mode">
		<bitfield name="REG0" low="0" high="17" variants="REG_COMPARE" type="hex"/>

		<!-- the predicate bit to test (new in gen3+) -->
		<bitfield name="PRED_BIT" low="18" high="22" variants="PRED_TEST" type="uint"/>
		<bitfield name="SKIP_WAIT_FOR_ME" pos="23" varset="chip" variants="A7XX-" type="boolean"/>
		<!-- With REG_COMPARE instead of register read from ONCHIP memory -->
		<bitfield name="ONCHIP_MEM" pos="24" varset="chip" variants="A7XX-" type="boolean"/>

		<!--
			Note: these bits have the same meaning, and use the same
			internal mechanism as the bits in CP_SET_DRAW_STATE.
			When RENDER_MODE is selected, they're used as
			a bitmask of which modes pass the test.
		-->

		<!-- RM6_BIN_VISIBILITY -->
		<bitfield name="BINNING" pos="25" variants="RENDER_MODE" type="boolean"/>
		<!-- all others -->
		<bitfield name="GMEM" pos="26" variants="RENDER_MODE" type="boolean"/>
		<!-- RM6_DIRECT_RENDER -->
		<bitfield name="SYSMEM" pos="27" variants="RENDER_MODE" type="boolean"/>

		<bitfield name="BV" pos="25" variants="THREAD_MODE" type="boolean"/>
		<bitfield name="BR" pos="26" variants="THREAD_MODE" type="boolean"/>
		<bitfield name="LPAC" pos="27" variants="THREAD_MODE" type="boolean"/>

		<bitfield name="MODE" low="28" high="31" type="compare_mode" addvariant="yes"/>
	</reg32>

	<stripe varset="compare_mode" variants="PRED_TEST">
		<reg32 offset="1" name="1">
			<bitfield name="DWORDS" low="0" high="23" type="uint"/>
		</reg32>
	</stripe>

	<stripe varset="compare_mode" variants="REG_COMPARE">
		<reg32 offset="1" name="1">
			<bitfield name="REG1" low="0" high="17" type="hex"/>
			<!-- Instead of register read from ONCHIP memory -->
			<bitfield name="ONCHIP_MEM" pos="24" varset="chip" variants="A7XX-" type="boolean"/>
		</reg32>
	</stripe>

	<stripe varset="compare_mode" variants="RENDER_MODE">
		<reg32 offset="1" name="1">
			<bitfield name="DWORDS" low="0" high="23" type="uint"/>
		</reg32>
	</stripe>

	<stripe varset="compare_mode" variants="REG_COMPARE_IMM">
		<reg32 offset="1" name="1">
			<bitfield name="IMM" low="0" high="31"/>
		</reg32>
	</stripe>

	<stripe varset="compare_mode" variants="THREAD_MODE">
		<reg32 offset="1" name="1">
			<bitfield name="DWORDS" low="0" high="23" type="uint"/>
		</reg32>
	</stripe>

	<reg32 offset="2" name="2">
		<bitfield name="DWORDS" low="0" high="23" type="uint"/>
	</reg32>
</domain>

<domain name="CP_COND_EXEC" width="32">
	<doc>
                Executes the following DWORDs of commands if the dword at ADDR0
                is not equal to 0 and the dword at ADDR1 is less than REF
                (signed comparison).
	</doc>
	<reg32 offset="0" name="0">
		<bitfield name="ADDR0_LO" low="0" high="31"/>
	</reg32>
	<reg32 offset="1" name="1">
		<bitfield name="ADDR0_HI" low="0" high="31"/>
	</reg32>
	<reg32 offset="2" name="2">
		<bitfield name="ADDR1_LO" low="0" high="31"/>
	</reg32>
	<reg32 offset="3" name="3">
		<bitfield name="ADDR1_HI" low="0" high="31"/>
	</reg32>
	<reg32 offset="4" name="4">
		<bitfield name="REF" low="0" high="31"/>
	</reg32>
	<reg32 offset="5" name="5">
		<bitfield name="DWORDS" low="0" high="31" type="uint"/>
	</reg32>
</domain>

<domain name="CP_SET_AMBLE" width="32">
	<doc>
		Used by the userspace and kernel drivers to set various IB's
		which are executed during context save/restore for handling
		state that isn't restored by the context switch routine itself.
	</doc>
	<enum name="amble_type">
		<value name="PREAMBLE_AMBLE_TYPE" value="0">
			<doc>Executed unconditionally when switching back to the context.</doc>
		</value>
		<value name="BIN_PREAMBLE_AMBLE_TYPE" value="1">
                        <doc>
				Executed when switching back after switching
				away during execution of
				a CP_SET_MARKER packet with RM6_BIN_RENDER_END as the
				payload *and* skipsaverestore is set. This is
				expected to restore static register values not
				saved when skipsaverestore is set.
			</doc>
		</value>
		<value name="POSTAMBLE_AMBLE_TYPE" value="2">
                        <doc>
				Executed when switching away from the context,
				except for context switches initiated via
				CP_YIELD.
                        </doc>
		</value>
		<value name="KMD_AMBLE_TYPE" value="3">
			<doc>
				This can only be set by the RB (i.e. the kernel)
				and executes with protected mode off, but
				is otherwise similar to POSTAMBLE_AMBLE_TYPE.
			</doc>
		</value>
	</enum>
	<reg32 offset="0" name="0">
		<bitfield name="ADDR_LO" low="0" high="31"/>
	</reg32>
	<reg32 offset="1" name="1">
		<bitfield name="ADDR_HI" low="0" high="31"/>
	</reg32>
	<reg32 offset="2" name="2">
		<bitfield name="DWORDS" low="0" high="19" type="uint"/>
		<bitfield name="TYPE" low="20" high="21" type="amble_type"/>
	</reg32>
</domain>

<domain name="CP_REG_WRITE" width="32">
	<enum name="reg_tracker">
		<doc>
			Keep shadow copies of these registers and only set them
			when drawing, avoiding redundant writes:
			- VPC_CNTL_0
			- HLSQ_CONTROL_1_REG
			- HLSQ_UNKNOWN_B980
		</doc>
		<value name="TRACK_CNTL_REG" value="0x1"/>
		<doc>
			Track RB_RENDER_CNTL, and insert a WFI in the following
			situation:
			- There is a write that disables binning
			- There was a draw with binning left enabled, but in
			  BYPASS mode
			Presumably this is a hang workaround?
		</doc>
		<value name="TRACK_RENDER_CNTL" value="0x2"/>
		<doc>
			Do a mysterious CP_EVENT_WRITE 0x3f when the low bit of
			the data to write is 0. Used by the Vulkan blob with
			PC_MULTIVIEW_CNTL, but this isn't predicated on particular
			register(s) like the others.
		</doc>
		<value name="UNK_EVENT_WRITE" value="0x4"/>
		<doc>
			Tracks GRAS_LRZ_CNTL::GREATER, GRAS_LRZ_CNTL::DIR, and
			GRAS_LRZ_VIEW_INFO with previous values, and if one of
			the following is true:
			- GRAS_LRZ_CNTL::GREATER has changed
			- GRAS_LRZ_CNTL::DIR has changed, the old value is not
			  CUR_DIR_GE, and the new value is not CUR_DIR_DISABLED
			- GRAS_LRZ_VIEW_INFO has changed
			then it does a LRZ_FLUSH with GRAS_LRZ_CNTL::ENABLE
			forced to 1.
			Only exists in a650_sqe.fw.
		</doc>
		<value name="TRACK_LRZ" value="0x8"/>
	</enum>
	<reg32 offset="0" name="0">
		<bitfield name="TRACKER" low="0" high="3" type="reg_tracker"/>
	</reg32>
	<reg32 offset="1" name="1"/>
	<reg32 offset="2" name="2"/>
</domain>

<domain name="CP_SMMU_TABLE_UPDATE" width="32">
	<doc>
		Note that the SMMU's definition of TTBRn can take different forms
		depending on the pgtable format.  But a5xx+ only uses aarch64
		format.
	</doc>
	<reg32 offset="0" name="0">
		<bitfield name="TTBR0_LO" low="0" high="31"/>
	</reg32>
	<reg32 offset="1" name="1">
		<bitfield name="TTBR0_HI" low="0" high="15"/>
		<bitfield name="ASID" low="16" high="31"/>
	</reg32>
	<reg32 offset="2" name="2">
		<doc>Unused, does not apply to aarch64 pgtable format</doc>
		<bitfield name="CONTEXTIDR" low="0" high="31"/>
	</reg32>
	<reg32 offset="3" name="3">
		<bitfield name="CONTEXTBANK" low="0" high="31"/>
	</reg32>
</domain>

<domain name="CP_START_BIN" width="32">
	<reg32 offset="0" name="BIN_COUNT" type="uint"/>
	<reg64 offset="1" name="PREFIX_ADDR" type="address"/>
	<reg32 offset="3" name="PREFIX_DWORDS">
		<doc>
			Size of prefix for each bin. For each bin index i, the
			prefix commands at PREFIX_ADDR + i * PREFIX_DWORDS are
			executed in an IB2 before the IB1 commands following
			this packet.
		</doc>
	</reg32>
	<reg32 offset="4" name="BODY_DWORDS">
		<doc>Number of dwords after this packet until CP_END_BIN</doc>
	</reg32>
</domain>

<domain name="CP_WAIT_TIMESTAMP" width="32">
	<enum name="ts_wait_value_src">
		<!-- Wait for value at memory address to be >= SRC_0 (signed comparison) -->
		<value value="0" name="TS_WAIT_GE_32B"/>
		<!-- Wait for value at memory address to be >= SRC_0 (unsigned) -->
		<value value="1" name="TS_WAIT_GE_64B"/>
		<!-- Write (TIMESTAMP_GLOBAL + TIMESTAMP_LOCAL) -->
		<value value="2" name="TS_WAIT_GE_TIMESTAMP_SUM"/>
	</enum>

	<enum name="ts_wait_type">
		<value value="0" name="TS_WAIT_RAM"/>
		<value value="1" name="TS_WAIT_ONCHIP"/>
	</enum>

	<reg32 offset="0" name="0">
		<bitfield name="WAIT_VALUE_SRC" low="0" high="1" type="ts_wait_value_src"/>
		<bitfield name="WAIT_DST" pos="4" type="ts_wait_type" addvariant="yes"/>
	</reg32>

	<stripe varset="ts_wait_type" variants="TS_WAIT_RAM">
		<reg64 offset="1" name="ADDR" type="address"/>
	</stripe>

	<stripe varset="ts_wait_type" variants="TS_WAIT_ONCHIP">
		<reg32 offset="1" name="ONCHIP_ADDR_0" low="0" high="31"/>
	</stripe>

	<reg32 offset="3" name="SRC_0"/>
	<reg32 offset="4" name="SRC_1"/>
</domain>

<domain name="CP_BV_BR_COUNT_OPS" width="32">
	<enum name="pipe_count_op">
		<value name="PIPE_CLEAR_BV_BR" value="0x1"/>
		<value name="PIPE_SET_BR_OFFSET" value="0x2"/>
		<!-- Wait until for BV_counter > BR_counter -->
		<value name="PIPE_BR_WAIT_FOR_BV" value="0x3"/>
		<!-- Wait until (BR_counter + BR_OFFSET) > BV_counter -->
		<value name="PIPE_BV_WAIT_FOR_BR" value="0x4"/>
	</enum>
	<reg32 offset="0" name="0">
		<bitfield name="OP" low="0" high="3" type="pipe_count_op"/>
	</reg32>
	<reg32 offset="1" name="1">
		<bitfield name="BR_OFFSET" low="0" high="15" type="uint"/>
	</reg32>
</domain>

<domain name="CP_MODIFY_TIMESTAMP" width="32">
	<enum name="timestamp_op">
		<value name="MODIFY_TIMESTAMP_CLEAR" value="0"/>
		<value name="MODIFY_TIMESTAMP_ADD_GLOBAL" value="1"/>
		<value name="MODIFY_TIMESTAMP_ADD_LOCAL" value="2"/>
	</enum>
	<reg32 offset="0" name="0">
		<bitfield name="ADD" low="0" high="7" type="uint"/>
		<bitfield name="OP" low="28" high="31" type="timestamp_op"/>
	</reg32>
</domain>

<domain name="CP_MEM_TO_SCRATCH_MEM" width="32">
	<doc>
		Best guess is that it is a faster way to fetch all the VSC_CHANNEL_VISIBILITY registers
		and keep them in a local scratch memory instead of fetching every time
		when skipping IBs.
	</doc>
	<reg32 offset="0" name="0">
		<bitfield name="CNT" low="0" high="5" type="uint"/>
	</reg32>
	<reg32 offset="1" name="1">
		<doc>Scratch memory size is 48 dwords`</doc>
		<bitfield name="OFFSET" low="0" high="5" type="uint"/>
	</reg32>
	<reg32 offset="2" name="2">
		<bitfield name="SRC" low="0" high="31"/>
	</reg32>
	<reg32 offset="3" name="3">
		<bitfield name="SRC_HI" low="0" high="31"/>
	</reg32>
</domain>

<domain name="CP_THREAD_CONTROL" width="32">
	<enum name="cp_thread">
		<value name="CP_SET_THREAD_BR" value="1"/>    <!-- Render -->
		<value name="CP_SET_THREAD_BV" value="2"/>    <!-- Visibility -->
		<value name="CP_SET_THREAD_BOTH" value="3"/>
	</enum>
	<reg32 offset="0" name="0">
		<bitfield low="0" high="1" name="THREAD" type="cp_thread"/>
		<bitfield pos="27" name="CONCURRENT_BIN_DISABLE" type="boolean"/>
		<bitfield pos="31" name="SYNC_THREADS" type="boolean"/>
	</reg32>
</domain>

<domain name="CP_FIXED_STRIDE_DRAW_TABLE" width="32">
	<reg64 offset="0" name="IB_BASE"/>
	<reg32 offset="2" name="2">
		<!-- STRIDE * COUNT -->
		<bitfield name="IB_SIZE" low="0" high="11"/>
		<bitfield name="STRIDE" low="20" high="31"/>
	</reg32>
	<reg32 offset="3" name="3">
		<bitfield name="COUNT" low="0" high="31"/>
	</reg32>
</domain>

<domain name="CP_RESET_CONTEXT_STATE" width="32">
	<reg32 offset="0" name="0">
		<bitfield name="CLEAR_ON_CHIP_TS" pos="0" type="boolean"/>
		<bitfield name="CLEAR_RESOURCE_TABLE" pos="1" type="boolean"/>
		<bitfield name="CLEAR_BV_BR_COUNTER" pos="2" type="boolean"/>
		<bitfield name="RESET_GLOBAL_LOCAL_TS" pos="3" type="boolean"/>
<<<<<<< HEAD
=======
	</reg32>
</domain>

<domain name="CP_SCOPE_CNTL" width="32">
	<enum name="cp_scope">
		<value value="0" name="INTERRUPTS"/>
	</enum>
	<reg32 offset="0" name="0">
		<bitfield name="DISABLE_PREEMPTION" pos="0" type="boolean"/>
		<bitfield low="28" high="31" name="SCOPE" type="cp_scope"/>
>>>>>>> 711fa266
	</reg32>
</domain>

<domain name="CP_INDIRECT_BUFFER" width="32" varset="chip" prefix="chip" variants="A5XX-">
	<reg64 offset="0" name="IB_BASE" type="address"/>
	<reg32 offset="2" name="2">
		<bitfield name="IB_SIZE" low="0" high="19"/>
	</reg32>
</domain>

</database>
<|MERGE_RESOLUTION|>--- conflicted
+++ resolved
@@ -2371,8 +2371,6 @@
 		<bitfield name="CLEAR_RESOURCE_TABLE" pos="1" type="boolean"/>
 		<bitfield name="CLEAR_BV_BR_COUNTER" pos="2" type="boolean"/>
 		<bitfield name="RESET_GLOBAL_LOCAL_TS" pos="3" type="boolean"/>
-<<<<<<< HEAD
-=======
 	</reg32>
 </domain>
 
@@ -2383,7 +2381,6 @@
 	<reg32 offset="0" name="0">
 		<bitfield name="DISABLE_PREEMPTION" pos="0" type="boolean"/>
 		<bitfield low="28" high="31" name="SCOPE" type="cp_scope"/>
->>>>>>> 711fa266
 	</reg32>
 </domain>
 
