// SPDX-License-Identifier: GPL-2.0+
/* Copyright (C) 2014-2018 Broadcom */

#include <linux/device.h>
#include <linux/dma-mapping.h>
#include <linux/io.h>
#include <linux/module.h>
#include <linux/platform_device.h>
#include <linux/pm_runtime.h>
#include <linux/reset.h>
#include <linux/sched/signal.h>
#include <linux/uaccess.h>

#include <drm/drm_syncobj.h>
#include <uapi/drm/v3d_drm.h>

#include "v3d_drv.h"
#include "v3d_regs.h"
#include "v3d_trace.h"

static void
v3d_init_core(struct v3d_dev *v3d, int core)
{
	/* Set OVRTMUOUT, which means that the texture sampler uniform
	 * configuration's tmu output type field is used, instead of
	 * using the hardware default behavior based on the texture
	 * type.  If you want the default behavior, you can still put
	 * "2" in the indirect texture state's output_type field.
	 */
	if (v3d->ver < 40)
		V3D_CORE_WRITE(core, V3D_CTL_MISCCFG, V3D_MISCCFG_OVRTMUOUT);

	/* Whenever we flush the L2T cache, we always want to flush
	 * the whole thing.
	 */
	V3D_CORE_WRITE(core, V3D_CTL_L2TFLSTA, 0);
	V3D_CORE_WRITE(core, V3D_CTL_L2TFLEND, ~0);
}

/* Sets invariant state for the HW. */
static void
v3d_init_hw_state(struct v3d_dev *v3d)
{
	v3d_init_core(v3d, 0);
}

static void
v3d_idle_axi(struct v3d_dev *v3d, int core)
{
	V3D_CORE_WRITE(core, V3D_GMP_CFG, V3D_GMP_CFG_STOP_REQ);

	if (wait_for((V3D_CORE_READ(core, V3D_GMP_STATUS) &
		      (V3D_GMP_STATUS_RD_COUNT_MASK |
		       V3D_GMP_STATUS_WR_COUNT_MASK |
		       V3D_GMP_STATUS_CFG_BUSY)) == 0, 100)) {
		DRM_ERROR("Failed to wait for safe GMP shutdown\n");
	}
}

static void
v3d_idle_gca(struct v3d_dev *v3d)
{
	if (v3d->ver >= 41)
		return;

	V3D_GCA_WRITE(V3D_GCA_SAFE_SHUTDOWN, V3D_GCA_SAFE_SHUTDOWN_EN);

	if (wait_for((V3D_GCA_READ(V3D_GCA_SAFE_SHUTDOWN_ACK) &
		      V3D_GCA_SAFE_SHUTDOWN_ACK_ACKED) ==
		     V3D_GCA_SAFE_SHUTDOWN_ACK_ACKED, 100)) {
		DRM_ERROR("Failed to wait for safe GCA shutdown\n");
	}
}

static void
v3d_reset_by_bridge(struct v3d_dev *v3d)
{
	int version = V3D_BRIDGE_READ(V3D_TOP_GR_BRIDGE_REVISION);

	if (V3D_GET_FIELD(version, V3D_TOP_GR_BRIDGE_MAJOR) == 2) {
		V3D_BRIDGE_WRITE(V3D_TOP_GR_BRIDGE_SW_INIT_0,
				 V3D_TOP_GR_BRIDGE_SW_INIT_0_V3D_CLK_108_SW_INIT);
		V3D_BRIDGE_WRITE(V3D_TOP_GR_BRIDGE_SW_INIT_0, 0);

		/* GFXH-1383: The SW_INIT may cause a stray write to address 0
		 * of the unit, so reset it to its power-on value here.
		 */
		V3D_WRITE(V3D_HUB_AXICFG, V3D_HUB_AXICFG_MAX_LEN_MASK);
	} else {
		WARN_ON_ONCE(V3D_GET_FIELD(version,
					   V3D_TOP_GR_BRIDGE_MAJOR) != 7);
		V3D_BRIDGE_WRITE(V3D_TOP_GR_BRIDGE_SW_INIT_1,
				 V3D_TOP_GR_BRIDGE_SW_INIT_1_V3D_CLK_108_SW_INIT);
		V3D_BRIDGE_WRITE(V3D_TOP_GR_BRIDGE_SW_INIT_1, 0);
	}
}

static void
v3d_reset_v3d(struct v3d_dev *v3d)
{
	if (v3d->reset)
		reset_control_reset(v3d->reset);
	else
		v3d_reset_by_bridge(v3d);

	v3d_init_hw_state(v3d);
}

void
v3d_reset(struct v3d_dev *v3d)
{
	struct drm_device *dev = &v3d->drm;

	DRM_DEV_ERROR(dev->dev, "Resetting GPU for hang.\n");
	DRM_DEV_ERROR(dev->dev, "V3D_ERR_STAT: 0x%08x\n",
		      V3D_CORE_READ(0, V3D_ERR_STAT));
	trace_v3d_reset_begin(dev);

	/* XXX: only needed for safe powerdown, not reset. */
	if (false)
		v3d_idle_axi(v3d, 0);

	v3d_idle_gca(v3d);
	v3d_reset_v3d(v3d);

	v3d_mmu_set_page_table(v3d);
	v3d_irq_reset(v3d);

	v3d_perfmon_stop(v3d, v3d->active_perfmon, false);

	trace_v3d_reset_end(dev);
}

static void
v3d_flush_l3(struct v3d_dev *v3d)
{
	if (v3d->ver < 41) {
		u32 gca_ctrl = V3D_GCA_READ(V3D_GCA_CACHE_CTRL);

		V3D_GCA_WRITE(V3D_GCA_CACHE_CTRL,
			      gca_ctrl | V3D_GCA_CACHE_CTRL_FLUSH);

		if (v3d->ver < 33) {
			V3D_GCA_WRITE(V3D_GCA_CACHE_CTRL,
				      gca_ctrl & ~V3D_GCA_CACHE_CTRL_FLUSH);
		}
	}
}

/* Invalidates the (read-only) L2C cache.  This was the L2 cache for
 * uniforms and instructions on V3D 3.2.
 */
static void
v3d_invalidate_l2c(struct v3d_dev *v3d, int core)
{
	if (v3d->ver > 32)
		return;

	V3D_CORE_WRITE(core, V3D_CTL_L2CACTL,
		       V3D_L2CACTL_L2CCLR |
		       V3D_L2CACTL_L2CENA);
}

/* Invalidates texture L2 cachelines */
static void
v3d_flush_l2t(struct v3d_dev *v3d, int core)
{
	/* While there is a busy bit (V3D_L2TCACTL_L2TFLS), we don't
	 * need to wait for completion before dispatching the job --
	 * L2T accesses will be stalled until the flush has completed.
	 * However, we do need to make sure we don't try to trigger a
	 * new flush while the L2_CLEAN queue is trying to
	 * synchronously clean after a job.
	 */
	mutex_lock(&v3d->cache_clean_lock);
	V3D_CORE_WRITE(core, V3D_CTL_L2TCACTL,
		       V3D_L2TCACTL_L2TFLS |
		       V3D_SET_FIELD(V3D_L2TCACTL_FLM_FLUSH, V3D_L2TCACTL_FLM));
	mutex_unlock(&v3d->cache_clean_lock);
}

/* Cleans texture L1 and L2 cachelines (writing back dirty data).
 *
 * For cleaning, which happens from the CACHE_CLEAN queue after CSD has
 * executed, we need to make sure that the clean is done before
 * signaling job completion.  So, we synchronously wait before
 * returning, and we make sure that L2 invalidates don't happen in the
 * meantime to confuse our are-we-done checks.
 */
void
v3d_clean_caches(struct v3d_dev *v3d)
{
	struct drm_device *dev = &v3d->drm;
	int core = 0;

	trace_v3d_cache_clean_begin(dev);

	V3D_CORE_WRITE(core, V3D_CTL_L2TCACTL, V3D_L2TCACTL_TMUWCF);
	if (wait_for(!(V3D_CORE_READ(core, V3D_CTL_L2TCACTL) &
		       V3D_L2TCACTL_TMUWCF), 100)) {
		DRM_ERROR("Timeout waiting for TMU write combiner flush\n");
	}

	mutex_lock(&v3d->cache_clean_lock);
	V3D_CORE_WRITE(core, V3D_CTL_L2TCACTL,
		       V3D_L2TCACTL_L2TFLS |
		       V3D_SET_FIELD(V3D_L2TCACTL_FLM_CLEAN, V3D_L2TCACTL_FLM));

	if (wait_for(!(V3D_CORE_READ(core, V3D_CTL_L2TCACTL) &
		       V3D_L2TCACTL_L2TFLS), 100)) {
		DRM_ERROR("Timeout waiting for L2T clean\n");
	}

	mutex_unlock(&v3d->cache_clean_lock);

	trace_v3d_cache_clean_end(dev);
}

/* Invalidates the slice caches.  These are read-only caches. */
static void
v3d_invalidate_slices(struct v3d_dev *v3d, int core)
{
	V3D_CORE_WRITE(core, V3D_CTL_SLCACTL,
		       V3D_SET_FIELD(0xf, V3D_SLCACTL_TVCCS) |
		       V3D_SET_FIELD(0xf, V3D_SLCACTL_TDCCS) |
		       V3D_SET_FIELD(0xf, V3D_SLCACTL_UCC) |
		       V3D_SET_FIELD(0xf, V3D_SLCACTL_ICC));
}

void
v3d_invalidate_caches(struct v3d_dev *v3d)
{
	/* Invalidate the caches from the outside in.  That way if
	 * another CL's concurrent use of nearby memory were to pull
	 * an invalidated cacheline back in, we wouldn't leave stale
	 * data in the inner cache.
	 */
	v3d_flush_l3(v3d);
	v3d_invalidate_l2c(v3d, 0);
	v3d_flush_l2t(v3d, 0);
	v3d_invalidate_slices(v3d, 0);
}

/* Takes the reservation lock on all the BOs being referenced, so that
 * at queue submit time we can update the reservations.
 *
 * We don't lock the RCL the tile alloc/state BOs, or overflow memory
 * (all of which are on exec->unref_list).  They're entirely private
 * to v3d, so we don't attach dma-buf fences to them.
 */
static int
v3d_lock_bo_reservations(struct v3d_job *job,
			 struct ww_acquire_ctx *acquire_ctx)
{
	int i, ret;

	ret = drm_gem_lock_reservations(job->bo, job->bo_count, acquire_ctx);
	if (ret)
		return ret;

	for (i = 0; i < job->bo_count; i++) {
		ret = drm_sched_job_add_implicit_dependencies(&job->base,
							      job->bo[i], true);
		if (ret) {
			drm_gem_unlock_reservations(job->bo, job->bo_count,
						    acquire_ctx);
			return ret;
		}
	}

	return 0;
}

/**
 * v3d_lookup_bos() - Sets up job->bo[] with the GEM objects
 * referenced by the job.
 * @dev: DRM device
 * @file_priv: DRM file for this fd
 * @job: V3D job being set up
 * @bo_handles: GEM handles
 * @bo_count: Number of GEM handles passed in
 *
 * The command validator needs to reference BOs by their index within
 * the submitted job's BO list.  This does the validation of the job's
 * BO list and reference counting for the lifetime of the job.
 *
 * Note that this function doesn't need to unreference the BOs on
 * failure, because that will happen at v3d_exec_cleanup() time.
 */
static int
v3d_lookup_bos(struct drm_device *dev,
	       struct drm_file *file_priv,
	       struct v3d_job *job,
	       u64 bo_handles,
	       u32 bo_count)
{
	u32 *handles;
	int ret = 0;
	int i;

	job->bo_count = bo_count;

	if (!job->bo_count) {
		/* See comment on bo_index for why we have to check
		 * this.
		 */
		DRM_DEBUG("Rendering requires BOs\n");
		return -EINVAL;
	}

	job->bo = kvmalloc_array(job->bo_count,
				 sizeof(struct drm_gem_cma_object *),
				 GFP_KERNEL | __GFP_ZERO);
	if (!job->bo) {
		DRM_DEBUG("Failed to allocate validated BO pointers\n");
		return -ENOMEM;
	}

	handles = kvmalloc_array(job->bo_count, sizeof(u32), GFP_KERNEL);
	if (!handles) {
		ret = -ENOMEM;
		DRM_DEBUG("Failed to allocate incoming GEM handles\n");
		goto fail;
	}

	if (copy_from_user(handles,
			   (void __user *)(uintptr_t)bo_handles,
			   job->bo_count * sizeof(u32))) {
		ret = -EFAULT;
		DRM_DEBUG("Failed to copy in GEM handles\n");
		goto fail;
	}

	spin_lock(&file_priv->table_lock);
	for (i = 0; i < job->bo_count; i++) {
		struct drm_gem_object *bo = idr_find(&file_priv->object_idr,
						     handles[i]);
		if (!bo) {
			DRM_DEBUG("Failed to look up GEM BO %d: %d\n",
				  i, handles[i]);
			ret = -ENOENT;
			spin_unlock(&file_priv->table_lock);
			goto fail;
		}
		drm_gem_object_get(bo);
		job->bo[i] = bo;
	}
	spin_unlock(&file_priv->table_lock);

fail:
	kvfree(handles);
	return ret;
}

static void
v3d_job_free(struct kref *ref)
{
	struct v3d_job *job = container_of(ref, struct v3d_job, refcount);
	int i;

	for (i = 0; i < job->bo_count; i++) {
		if (job->bo[i])
			drm_gem_object_put(job->bo[i]);
	}
	kvfree(job->bo);

	dma_fence_put(job->irq_fence);
	dma_fence_put(job->done_fence);

	pm_runtime_mark_last_busy(job->v3d->drm.dev);
	pm_runtime_put_autosuspend(job->v3d->drm.dev);

	if (job->perfmon)
		v3d_perfmon_put(job->perfmon);

	kfree(job);
}

static void
v3d_render_job_free(struct kref *ref)
{
	struct v3d_render_job *job = container_of(ref, struct v3d_render_job,
						  base.refcount);
	struct v3d_bo *bo, *save;

	list_for_each_entry_safe(bo, save, &job->unref_list, unref_head) {
		drm_gem_object_put(&bo->base.base);
	}

	v3d_job_free(ref);
}

void v3d_job_cleanup(struct v3d_job *job)
{
	if (!job)
		return;

	drm_sched_job_cleanup(&job->base);
	v3d_job_put(job);
}

void v3d_job_put(struct v3d_job *job)
{
	kref_put(&job->refcount, job->free);
}

int
v3d_wait_bo_ioctl(struct drm_device *dev, void *data,
		  struct drm_file *file_priv)
{
	int ret;
	struct drm_v3d_wait_bo *args = data;
	ktime_t start = ktime_get();
	u64 delta_ns;
	unsigned long timeout_jiffies =
		nsecs_to_jiffies_timeout(args->timeout_ns);

	if (args->pad != 0)
		return -EINVAL;

	ret = drm_gem_dma_resv_wait(file_priv, args->handle,
				    true, timeout_jiffies);

	/* Decrement the user's timeout, in case we got interrupted
	 * such that the ioctl will be restarted.
	 */
	delta_ns = ktime_to_ns(ktime_sub(ktime_get(), start));
	if (delta_ns < args->timeout_ns)
		args->timeout_ns -= delta_ns;
	else
		args->timeout_ns = 0;

	/* Asked to wait beyond the jiffie/scheduler precision? */
	if (ret == -ETIME && args->timeout_ns)
		ret = -EAGAIN;

	return ret;
}

static int
v3d_job_add_deps(struct drm_file *file_priv, struct v3d_job *job,
		 u32 in_sync, u32 point)
{
	struct dma_fence *in_fence = NULL;
	int ret;

	ret = drm_syncobj_find_fence(file_priv, in_sync, point, 0, &in_fence);
	if (ret == -EINVAL)
		return ret;

	return drm_sched_job_add_dependency(&job->base, in_fence);
}

static int
v3d_job_init(struct v3d_dev *v3d, struct drm_file *file_priv,
	     void **container, size_t size, void (*free)(struct kref *ref),
	     u32 in_sync, struct v3d_submit_ext *se, enum v3d_queue queue)
{
	struct v3d_file_priv *v3d_priv = file_priv->driver_priv;
	struct v3d_job *job;
	bool has_multisync = se && (se->flags & DRM_V3D_EXT_ID_MULTI_SYNC);
	int ret, i;

	*container = kcalloc(1, size, GFP_KERNEL);
	if (!*container) {
		DRM_ERROR("Cannot allocate memory for v3d job.");
		return -ENOMEM;
	}

	job = *container;
	job->v3d = v3d;
	job->free = free;

	ret = pm_runtime_get_sync(v3d->drm.dev);
	if (ret < 0)
		goto fail;

	ret = drm_sched_job_init(&job->base, &v3d_priv->sched_entity[queue],
				 v3d_priv);
	if (ret)
		goto fail_job;

	if (has_multisync) {
		if (se->in_sync_count && se->wait_stage == queue) {
			struct drm_v3d_sem __user *handle = u64_to_user_ptr(se->in_syncs);

			for (i = 0; i < se->in_sync_count; i++) {
				struct drm_v3d_sem in;

				if (copy_from_user(&in, handle++, sizeof(in))) {
					ret = -EFAULT;
					DRM_DEBUG("Failed to copy wait dep handle.\n");
					goto fail_deps;
				}
				ret = v3d_job_add_deps(file_priv, job, in.handle, 0);
				if (ret)
					goto fail_deps;
			}
		}
	} else {
		ret = v3d_job_add_deps(file_priv, job, in_sync, 0);
		if (ret)
			goto fail_deps;
	}

	kref_init(&job->refcount);

	return 0;

fail_deps:
	drm_sched_job_cleanup(&job->base);
fail_job:
	pm_runtime_put_autosuspend(v3d->drm.dev);
fail:
	kfree(*container);
	*container = NULL;

	return ret;
}

static void
v3d_push_job(struct v3d_job *job)
{
	drm_sched_job_arm(&job->base);

	job->done_fence = dma_fence_get(&job->base.s_fence->finished);

	/* put by scheduler job completion */
	kref_get(&job->refcount);

	drm_sched_entity_push_job(&job->base);
}

static void
v3d_attach_fences_and_unlock_reservation(struct drm_file *file_priv,
					 struct v3d_job *job,
					 struct ww_acquire_ctx *acquire_ctx,
					 u32 out_sync,
					 struct v3d_submit_ext *se,
					 struct dma_fence *done_fence)
{
	struct drm_syncobj *sync_out;
	bool has_multisync = se && (se->flags & DRM_V3D_EXT_ID_MULTI_SYNC);
	int i;

	for (i = 0; i < job->bo_count; i++) {
		/* XXX: Use shared fences for read-only objects. */
		dma_resv_add_excl_fence(job->bo[i]->resv,
					job->done_fence);
	}

	drm_gem_unlock_reservations(job->bo, job->bo_count, acquire_ctx);

	/* Update the return sync object for the job */
	/* If it only supports a single signal semaphore*/
	if (!has_multisync) {
		sync_out = drm_syncobj_find(file_priv, out_sync);
		if (sync_out) {
			drm_syncobj_replace_fence(sync_out, done_fence);
			drm_syncobj_put(sync_out);
		}
		return;
	}

	/* If multiple semaphores extension is supported */
	if (se->out_sync_count) {
		for (i = 0; i < se->out_sync_count; i++) {
			drm_syncobj_replace_fence(se->out_syncs[i].syncobj,
						  done_fence);
			drm_syncobj_put(se->out_syncs[i].syncobj);
		}
		kvfree(se->out_syncs);
	}
}

static void
v3d_put_multisync_post_deps(struct v3d_submit_ext *se)
{
	unsigned int i;

	if (!(se && se->out_sync_count))
		return;

	for (i = 0; i < se->out_sync_count; i++)
		drm_syncobj_put(se->out_syncs[i].syncobj);
	kvfree(se->out_syncs);
}

static int
v3d_get_multisync_post_deps(struct drm_file *file_priv,
			    struct v3d_submit_ext *se,
			    u32 count, u64 handles)
{
	struct drm_v3d_sem __user *post_deps;
	int i, ret;

	if (!count)
		return 0;

	se->out_syncs = (struct v3d_submit_outsync *)
			kvmalloc_array(count,
				       sizeof(struct v3d_submit_outsync),
				       GFP_KERNEL);
	if (!se->out_syncs)
		return -ENOMEM;

	post_deps = u64_to_user_ptr(handles);

	for (i = 0; i < count; i++) {
		struct drm_v3d_sem out;

		if (copy_from_user(&out, post_deps++, sizeof(out))) {
			ret = -EFAULT;
			DRM_DEBUG("Failed to copy post dep handles\n");
			goto fail;
		}

		se->out_syncs[i].syncobj = drm_syncobj_find(file_priv,
							    out.handle);
		if (!se->out_syncs[i].syncobj) {
			ret = -EINVAL;
			goto fail;
		}
	}
	se->out_sync_count = count;

	return 0;

fail:
	for (i--; i >= 0; i--)
		drm_syncobj_put(se->out_syncs[i].syncobj);
	kvfree(se->out_syncs);

	return ret;
}

/* Get data for multiple binary semaphores synchronization. Parse syncobj
 * to be signaled when job completes (out_sync).
 */
static int
v3d_get_multisync_submit_deps(struct drm_file *file_priv,
			      struct drm_v3d_extension __user *ext,
			      void *data)
{
	struct drm_v3d_multi_sync multisync;
	struct v3d_submit_ext *se = data;
	int ret;

	if (copy_from_user(&multisync, ext, sizeof(multisync)))
		return -EFAULT;

	if (multisync.pad)
		return -EINVAL;

	ret = v3d_get_multisync_post_deps(file_priv, data, multisync.out_sync_count,
					  multisync.out_syncs);
	if (ret)
		return ret;

	se->in_sync_count = multisync.in_sync_count;
	se->in_syncs = multisync.in_syncs;
	se->flags |= DRM_V3D_EXT_ID_MULTI_SYNC;
	se->wait_stage = multisync.wait_stage;

	return 0;
}

/* Whenever userspace sets ioctl extensions, v3d_get_extensions parses data
 * according to the extension id (name).
 */
static int
v3d_get_extensions(struct drm_file *file_priv,
		   u64 ext_handles,
		   void *data)
{
	struct drm_v3d_extension __user *user_ext;
	int ret;

	user_ext = u64_to_user_ptr(ext_handles);
	while (user_ext) {
		struct drm_v3d_extension ext;

		if (copy_from_user(&ext, user_ext, sizeof(ext))) {
			DRM_DEBUG("Failed to copy submit extension\n");
			return -EFAULT;
		}

		switch (ext.id) {
		case DRM_V3D_EXT_ID_MULTI_SYNC:
			ret = v3d_get_multisync_submit_deps(file_priv, user_ext, data);
			if (ret)
				return ret;
			break;
		default:
			DRM_DEBUG_DRIVER("Unknown extension id: %d\n", ext.id);
			return -EINVAL;
		}

		user_ext = u64_to_user_ptr(ext.next);
	}

	return 0;
}

/**
 * v3d_submit_cl_ioctl() - Submits a job (frame) to the V3D.
 * @dev: DRM device
 * @data: ioctl argument
 * @file_priv: DRM file for this fd
 *
 * This is the main entrypoint for userspace to submit a 3D frame to
 * the GPU.  Userspace provides the binner command list (if
 * applicable), and the kernel sets up the render command list to draw
 * to the framebuffer described in the ioctl, using the command lists
 * that the 3D engine's binner will produce.
 */
int
v3d_submit_cl_ioctl(struct drm_device *dev, void *data,
		    struct drm_file *file_priv)
{
	struct v3d_dev *v3d = to_v3d_dev(dev);
	struct v3d_file_priv *v3d_priv = file_priv->driver_priv;
	struct drm_v3d_submit_cl *args = data;
	struct v3d_submit_ext se = {0};
	struct v3d_bin_job *bin = NULL;
	struct v3d_render_job *render = NULL;
	struct v3d_job *clean_job = NULL;
	struct v3d_job *last_job;
	struct ww_acquire_ctx acquire_ctx;
	int ret = 0;

	trace_v3d_submit_cl_ioctl(&v3d->drm, args->rcl_start, args->rcl_end);

	if (args->pad)
		return -EINVAL;

	if (args->flags &&
	    args->flags & ~(DRM_V3D_SUBMIT_CL_FLUSH_CACHE |
			    DRM_V3D_SUBMIT_EXTENSION)) {
		DRM_INFO("invalid flags: %d\n", args->flags);
		return -EINVAL;
	}

	if (args->flags & DRM_V3D_SUBMIT_EXTENSION) {
		ret = v3d_get_extensions(file_priv, args->extensions, &se);
		if (ret) {
			DRM_DEBUG("Failed to get extensions.\n");
			return ret;
		}
	}

	ret = v3d_job_init(v3d, file_priv, (void *)&render, sizeof(*render),
			   v3d_render_job_free, args->in_sync_rcl, &se, V3D_RENDER);
	if (ret)
		goto fail;

	render->start = args->rcl_start;
	render->end = args->rcl_end;
	INIT_LIST_HEAD(&render->unref_list);

	if (args->bcl_start != args->bcl_end) {
		ret = v3d_job_init(v3d, file_priv, (void *)&bin, sizeof(*bin),
				   v3d_job_free, args->in_sync_bcl, &se, V3D_BIN);
		if (ret)
			goto fail;

		bin->start = args->bcl_start;
		bin->end = args->bcl_end;
		bin->qma = args->qma;
		bin->qms = args->qms;
		bin->qts = args->qts;
		bin->render = render;
	}

	if (args->flags & DRM_V3D_SUBMIT_CL_FLUSH_CACHE) {
		ret = v3d_job_init(v3d, file_priv, (void *)&clean_job, sizeof(*clean_job),
<<<<<<< HEAD
				   v3d_job_free, 0, 0, V3D_CACHE_CLEAN);
=======
				   v3d_job_free, 0, NULL, V3D_CACHE_CLEAN);
>>>>>>> 754e0b0e
		if (ret)
			goto fail;

		last_job = clean_job;
	} else {
		last_job = &render->base;
	}

	ret = v3d_lookup_bos(dev, file_priv, last_job,
			     args->bo_handles, args->bo_handle_count);
	if (ret)
		goto fail;

	ret = v3d_lock_bo_reservations(last_job, &acquire_ctx);
	if (ret)
		goto fail;

	if (args->perfmon_id) {
		render->base.perfmon = v3d_perfmon_find(v3d_priv,
							args->perfmon_id);

		if (!render->base.perfmon) {
			ret = -ENOENT;
			goto fail;
		}
	}

	mutex_lock(&v3d->sched_lock);
	if (bin) {
		bin->base.perfmon = render->base.perfmon;
		v3d_perfmon_get(bin->base.perfmon);
		v3d_push_job(&bin->base);

		ret = drm_sched_job_add_dependency(&render->base.base,
						   dma_fence_get(bin->base.done_fence));
		if (ret)
			goto fail_unreserve;
	}

	v3d_push_job(&render->base);

	if (clean_job) {
		struct dma_fence *render_fence =
			dma_fence_get(render->base.done_fence);
		ret = drm_sched_job_add_dependency(&clean_job->base,
						   render_fence);
		if (ret)
			goto fail_unreserve;
		clean_job->perfmon = render->base.perfmon;
		v3d_perfmon_get(clean_job->perfmon);
		v3d_push_job(clean_job);
	}

	mutex_unlock(&v3d->sched_lock);

	v3d_attach_fences_and_unlock_reservation(file_priv,
						 last_job,
						 &acquire_ctx,
						 args->out_sync,
						 &se,
						 last_job->done_fence);

	if (bin)
		v3d_job_put(&bin->base);
	v3d_job_put(&render->base);
	if (clean_job)
		v3d_job_put(clean_job);

	return 0;

fail_unreserve:
	mutex_unlock(&v3d->sched_lock);
	drm_gem_unlock_reservations(last_job->bo,
				    last_job->bo_count, &acquire_ctx);
fail:
	v3d_job_cleanup((void *)bin);
	v3d_job_cleanup((void *)render);
	v3d_job_cleanup(clean_job);
	v3d_put_multisync_post_deps(&se);

	return ret;
}

/**
 * v3d_submit_tfu_ioctl() - Submits a TFU (texture formatting) job to the V3D.
 * @dev: DRM device
 * @data: ioctl argument
 * @file_priv: DRM file for this fd
 *
 * Userspace provides the register setup for the TFU, which we don't
 * need to validate since the TFU is behind the MMU.
 */
int
v3d_submit_tfu_ioctl(struct drm_device *dev, void *data,
		     struct drm_file *file_priv)
{
	struct v3d_dev *v3d = to_v3d_dev(dev);
	struct drm_v3d_submit_tfu *args = data;
	struct v3d_submit_ext se = {0};
	struct v3d_tfu_job *job = NULL;
	struct ww_acquire_ctx acquire_ctx;
	int ret = 0;

	trace_v3d_submit_tfu_ioctl(&v3d->drm, args->iia);

	if (args->flags && !(args->flags & DRM_V3D_SUBMIT_EXTENSION)) {
		DRM_DEBUG("invalid flags: %d\n", args->flags);
		return -EINVAL;
	}

	if (args->flags & DRM_V3D_SUBMIT_EXTENSION) {
		ret = v3d_get_extensions(file_priv, args->extensions, &se);
		if (ret) {
			DRM_DEBUG("Failed to get extensions.\n");
			return ret;
		}
	}

	ret = v3d_job_init(v3d, file_priv, (void *)&job, sizeof(*job),
			   v3d_job_free, args->in_sync, &se, V3D_TFU);
	if (ret)
		goto fail;

	job->base.bo = kcalloc(ARRAY_SIZE(args->bo_handles),
			       sizeof(*job->base.bo), GFP_KERNEL);
	if (!job->base.bo) {
		ret = -ENOMEM;
		goto fail;
	}

	job->args = *args;

	spin_lock(&file_priv->table_lock);
	for (job->base.bo_count = 0;
	     job->base.bo_count < ARRAY_SIZE(args->bo_handles);
	     job->base.bo_count++) {
		struct drm_gem_object *bo;

		if (!args->bo_handles[job->base.bo_count])
			break;

		bo = idr_find(&file_priv->object_idr,
			      args->bo_handles[job->base.bo_count]);
		if (!bo) {
			DRM_DEBUG("Failed to look up GEM BO %d: %d\n",
				  job->base.bo_count,
				  args->bo_handles[job->base.bo_count]);
			ret = -ENOENT;
			spin_unlock(&file_priv->table_lock);
			goto fail;
		}
		drm_gem_object_get(bo);
		job->base.bo[job->base.bo_count] = bo;
	}
	spin_unlock(&file_priv->table_lock);

	ret = v3d_lock_bo_reservations(&job->base, &acquire_ctx);
	if (ret)
		goto fail;

	mutex_lock(&v3d->sched_lock);
	v3d_push_job(&job->base);
	mutex_unlock(&v3d->sched_lock);

	v3d_attach_fences_and_unlock_reservation(file_priv,
						 &job->base, &acquire_ctx,
						 args->out_sync,
						 &se,
						 job->base.done_fence);

	v3d_job_put(&job->base);

	return 0;

fail:
	v3d_job_cleanup((void *)job);
	v3d_put_multisync_post_deps(&se);

	return ret;
}

/**
 * v3d_submit_csd_ioctl() - Submits a CSD (texture formatting) job to the V3D.
 * @dev: DRM device
 * @data: ioctl argument
 * @file_priv: DRM file for this fd
 *
 * Userspace provides the register setup for the CSD, which we don't
 * need to validate since the CSD is behind the MMU.
 */
int
v3d_submit_csd_ioctl(struct drm_device *dev, void *data,
		     struct drm_file *file_priv)
{
	struct v3d_dev *v3d = to_v3d_dev(dev);
	struct v3d_file_priv *v3d_priv = file_priv->driver_priv;
	struct drm_v3d_submit_csd *args = data;
	struct v3d_submit_ext se = {0};
	struct v3d_csd_job *job = NULL;
	struct v3d_job *clean_job = NULL;
	struct ww_acquire_ctx acquire_ctx;
	int ret;

	trace_v3d_submit_csd_ioctl(&v3d->drm, args->cfg[5], args->cfg[6]);

	if (args->pad)
		return -EINVAL;

	if (!v3d_has_csd(v3d)) {
		DRM_DEBUG("Attempting CSD submit on non-CSD hardware\n");
		return -EINVAL;
	}

	if (args->flags && !(args->flags & DRM_V3D_SUBMIT_EXTENSION)) {
		DRM_INFO("invalid flags: %d\n", args->flags);
		return -EINVAL;
	}

	if (args->flags & DRM_V3D_SUBMIT_EXTENSION) {
		ret = v3d_get_extensions(file_priv, args->extensions, &se);
		if (ret) {
			DRM_DEBUG("Failed to get extensions.\n");
			return ret;
		}
	}

	ret = v3d_job_init(v3d, file_priv, (void *)&job, sizeof(*job),
			   v3d_job_free, args->in_sync, &se, V3D_CSD);
	if (ret)
		goto fail;

	ret = v3d_job_init(v3d, file_priv, (void *)&clean_job, sizeof(*clean_job),
<<<<<<< HEAD
			   v3d_job_free, 0, 0, V3D_CACHE_CLEAN);
=======
			   v3d_job_free, 0, NULL, V3D_CACHE_CLEAN);
>>>>>>> 754e0b0e
	if (ret)
		goto fail;

	job->args = *args;

	ret = v3d_lookup_bos(dev, file_priv, clean_job,
			     args->bo_handles, args->bo_handle_count);
	if (ret)
		goto fail;

	ret = v3d_lock_bo_reservations(clean_job, &acquire_ctx);
	if (ret)
		goto fail;

	if (args->perfmon_id) {
		job->base.perfmon = v3d_perfmon_find(v3d_priv,
						     args->perfmon_id);
		if (!job->base.perfmon) {
			ret = -ENOENT;
			goto fail;
		}
	}

	mutex_lock(&v3d->sched_lock);
	v3d_push_job(&job->base);

	ret = drm_sched_job_add_dependency(&clean_job->base,
					   dma_fence_get(job->base.done_fence));
	if (ret)
		goto fail_unreserve;

	v3d_push_job(clean_job);
	mutex_unlock(&v3d->sched_lock);

	v3d_attach_fences_and_unlock_reservation(file_priv,
						 clean_job,
						 &acquire_ctx,
						 args->out_sync,
						 &se,
						 clean_job->done_fence);

	v3d_job_put(&job->base);
	v3d_job_put(clean_job);

	return 0;

fail_unreserve:
	mutex_unlock(&v3d->sched_lock);
	drm_gem_unlock_reservations(clean_job->bo, clean_job->bo_count,
				    &acquire_ctx);
fail:
	v3d_job_cleanup((void *)job);
	v3d_job_cleanup(clean_job);
	v3d_put_multisync_post_deps(&se);

	return ret;
}

int
v3d_gem_init(struct drm_device *dev)
{
	struct v3d_dev *v3d = to_v3d_dev(dev);
	u32 pt_size = 4096 * 1024;
	int ret, i;

	for (i = 0; i < V3D_MAX_QUEUES; i++)
		v3d->queue[i].fence_context = dma_fence_context_alloc(1);

	spin_lock_init(&v3d->mm_lock);
	spin_lock_init(&v3d->job_lock);
	mutex_init(&v3d->bo_lock);
	mutex_init(&v3d->reset_lock);
	mutex_init(&v3d->sched_lock);
	mutex_init(&v3d->cache_clean_lock);

	/* Note: We don't allocate address 0.  Various bits of HW
	 * treat 0 as special, such as the occlusion query counters
	 * where 0 means "disabled".
	 */
	drm_mm_init(&v3d->mm, 1, pt_size / sizeof(u32) - 1);

	v3d->pt = dma_alloc_wc(v3d->drm.dev, pt_size,
			       &v3d->pt_paddr,
			       GFP_KERNEL | __GFP_NOWARN | __GFP_ZERO);
	if (!v3d->pt) {
		drm_mm_takedown(&v3d->mm);
		dev_err(v3d->drm.dev,
			"Failed to allocate page tables. Please ensure you have CMA enabled.\n");
		return -ENOMEM;
	}

	v3d_init_hw_state(v3d);
	v3d_mmu_set_page_table(v3d);

	ret = v3d_sched_init(v3d);
	if (ret) {
		drm_mm_takedown(&v3d->mm);
		dma_free_coherent(v3d->drm.dev, 4096 * 1024, (void *)v3d->pt,
				  v3d->pt_paddr);
	}

	return 0;
}

void
v3d_gem_destroy(struct drm_device *dev)
{
	struct v3d_dev *v3d = to_v3d_dev(dev);

	v3d_sched_fini(v3d);

	/* Waiting for jobs to finish would need to be done before
	 * unregistering V3D.
	 */
	WARN_ON(v3d->bin_job);
	WARN_ON(v3d->render_job);

	drm_mm_takedown(&v3d->mm);

	dma_free_coherent(v3d->drm.dev, 4096 * 1024, (void *)v3d->pt,
			  v3d->pt_paddr);
}<|MERGE_RESOLUTION|>--- conflicted
+++ resolved
@@ -774,11 +774,7 @@
 
 	if (args->flags & DRM_V3D_SUBMIT_CL_FLUSH_CACHE) {
 		ret = v3d_job_init(v3d, file_priv, (void *)&clean_job, sizeof(*clean_job),
-<<<<<<< HEAD
-				   v3d_job_free, 0, 0, V3D_CACHE_CLEAN);
-=======
 				   v3d_job_free, 0, NULL, V3D_CACHE_CLEAN);
->>>>>>> 754e0b0e
 		if (ret)
 			goto fail;
 
@@ -1011,11 +1007,7 @@
 		goto fail;
 
 	ret = v3d_job_init(v3d, file_priv, (void *)&clean_job, sizeof(*clean_job),
-<<<<<<< HEAD
-			   v3d_job_free, 0, 0, V3D_CACHE_CLEAN);
-=======
 			   v3d_job_free, 0, NULL, V3D_CACHE_CLEAN);
->>>>>>> 754e0b0e
 	if (ret)
 		goto fail;
 
