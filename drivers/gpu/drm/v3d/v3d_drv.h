// SPDX-License-Identifier: GPL-2.0+
/* Copyright (C) 2015-2018 Broadcom */

#include <linux/delay.h>
#include <linux/mutex.h>
#include <linux/spinlock_types.h>
#include <linux/workqueue.h>

#include <drm/drm_encoder.h>
#include <drm/drm_gem.h>
#include <drm/drm_gem_shmem_helper.h>
#include <drm/gpu_scheduler.h>

#include "uapi/drm/v3d_drm.h"

struct clk;
struct platform_device;
struct reset_control;

#define GMP_GRANULARITY (128 * 1024)

#define V3D_MMU_PAGE_SHIFT 12

#define V3D_MAX_QUEUES (V3D_CPU + 1)

static inline char *v3d_queue_to_string(enum v3d_queue queue)
{
	switch (queue) {
	case V3D_BIN: return "bin";
	case V3D_RENDER: return "render";
	case V3D_TFU: return "tfu";
	case V3D_CSD: return "csd";
	case V3D_CACHE_CLEAN: return "cache_clean";
	case V3D_CPU: return "cpu";
	}
	return "UNKNOWN";
}
<<<<<<< HEAD
=======

struct v3d_stats {
	u64 start_ns;
	u64 enabled_ns;
	u64 jobs_completed;

	/*
	 * This seqcount is used to protect the access to the GPU stats
	 * variables. It must be used as, while we are reading the stats,
	 * IRQs can happen and the stats can be updated.
	 */
	seqcount_t lock;
};
>>>>>>> 0c383648

struct v3d_queue_state {
	struct drm_gpu_scheduler sched;

	u64 fence_context;
	u64 emit_seqno;

<<<<<<< HEAD
	u64 start_ns;
	u64 enabled_ns;
	u64 jobs_sent;
=======
	/* Stores the GPU stats for this queue in the global context. */
	struct v3d_stats stats;
>>>>>>> 0c383648
};

/* Performance monitor object. The perform lifetime is controlled by userspace
 * using perfmon related ioctls. A perfmon can be attached to a submit_cl
 * request, and when this is the case, HW perf counters will be activated just
 * before the submit_cl is submitted to the GPU and disabled when the job is
 * done. This way, only events related to a specific job will be counted.
 */
struct v3d_perfmon {
	/* Tracks the number of users of the perfmon, when this counter reaches
	 * zero the perfmon is destroyed.
	 */
	refcount_t refcnt;

	/* Protects perfmon stop, as it can be invoked from multiple places. */
	struct mutex lock;

	/* Number of counters activated in this perfmon instance
	 * (should be less than DRM_V3D_MAX_PERF_COUNTERS).
	 */
	u8 ncounters;

	/* Events counted by the HW perf counters. */
	u8 counters[DRM_V3D_MAX_PERF_COUNTERS];

	/* Storage for counter values. Counters are incremented by the
	 * HW perf counter values every time the perfmon is attached
	 * to a GPU job.  This way, perfmon users don't have to
	 * retrieve the results after each job if they want to track
	 * events covering several submissions.  Note that counter
	 * values can't be reset, but you can fake a reset by
	 * destroying the perfmon and creating a new one.
	 */
	u64 values[] __counted_by(ncounters);
};

struct v3d_dev {
	struct drm_device drm;

	/* Short representation (e.g. 33, 41) of the V3D tech version
	 * and revision.
	 */
	int ver;
	bool single_irq_line;

	void __iomem *hub_regs;
	void __iomem *core_regs[3];
	void __iomem *bridge_regs;
	void __iomem *gca_regs;
	struct clk *clk;
	struct reset_control *reset;

	/* Virtual and DMA addresses of the single shared page table. */
	volatile u32 *pt;
	dma_addr_t pt_paddr;

	/* Virtual and DMA addresses of the MMU's scratch page.  When
	 * a read or write is invalid in the MMU, it will be
	 * redirected here.
	 */
	void *mmu_scratch;
	dma_addr_t mmu_scratch_paddr;
	/* virtual address bits from V3D to the MMU. */
	int va_width;

	/* Number of V3D cores. */
	u32 cores;

	/* Allocator managing the address space.  All units are in
	 * number of pages.
	 */
	struct drm_mm mm;
	spinlock_t mm_lock;

	struct work_struct overflow_mem_work;

	struct v3d_bin_job *bin_job;
	struct v3d_render_job *render_job;
	struct v3d_tfu_job *tfu_job;
	struct v3d_csd_job *csd_job;
	struct v3d_cpu_job *cpu_job;

	struct v3d_queue_state queue[V3D_MAX_QUEUES];

	/* Spinlock used to synchronize the overflow memory
	 * management against bin job submission.
	 */
	spinlock_t job_lock;

	/* Used to track the active perfmon if any. */
	struct v3d_perfmon *active_perfmon;

	/* Protects bo_stats */
	struct mutex bo_lock;

	/* Lock taken when resetting the GPU, to keep multiple
	 * processes from trying to park the scheduler threads and
	 * reset at once.
	 */
	struct mutex reset_lock;

	/* Lock taken when creating and pushing the GPU scheduler
	 * jobs, to keep the sched-fence seqnos in order.
	 */
	struct mutex sched_lock;

	/* Lock taken during a cache clean and when initiating an L2
	 * flush, to keep L2 flushes from interfering with the
	 * synchronous L2 cleans.
	 */
	struct mutex cache_clean_lock;

	struct {
		u32 num_allocated;
		u32 pages_allocated;
	} bo_stats;
};

static inline struct v3d_dev *
to_v3d_dev(struct drm_device *dev)
{
	return container_of(dev, struct v3d_dev, drm);
}

static inline bool
v3d_has_csd(struct v3d_dev *v3d)
{
	return v3d->ver >= 41;
}

#define v3d_to_pdev(v3d) to_platform_device((v3d)->drm.dev)

/* The per-fd struct, which tracks the MMU mappings. */
struct v3d_file_priv {
	struct v3d_dev *v3d;

	struct {
		struct idr idr;
		struct mutex lock;
	} perfmon;

	struct drm_sched_entity sched_entity[V3D_MAX_QUEUES];

<<<<<<< HEAD
	u64 start_ns[V3D_MAX_QUEUES];

	u64 enabled_ns[V3D_MAX_QUEUES];

	u64 jobs_sent[V3D_MAX_QUEUES];
=======
	/* Stores the GPU stats for a specific queue for this fd. */
	struct v3d_stats stats[V3D_MAX_QUEUES];
>>>>>>> 0c383648
};

struct v3d_bo {
	struct drm_gem_shmem_object base;

	struct drm_mm_node node;

	/* List entry for the BO's position in
	 * v3d_render_job->unref_list
	 */
	struct list_head unref_head;

	void *vaddr;
};

static inline struct v3d_bo *
to_v3d_bo(struct drm_gem_object *bo)
{
	return (struct v3d_bo *)bo;
}

struct v3d_fence {
	struct dma_fence base;
	struct drm_device *dev;
	/* v3d seqno for signaled() test */
	u64 seqno;
	enum v3d_queue queue;
};

static inline struct v3d_fence *
to_v3d_fence(struct dma_fence *fence)
{
	return (struct v3d_fence *)fence;
}

#define V3D_READ(offset) readl(v3d->hub_regs + offset)
#define V3D_WRITE(offset, val) writel(val, v3d->hub_regs + offset)

#define V3D_BRIDGE_READ(offset) readl(v3d->bridge_regs + offset)
#define V3D_BRIDGE_WRITE(offset, val) writel(val, v3d->bridge_regs + offset)

#define V3D_GCA_READ(offset) readl(v3d->gca_regs + offset)
#define V3D_GCA_WRITE(offset, val) writel(val, v3d->gca_regs + offset)

#define V3D_CORE_READ(core, offset) readl(v3d->core_regs[core] + offset)
#define V3D_CORE_WRITE(core, offset, val) writel(val, v3d->core_regs[core] + offset)

struct v3d_job {
	struct drm_sched_job base;

	struct kref refcount;

	struct v3d_dev *v3d;

	/* This is the array of BOs that were looked up at the start
	 * of submission.
	 */
	struct drm_gem_object **bo;
	u32 bo_count;

	/* v3d fence to be signaled by IRQ handler when the job is complete. */
	struct dma_fence *irq_fence;

	/* scheduler fence for when the job is considered complete and
	 * the BO reservations can be released.
	 */
	struct dma_fence *done_fence;

	/* Pointer to a performance monitor object if the user requested it,
	 * NULL otherwise.
	 */
	struct v3d_perfmon *perfmon;

	/* File descriptor of the process that submitted the job that could be used
	 * for collecting stats by process of GPU usage.
	 */
	struct drm_file *file;

	/* Callback for the freeing of the job on refcount going to 0. */
	void (*free)(struct kref *ref);
};

struct v3d_bin_job {
	struct v3d_job base;

	/* GPU virtual addresses of the start/end of the CL job. */
	u32 start, end;

	u32 timedout_ctca, timedout_ctra;

	/* Corresponding render job, for attaching our overflow memory. */
	struct v3d_render_job *render;

	/* Submitted tile memory allocation start/size, tile state. */
	u32 qma, qms, qts;
};

struct v3d_render_job {
	struct v3d_job base;

	/* GPU virtual addresses of the start/end of the CL job. */
	u32 start, end;

	u32 timedout_ctca, timedout_ctra;

	/* List of overflow BOs used in the job that need to be
	 * released once the job is complete.
	 */
	struct list_head unref_list;
};

struct v3d_tfu_job {
	struct v3d_job base;

	struct drm_v3d_submit_tfu args;
};

struct v3d_csd_job {
	struct v3d_job base;

	u32 timedout_batches;

	struct drm_v3d_submit_csd args;
};

enum v3d_cpu_job_type {
	V3D_CPU_JOB_TYPE_INDIRECT_CSD = 1,
	V3D_CPU_JOB_TYPE_TIMESTAMP_QUERY,
	V3D_CPU_JOB_TYPE_RESET_TIMESTAMP_QUERY,
	V3D_CPU_JOB_TYPE_COPY_TIMESTAMP_QUERY,
	V3D_CPU_JOB_TYPE_RESET_PERFORMANCE_QUERY,
	V3D_CPU_JOB_TYPE_COPY_PERFORMANCE_QUERY,
};

struct v3d_timestamp_query {
	/* Offset of this query in the timestamp BO for its value. */
	u32 offset;

	/* Syncobj that indicates the timestamp availability */
	struct drm_syncobj *syncobj;
};

/* Number of perfmons required to handle all supported performance counters */
#define V3D_MAX_PERFMONS DIV_ROUND_UP(V3D_PERFCNT_NUM, \
				      DRM_V3D_MAX_PERF_COUNTERS)

struct v3d_performance_query {
	/* Performance monitor IDs for this query */
	u32 kperfmon_ids[V3D_MAX_PERFMONS];

	/* Syncobj that indicates the query availability */
	struct drm_syncobj *syncobj;
};

struct v3d_indirect_csd_info {
	/* Indirect CSD */
	struct v3d_csd_job *job;

	/* Clean cache job associated to the Indirect CSD job */
	struct v3d_job *clean_job;

	/* Offset within the BO where the workgroup counts are stored */
	u32 offset;

	/* Workgroups size */
	u32 wg_size;

	/* Indices of the uniforms with the workgroup dispatch counts
	 * in the uniform stream.
	 */
	u32 wg_uniform_offsets[3];

	/* Indirect BO */
	struct drm_gem_object *indirect;

	/* Context of the Indirect CSD job */
	struct ww_acquire_ctx acquire_ctx;
};

struct v3d_timestamp_query_info {
	struct v3d_timestamp_query *queries;

	u32 count;
};

struct v3d_performance_query_info {
	struct v3d_performance_query *queries;

	/* Number of performance queries */
	u32 count;

	/* Number of performance monitors related to that query pool */
	u32 nperfmons;

	/* Number of performance counters related to that query pool */
	u32 ncounters;
};

struct v3d_copy_query_results_info {
	/* Define if should write to buffer using 64 or 32 bits */
	bool do_64bit;

	/* Define if it can write to buffer even if the query is not available */
	bool do_partial;

	/* Define if it should write availability bit to buffer */
	bool availability_bit;

	/* Offset of the copy buffer in the BO */
	u32 offset;

	/* Stride of the copy buffer in the BO */
	u32 stride;
};

struct v3d_cpu_job {
	struct v3d_job base;

	enum v3d_cpu_job_type job_type;

	struct v3d_indirect_csd_info indirect_csd;

	struct v3d_timestamp_query_info timestamp_query;

	struct v3d_copy_query_results_info copy;

	struct v3d_performance_query_info performance_query;
};

typedef void (*v3d_cpu_job_fn)(struct v3d_cpu_job *);

struct v3d_submit_outsync {
	struct drm_syncobj *syncobj;
};

struct v3d_submit_ext {
	u32 flags;
	u32 wait_stage;

	u32 in_sync_count;
	u64 in_syncs;

	u32 out_sync_count;
	struct v3d_submit_outsync *out_syncs;
};

/**
 * __wait_for - magic wait macro
 *
 * Macro to help avoid open coding check/wait/timeout patterns. Note that it's
 * important that we check the condition again after having timed out, since the
 * timeout could be due to preemption or similar and we've never had a chance to
 * check the condition before the timeout.
 */
#define __wait_for(OP, COND, US, Wmin, Wmax) ({ \
	const ktime_t end__ = ktime_add_ns(ktime_get_raw(), 1000ll * (US)); \
	long wait__ = (Wmin); /* recommended min for usleep is 10 us */	\
	int ret__;							\
	might_sleep();							\
	for (;;) {							\
		const bool expired__ = ktime_after(ktime_get_raw(), end__); \
		OP;							\
		/* Guarantee COND check prior to timeout */		\
		barrier();						\
		if (COND) {						\
			ret__ = 0;					\
			break;						\
		}							\
		if (expired__) {					\
			ret__ = -ETIMEDOUT;				\
			break;						\
		}							\
		usleep_range(wait__, wait__ * 2);			\
		if (wait__ < (Wmax))					\
			wait__ <<= 1;					\
	}								\
	ret__;								\
})

#define _wait_for(COND, US, Wmin, Wmax)	__wait_for(, (COND), (US), (Wmin), \
						   (Wmax))
#define wait_for(COND, MS)		_wait_for((COND), (MS) * 1000, 10, 1000)

static inline unsigned long nsecs_to_jiffies_timeout(const u64 n)
{
	/* nsecs_to_jiffies64() does not guard against overflow */
	if ((NSEC_PER_SEC % HZ) != 0 &&
	    div_u64(n, NSEC_PER_SEC) >= MAX_JIFFY_OFFSET / HZ)
		return MAX_JIFFY_OFFSET;

	return min_t(u64, MAX_JIFFY_OFFSET, nsecs_to_jiffies64(n) + 1);
}

/* v3d_bo.c */
struct drm_gem_object *v3d_create_object(struct drm_device *dev, size_t size);
void v3d_free_object(struct drm_gem_object *gem_obj);
struct v3d_bo *v3d_bo_create(struct drm_device *dev, struct drm_file *file_priv,
			     size_t size);
void v3d_get_bo_vaddr(struct v3d_bo *bo);
void v3d_put_bo_vaddr(struct v3d_bo *bo);
int v3d_create_bo_ioctl(struct drm_device *dev, void *data,
			struct drm_file *file_priv);
int v3d_mmap_bo_ioctl(struct drm_device *dev, void *data,
		      struct drm_file *file_priv);
int v3d_get_bo_offset_ioctl(struct drm_device *dev, void *data,
			    struct drm_file *file_priv);
int v3d_wait_bo_ioctl(struct drm_device *dev, void *data,
		      struct drm_file *file_priv);
struct drm_gem_object *v3d_prime_import_sg_table(struct drm_device *dev,
						 struct dma_buf_attachment *attach,
						 struct sg_table *sgt);

/* v3d_debugfs.c */
void v3d_debugfs_init(struct drm_minor *minor);

/* v3d_drv.c */
void v3d_get_stats(const struct v3d_stats *stats, u64 timestamp,
		   u64 *active_runtime, u64 *jobs_completed);

/* v3d_fence.c */
extern const struct dma_fence_ops v3d_fence_ops;
struct dma_fence *v3d_fence_create(struct v3d_dev *v3d, enum v3d_queue queue);

/* v3d_gem.c */
int v3d_gem_init(struct drm_device *dev);
void v3d_gem_destroy(struct drm_device *dev);
void v3d_reset(struct v3d_dev *v3d);
void v3d_invalidate_caches(struct v3d_dev *v3d);
void v3d_clean_caches(struct v3d_dev *v3d);

/* v3d_submit.c */
void v3d_job_cleanup(struct v3d_job *job);
void v3d_job_put(struct v3d_job *job);
int v3d_submit_cl_ioctl(struct drm_device *dev, void *data,
			struct drm_file *file_priv);
int v3d_submit_tfu_ioctl(struct drm_device *dev, void *data,
			 struct drm_file *file_priv);
int v3d_submit_csd_ioctl(struct drm_device *dev, void *data,
			 struct drm_file *file_priv);
int v3d_submit_cpu_ioctl(struct drm_device *dev, void *data,
			 struct drm_file *file_priv);

/* v3d_irq.c */
int v3d_irq_init(struct v3d_dev *v3d);
void v3d_irq_enable(struct v3d_dev *v3d);
void v3d_irq_disable(struct v3d_dev *v3d);
void v3d_irq_reset(struct v3d_dev *v3d);

/* v3d_mmu.c */
int v3d_mmu_set_page_table(struct v3d_dev *v3d);
void v3d_mmu_insert_ptes(struct v3d_bo *bo);
void v3d_mmu_remove_ptes(struct v3d_bo *bo);

/* v3d_sched.c */
void v3d_job_update_stats(struct v3d_job *job, enum v3d_queue queue);
int v3d_sched_init(struct v3d_dev *v3d);
void v3d_sched_fini(struct v3d_dev *v3d);

/* v3d_perfmon.c */
void v3d_perfmon_get(struct v3d_perfmon *perfmon);
void v3d_perfmon_put(struct v3d_perfmon *perfmon);
void v3d_perfmon_start(struct v3d_dev *v3d, struct v3d_perfmon *perfmon);
void v3d_perfmon_stop(struct v3d_dev *v3d, struct v3d_perfmon *perfmon,
		      bool capture);
struct v3d_perfmon *v3d_perfmon_find(struct v3d_file_priv *v3d_priv, int id);
void v3d_perfmon_open_file(struct v3d_file_priv *v3d_priv);
void v3d_perfmon_close_file(struct v3d_file_priv *v3d_priv);
int v3d_perfmon_create_ioctl(struct drm_device *dev, void *data,
			     struct drm_file *file_priv);
int v3d_perfmon_destroy_ioctl(struct drm_device *dev, void *data,
			      struct drm_file *file_priv);
int v3d_perfmon_get_values_ioctl(struct drm_device *dev, void *data,
				 struct drm_file *file_priv);

/* v3d_sysfs.c */
int v3d_sysfs_init(struct device *dev);
void v3d_sysfs_destroy(struct device *dev);<|MERGE_RESOLUTION|>--- conflicted
+++ resolved
@@ -35,8 +35,6 @@
 	}
 	return "UNKNOWN";
 }
-<<<<<<< HEAD
-=======
 
 struct v3d_stats {
 	u64 start_ns;
@@ -50,7 +48,6 @@
 	 */
 	seqcount_t lock;
 };
->>>>>>> 0c383648
 
 struct v3d_queue_state {
 	struct drm_gpu_scheduler sched;
@@ -58,14 +55,8 @@
 	u64 fence_context;
 	u64 emit_seqno;
 
-<<<<<<< HEAD
-	u64 start_ns;
-	u64 enabled_ns;
-	u64 jobs_sent;
-=======
 	/* Stores the GPU stats for this queue in the global context. */
 	struct v3d_stats stats;
->>>>>>> 0c383648
 };
 
 /* Performance monitor object. The perform lifetime is controlled by userspace
@@ -209,16 +200,8 @@
 
 	struct drm_sched_entity sched_entity[V3D_MAX_QUEUES];
 
-<<<<<<< HEAD
-	u64 start_ns[V3D_MAX_QUEUES];
-
-	u64 enabled_ns[V3D_MAX_QUEUES];
-
-	u64 jobs_sent[V3D_MAX_QUEUES];
-=======
 	/* Stores the GPU stats for a specific queue for this fd. */
 	struct v3d_stats stats[V3D_MAX_QUEUES];
->>>>>>> 0c383648
 };
 
 struct v3d_bo {
