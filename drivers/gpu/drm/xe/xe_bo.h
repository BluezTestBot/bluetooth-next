/* SPDX-License-Identifier: MIT */
/*
 * Copyright © 2021 Intel Corporation
 */

#ifndef _XE_BO_H_
#define _XE_BO_H_

#include <drm/ttm/ttm_tt.h>

#include "xe_bo_types.h"
#include "xe_macros.h"
#include "xe_validation.h"
#include "xe_vm_types.h"
#include "xe_vm.h"
#include "xe_vram_types.h"

#define XE_DEFAULT_GTT_SIZE_MB          3072ULL /* 3GB by default */

#define XE_BO_FLAG_USER		BIT(0)
/* The bits below need to be contiguous, or things break */
#define XE_BO_FLAG_SYSTEM		BIT(1)
#define XE_BO_FLAG_VRAM0		BIT(2)
#define XE_BO_FLAG_VRAM1		BIT(3)
#define XE_BO_FLAG_VRAM_MASK		(XE_BO_FLAG_VRAM0 | XE_BO_FLAG_VRAM1)
/* -- */
#define XE_BO_FLAG_STOLEN		BIT(4)
#define XE_BO_FLAG_VRAM(vram)		(XE_BO_FLAG_VRAM0 << ((vram)->id))
#define XE_BO_FLAG_VRAM_IF_DGFX(tile)	(IS_DGFX(tile_to_xe(tile)) ? \
					 XE_BO_FLAG_VRAM((tile)->mem.vram) : \
					 XE_BO_FLAG_SYSTEM)
#define XE_BO_FLAG_GGTT			BIT(5)
#define XE_BO_FLAG_IGNORE_MIN_PAGE_SIZE BIT(6)
#define XE_BO_FLAG_PINNED		BIT(7)
#define XE_BO_FLAG_NO_RESV_EVICT	BIT(8)
#define XE_BO_FLAG_DEFER_BACKING	BIT(9)
#define XE_BO_FLAG_SCANOUT		BIT(10)
#define XE_BO_FLAG_FIXED_PLACEMENT	BIT(11)
#define XE_BO_FLAG_PAGETABLE		BIT(12)
#define XE_BO_FLAG_NEEDS_CPU_ACCESS	BIT(13)
#define XE_BO_FLAG_NEEDS_UC		BIT(14)
#define XE_BO_FLAG_NEEDS_64K		BIT(15)
#define XE_BO_FLAG_NEEDS_2M		BIT(16)
#define XE_BO_FLAG_GGTT_INVALIDATE	BIT(17)
#define XE_BO_FLAG_PINNED_NORESTORE	BIT(18)
#define XE_BO_FLAG_PINNED_LATE_RESTORE	BIT(19)
#define XE_BO_FLAG_GGTT0		BIT(20)
#define XE_BO_FLAG_GGTT1		BIT(21)
#define XE_BO_FLAG_GGTT2		BIT(22)
#define XE_BO_FLAG_GGTT3		BIT(23)
#define XE_BO_FLAG_CPU_ADDR_MIRROR	BIT(24)

/* this one is trigger internally only */
#define XE_BO_FLAG_INTERNAL_TEST	BIT(30)
#define XE_BO_FLAG_INTERNAL_64K		BIT(31)

#define XE_BO_FLAG_GGTT_ALL		(XE_BO_FLAG_GGTT0 | \
					 XE_BO_FLAG_GGTT1 | \
					 XE_BO_FLAG_GGTT2 | \
					 XE_BO_FLAG_GGTT3)

#define XE_BO_FLAG_GGTTx(tile) \
	(XE_BO_FLAG_GGTT0 << (tile)->id)

#define XE_PTE_SHIFT			12
#define XE_PAGE_SIZE			(1 << XE_PTE_SHIFT)
#define XE_PTE_MASK			(XE_PAGE_SIZE - 1)
#define XE_PDE_SHIFT			(XE_PTE_SHIFT - 3)
#define XE_PDES				(1 << XE_PDE_SHIFT)
#define XE_PDE_MASK			(XE_PDES - 1)

#define XE_64K_PTE_SHIFT		16
#define XE_64K_PAGE_SIZE		(1 << XE_64K_PTE_SHIFT)
#define XE_64K_PTE_MASK			(XE_64K_PAGE_SIZE - 1)
#define XE_64K_PDE_MASK			(XE_PDE_MASK >> 4)

#define XE_PL_SYSTEM		TTM_PL_SYSTEM
#define XE_PL_TT		TTM_PL_TT
#define XE_PL_VRAM0		TTM_PL_VRAM
#define XE_PL_VRAM1		(XE_PL_VRAM0 + 1)
#define XE_PL_STOLEN		(TTM_NUM_MEM_TYPES - 1)

#define XE_BO_PROPS_INVALID	(-1)

#define XE_PCI_BARRIER_MMAP_OFFSET	(0x50 << XE_PTE_SHIFT)

struct sg_table;

struct xe_bo *xe_bo_alloc(void);
void xe_bo_free(struct xe_bo *bo);

struct xe_bo *xe_bo_init_locked(struct xe_device *xe, struct xe_bo *bo,
				struct xe_tile *tile, struct dma_resv *resv,
				struct ttm_lru_bulk_move *bulk, size_t size,
				u16 cpu_caching, enum ttm_bo_type type,
				u32 flags, struct drm_exec *exec);
struct xe_bo *xe_bo_create_locked(struct xe_device *xe, struct xe_tile *tile,
				  struct xe_vm *vm, size_t size,
				  enum ttm_bo_type type, u32 flags,
				  struct drm_exec *exec);
struct xe_bo *xe_bo_create_user(struct xe_device *xe, struct xe_vm *vm, size_t size,
				u16 cpu_caching, u32 flags, struct drm_exec *exec);
struct xe_bo *xe_bo_create_pin_map(struct xe_device *xe, struct xe_tile *tile,
				   struct xe_vm *vm, size_t size,
				   enum ttm_bo_type type, u32 flags,
				   struct drm_exec *exec);
struct xe_bo *xe_bo_create_pin_map_novm(struct xe_device *xe, struct xe_tile *tile,
					size_t size, enum ttm_bo_type type, u32 flags,
					bool intr);
struct xe_bo *xe_bo_create_pin_range_novm(struct xe_device *xe, struct xe_tile *tile,
					  size_t size, u64 start, u64 end,
					  enum ttm_bo_type type, u32 flags);
struct xe_bo *
xe_bo_create_pin_map_at_novm(struct xe_device *xe, struct xe_tile *tile,
			     size_t size, u64 offset, enum ttm_bo_type type,
			     u32 flags, u64 alignment, bool intr);
struct xe_bo *xe_managed_bo_create_pin_map(struct xe_device *xe, struct xe_tile *tile,
					   size_t size, u32 flags);
void xe_managed_bo_unpin_map_no_vm(struct xe_bo *bo);
struct xe_bo *xe_managed_bo_create_from_data(struct xe_device *xe, struct xe_tile *tile,
					     const void *data, size_t size, u32 flags);
int xe_managed_bo_reinit_in_vram(struct xe_device *xe, struct xe_tile *tile, struct xe_bo **src);

int xe_bo_placement_for_flags(struct xe_device *xe, struct xe_bo *bo,
			      u32 bo_flags);

static inline struct xe_bo *ttm_to_xe_bo(const struct ttm_buffer_object *bo)
{
	return container_of(bo, struct xe_bo, ttm);
}

static inline struct xe_bo *gem_to_xe_bo(const struct drm_gem_object *obj)
{
	return container_of(obj, struct xe_bo, ttm.base);
}

#define xe_bo_device(bo) ttm_to_xe_device((bo)->ttm.bdev)

static inline struct xe_bo *xe_bo_get(struct xe_bo *bo)
{
	if (bo)
		drm_gem_object_get(&bo->ttm.base);

	return bo;
}

void xe_bo_put(struct xe_bo *bo);

/*
 * xe_bo_get_unless_zero() - Conditionally obtain a GEM object refcount on an
 * xe bo
 * @bo: The bo for which we want to obtain a refcount.
 *
 * There is a short window between where the bo's GEM object refcount reaches
 * zero and where we put the final ttm_bo reference. Code in the eviction- and
 * shrinking path should therefore attempt to grab a gem object reference before
 * trying to use members outside of the base class ttm object. This function is
 * intended for that purpose. On successful return, this function must be paired
 * with an xe_bo_put().
 *
 * Return: @bo on success, NULL on failure.
 */
static inline __must_check struct xe_bo *xe_bo_get_unless_zero(struct xe_bo *bo)
{
	if (!bo || !kref_get_unless_zero(&bo->ttm.base.refcount))
		return NULL;

	return bo;
}

static inline void __xe_bo_unset_bulk_move(struct xe_bo *bo)
{
	if (bo)
		ttm_bo_set_bulk_move(&bo->ttm, NULL);
}

static inline void xe_bo_assert_held(struct xe_bo *bo)
{
	if (bo)
		dma_resv_assert_held((bo)->ttm.base.resv);
}

int xe_bo_lock(struct xe_bo *bo, bool intr);

void xe_bo_unlock(struct xe_bo *bo);

static inline void xe_bo_unlock_vm_held(struct xe_bo *bo)
{
	if (bo) {
		XE_WARN_ON(bo->vm && bo->ttm.base.resv != xe_vm_resv(bo->vm));
		if (bo->vm)
			xe_vm_assert_held(bo->vm);
		else
			dma_resv_unlock(bo->ttm.base.resv);
	}
}

<<<<<<< HEAD
int xe_bo_pin_external(struct xe_bo *bo, bool in_place);
int xe_bo_pin(struct xe_bo *bo);
=======
int xe_bo_pin_external(struct xe_bo *bo, bool in_place, struct drm_exec *exec);
int xe_bo_pin(struct xe_bo *bo, struct drm_exec *exec);
>>>>>>> d9b26233
void xe_bo_unpin_external(struct xe_bo *bo);
void xe_bo_unpin(struct xe_bo *bo);
int xe_bo_validate(struct xe_bo *bo, struct xe_vm *vm, bool allow_res_evict,
		   struct drm_exec *exec);

static inline bool xe_bo_is_pinned(struct xe_bo *bo)
{
	return bo->ttm.pin_count;
}

static inline bool xe_bo_is_protected(const struct xe_bo *bo)
{
	return bo->pxp_key_instance;
}

static inline void xe_bo_unpin_map_no_vm(struct xe_bo *bo)
{
	if (likely(bo)) {
		xe_bo_lock(bo, false);
		xe_bo_unpin(bo);
		xe_bo_unlock(bo);

		xe_bo_put(bo);
	}
}

bool xe_bo_is_xe_bo(struct ttm_buffer_object *bo);
dma_addr_t __xe_bo_addr(struct xe_bo *bo, u64 offset, size_t page_size);
dma_addr_t xe_bo_addr(struct xe_bo *bo, u64 offset, size_t page_size);

static inline dma_addr_t
xe_bo_main_addr(struct xe_bo *bo, size_t page_size)
{
	return xe_bo_addr(bo, 0, page_size);
}

/**
 * xe_bo_size() - Xe BO size
 * @bo: The bo object.
 *
 * Simple helper to return Xe BO's size.
 *
 * Return: Xe BO's size
 */
static inline size_t xe_bo_size(struct xe_bo *bo)
{
	return bo->ttm.base.size;
}

static inline u32
__xe_bo_ggtt_addr(struct xe_bo *bo, u8 tile_id)
{
	struct xe_ggtt_node *ggtt_node = bo->ggtt_node[tile_id];

	if (XE_WARN_ON(!ggtt_node))
		return 0;

	XE_WARN_ON(ggtt_node->base.size > xe_bo_size(bo));
	XE_WARN_ON(ggtt_node->base.start + ggtt_node->base.size > (1ull << 32));
	return ggtt_node->base.start;
}

static inline u32
xe_bo_ggtt_addr(struct xe_bo *bo)
{
	xe_assert(xe_bo_device(bo), bo->tile);

	return __xe_bo_ggtt_addr(bo, bo->tile->id);
}

int xe_bo_vmap(struct xe_bo *bo);
void xe_bo_vunmap(struct xe_bo *bo);
int xe_bo_read(struct xe_bo *bo, u64 offset, void *dst, int size);

bool mem_type_is_vram(u32 mem_type);
bool xe_bo_is_vram(struct xe_bo *bo);
bool xe_bo_is_stolen(struct xe_bo *bo);
bool xe_bo_is_stolen_devmem(struct xe_bo *bo);
bool xe_bo_is_vm_bound(struct xe_bo *bo);
bool xe_bo_has_single_placement(struct xe_bo *bo);
uint64_t vram_region_gpu_offset(struct ttm_resource *res);

bool xe_bo_can_migrate(struct xe_bo *bo, u32 mem_type);

int xe_bo_migrate(struct xe_bo *bo, u32 mem_type, struct ttm_operation_ctx *ctc,
		  struct drm_exec *exec);
int xe_bo_evict(struct xe_bo *bo, struct drm_exec *exec);

int xe_bo_evict_pinned(struct xe_bo *bo);
int xe_bo_notifier_prepare_pinned(struct xe_bo *bo);
int xe_bo_notifier_unprepare_pinned(struct xe_bo *bo);
int xe_bo_restore_pinned(struct xe_bo *bo);

int xe_bo_dma_unmap_pinned(struct xe_bo *bo);

extern const struct ttm_device_funcs xe_ttm_funcs;
extern const char *const xe_mem_type_to_name[];

int xe_gem_create_ioctl(struct drm_device *dev, void *data,
			struct drm_file *file);
int xe_gem_mmap_offset_ioctl(struct drm_device *dev, void *data,
			     struct drm_file *file);
void xe_bo_runtime_pm_release_mmap_offset(struct xe_bo *bo);

int xe_bo_dumb_create(struct drm_file *file_priv,
		      struct drm_device *dev,
		      struct drm_mode_create_dumb *args);

bool xe_bo_needs_ccs_pages(struct xe_bo *bo);

static inline size_t xe_bo_ccs_pages_start(struct xe_bo *bo)
{
	return PAGE_ALIGN(xe_bo_size(bo));
}

/**
 * xe_bo_has_valid_ccs_bb - Check if CCS's BBs were setup for the BO.
 * @bo: the &xe_bo to check
 *
 * The CCS's BBs should only be setup by the driver VF, but it is safe
 * to call this function also by non-VF driver.
 *
 * Return: true iff the CCS's BBs are setup, false otherwise.
 */
static inline bool xe_bo_has_valid_ccs_bb(struct xe_bo *bo)
{
	return bo->bb_ccs[XE_SRIOV_VF_CCS_READ_CTX] &&
	       bo->bb_ccs[XE_SRIOV_VF_CCS_WRITE_CTX];
}

static inline bool xe_bo_has_pages(struct xe_bo *bo)
{
	if ((bo->ttm.ttm && ttm_tt_is_populated(bo->ttm.ttm)) ||
	    xe_bo_is_vram(bo))
		return true;

	return false;
}

void __xe_bo_release_dummy(struct kref *kref);

/**
 * xe_bo_put_deferred() - Put a buffer object with delayed final freeing
 * @bo: The bo to put.
 * @deferred: List to which to add the buffer object if we cannot put, or
 * NULL if the function is to put unconditionally.
 *
 * Since the final freeing of an object includes both sleeping and (!)
 * memory allocation in the dma_resv individualization, it's not ok
 * to put an object from atomic context nor from within a held lock
 * tainted by reclaim. In such situations we want to defer the final
 * freeing until we've exited the restricting context, or in the worst
 * case to a workqueue.
 * This function either puts the object if possible without the refcount
 * reaching zero, or adds it to the @deferred list if that was not possible.
 * The caller needs to follow up with a call to xe_bo_put_commit() to actually
 * put the bo iff this function returns true. It's safe to always
 * follow up with a call to xe_bo_put_commit().
 * TODO: It's TTM that is the villain here. Perhaps TTM should add an
 * interface like this.
 *
 * Return: true if @bo was the first object put on the @freed list,
 * false otherwise.
 */
static inline bool
xe_bo_put_deferred(struct xe_bo *bo, struct llist_head *deferred)
{
	if (!deferred) {
		xe_bo_put(bo);
		return false;
	}

	if (!kref_put(&bo->ttm.base.refcount, __xe_bo_release_dummy))
		return false;

	return llist_add(&bo->freed, deferred);
}

void xe_bo_put_commit(struct llist_head *deferred);

/**
 * xe_bo_put_async() - Put BO async
 * @bo: The bo to put.
 *
 * Put BO async, the final put is deferred to a worker to exit an IRQ context.
 */
static inline void
xe_bo_put_async(struct xe_bo *bo)
{
	struct xe_bo_dev *bo_device = &xe_bo_device(bo)->bo_device;

	if (xe_bo_put_deferred(bo, &bo_device->async_list))
		schedule_work(&bo_device->async_free);
}

void xe_bo_dev_init(struct xe_bo_dev *bo_device);

void xe_bo_dev_fini(struct xe_bo_dev *bo_device);

struct sg_table *xe_bo_sg(struct xe_bo *bo);

/*
 * xe_sg_segment_size() - Provides upper limit for sg segment size.
 * @dev: device pointer
 *
 * Returns the maximum segment size for the 'struct scatterlist'
 * elements.
 */
static inline unsigned int xe_sg_segment_size(struct device *dev)
{
	struct scatterlist __maybe_unused sg;
	size_t max = BIT_ULL(sizeof(sg.length) * 8) - 1;

	max = min_t(size_t, max, dma_max_mapping_size(dev));

	/*
	 * The iommu_dma_map_sg() function ensures iova allocation doesn't
	 * cross dma segment boundary. It does so by padding some sg elements.
	 * This can cause overflow, ending up with sg->length being set to 0.
	 * Avoid this by ensuring maximum segment size is half of 'max'
	 * rounded down to PAGE_SIZE.
	 */
	return round_down(max / 2, PAGE_SIZE);
}

/**
 * struct xe_bo_shrink_flags - flags governing the shrink behaviour.
 * @purge: Only purging allowed. Don't shrink if bo not purgeable.
 * @writeback: Attempt to immediately move content to swap.
 */
struct xe_bo_shrink_flags {
	u32 purge : 1;
	u32 writeback : 1;
};

long xe_bo_shrink(struct ttm_operation_ctx *ctx, struct ttm_buffer_object *bo,
		  const struct xe_bo_shrink_flags flags,
		  unsigned long *scanned);

/**
 * xe_bo_is_mem_type - Whether the bo currently resides in the given
 * TTM memory type
 * @bo: The bo to check.
 * @mem_type: The TTM memory type.
 *
 * Return: true iff the bo resides in @mem_type, false otherwise.
 */
static inline bool xe_bo_is_mem_type(struct xe_bo *bo, u32 mem_type)
{
	xe_bo_assert_held(bo);
	return bo->ttm.resource->mem_type == mem_type;
}
#endif<|MERGE_RESOLUTION|>--- conflicted
+++ resolved
@@ -195,13 +195,8 @@
 	}
 }
 
-<<<<<<< HEAD
-int xe_bo_pin_external(struct xe_bo *bo, bool in_place);
-int xe_bo_pin(struct xe_bo *bo);
-=======
 int xe_bo_pin_external(struct xe_bo *bo, bool in_place, struct drm_exec *exec);
 int xe_bo_pin(struct xe_bo *bo, struct drm_exec *exec);
->>>>>>> d9b26233
 void xe_bo_unpin_external(struct xe_bo *bo);
 void xe_bo_unpin(struct xe_bo *bo);
 int xe_bo_validate(struct xe_bo *bo, struct xe_vm *vm, bool allow_res_evict,
