--- conflicted
+++ resolved
@@ -2349,17 +2349,10 @@
 {
 	struct drm_device *dev = dev_priv->dev;
 	struct device *device = &dev->pdev->dev;
-<<<<<<< HEAD
 
 	if (IS_ENABLED(CONFIG_PM)) {
 		int ret = pm_runtime_get_if_in_use(device);
 
-=======
-
-	if (IS_ENABLED(CONFIG_PM)) {
-		int ret = pm_runtime_get_if_in_use(device);
-
->>>>>>> eda90896
 		/*
 		 * In cases runtime PM is disabled by the RPM core and we get
 		 * an -EINVAL return value we are not supposed to call this
