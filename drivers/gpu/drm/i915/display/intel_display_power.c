--- conflicted
+++ resolved
@@ -506,8 +506,6 @@
 #define ICL_TBT_AUX_PW_TO_CH(pw_idx)	\
 	((pw_idx) - ICL_PW_CTL_IDX_AUX_TBT1 + AUX_CH_C)
 
-<<<<<<< HEAD
-=======
 static enum aux_ch icl_tc_phy_aux_ch(struct drm_i915_private *dev_priv,
 				     struct i915_power_well *power_well)
 {
@@ -583,29 +581,18 @@
 
 #endif
 
->>>>>>> e0e712fe
 static void
 icl_tc_phy_aux_power_well_enable(struct drm_i915_private *dev_priv,
 				 struct i915_power_well *power_well)
 {
-<<<<<<< HEAD
-	int pw_idx = power_well->desc->hsw.idx;
-	bool is_tbt = power_well->desc->hsw.is_tc_tbt;
-	enum aux_ch aux_ch;
-	u32 val;
-
-	aux_ch = is_tbt ? ICL_TBT_AUX_PW_TO_CH(pw_idx) :
-			  ICL_AUX_PW_TO_CH(pw_idx);
-=======
 	enum aux_ch aux_ch = icl_tc_phy_aux_ch(dev_priv, power_well);
 	u32 val;
 
 	icl_tc_port_assert_ref_held(dev_priv, power_well);
 
->>>>>>> e0e712fe
 	val = I915_READ(DP_AUX_CH_CTL(aux_ch));
 	val &= ~DP_AUX_CH_CTL_TBT_IO;
-	if (is_tbt)
+	if (power_well->desc->hsw.is_tc_tbt)
 		val |= DP_AUX_CH_CTL_TBT_IO;
 	I915_WRITE(DP_AUX_CH_CTL(aux_ch), val);
 
