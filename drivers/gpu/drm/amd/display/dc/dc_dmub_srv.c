--- conflicted
+++ resolved
@@ -35,10 +35,7 @@
 #include "resource.h"
 #include "clk_mgr.h"
 #include "dc_state_priv.h"
-<<<<<<< HEAD
-=======
 #include "dc_plane_priv.h"
->>>>>>> 0c383648
 
 #define CTX dc_dmub_srv->ctx
 #define DC_LOGGER CTX->logger
@@ -178,43 +175,6 @@
 			dc_dmub_srv_log_diagnostic_data(dc_dmub_srv);
 		}
 		return false;
-<<<<<<< HEAD
-	}
-
-	return true;
-}
-
-bool dc_dmub_srv_wait_for_idle(struct dc_dmub_srv *dc_dmub_srv,
-		enum dm_dmub_wait_type wait_type,
-		union dmub_rb_cmd *cmd_list)
-{
-	struct dmub_srv *dmub;
-	enum dmub_status status;
-
-	if (!dc_dmub_srv || !dc_dmub_srv->dmub)
-		return false;
-
-	dmub = dc_dmub_srv->dmub;
-
-	// Wait for DMUB to process command
-	if (wait_type != DM_DMUB_WAIT_TYPE_NO_WAIT) {
-		do {
-			status = dmub_srv_wait_for_idle(dmub, 100000);
-		} while (dc_dmub_srv->ctx->dc->debug.disable_timeout && status != DMUB_STATUS_OK);
-
-		if (status != DMUB_STATUS_OK) {
-			DC_LOG_DEBUG("No reply for DMUB command: status=%d\n", status);
-			dc_dmub_srv_log_diagnostic_data(dc_dmub_srv);
-			return false;
-		}
-
-		// Copy data back from ring buffer into command
-		if (wait_type == DM_DMUB_WAIT_TYPE_WAIT_WITH_REPLY)
-			dmub_rb_get_return_data(&dmub->inbox1_rb, cmd_list);
-	}
-
-	return true;
-=======
 	}
 
 	return true;
@@ -255,7 +215,6 @@
 	}
 
 	return true;
->>>>>>> 0c383648
 }
 
 bool dc_dmub_srv_cmd_run(struct dc_dmub_srv *dc_dmub_srv, union dmub_rb_cmd *cmd, enum dm_dmub_wait_type wait_type)
@@ -1251,10 +1210,6 @@
 	return true;
 }
 
-<<<<<<< HEAD
-static void dc_dmub_srv_notify_idle(const struct dc *dc, bool allow_idle)
-{
-=======
 static int count_active_streams(const struct dc *dc)
 {
 	int i, count = 0;
@@ -1272,7 +1227,6 @@
 static void dc_dmub_srv_notify_idle(const struct dc *dc, bool allow_idle)
 {
 	volatile const struct dmub_shared_state_ips_fw *ips_fw;
->>>>>>> 0c383648
 	struct dc_dmub_srv *dc_dmub_srv;
 	union dmub_rb_cmd cmd = {0};
 
@@ -1283,10 +1237,7 @@
 		return;
 
 	dc_dmub_srv = dc->ctx->dmub_srv;
-<<<<<<< HEAD
-=======
 	ips_fw = &dc_dmub_srv->dmub->shared_state[DMUB_SHARED_SHARE_FEATURE__IPS_FW].data.ips_fw;
->>>>>>> 0c383648
 
 	memset(&cmd, 0, sizeof(cmd));
 	cmd.idle_opt_notify_idle.header.type = DMUB_CMD__IDLE_OPT;
@@ -1302,15 +1253,12 @@
 			&dc_dmub_srv->dmub->shared_state[DMUB_SHARED_SHARE_FEATURE__IPS_DRIVER].data.ips_driver;
 		union dmub_shared_state_ips_driver_signals new_signals;
 
-<<<<<<< HEAD
-=======
 		DC_LOG_IPS(
 			"%s wait idle (ips1_commit=%d ips2_commit=%d)",
 			__func__,
 			ips_fw->signals.bits.ips1_commit,
 			ips_fw->signals.bits.ips2_commit);
 
->>>>>>> 0c383648
 		dc_dmub_srv_wait_idle(dc->ctx->dmub_srv);
 
 		memset(&new_signals, 0, sizeof(new_signals));
@@ -1330,8 +1278,6 @@
 			new_signals.bits.allow_pg = 1;
 			new_signals.bits.allow_ips1 = 1;
 			new_signals.bits.allow_ips2 = 1;
-<<<<<<< HEAD
-=======
 		} else if (dc->config.disable_ips == DMUB_IPS_RCG_IN_ACTIVE_IPS2_IN_OFF) {
 			/* TODO: Move this logic out to hwseq */
 			if (count_active_streams(dc) == 0) {
@@ -1347,17 +1293,11 @@
 				new_signals.bits.allow_ips2 = 0;
 				new_signals.bits.allow_z10 = 0;
 			}
->>>>>>> 0c383648
 		}
 
 		ips_driver->signals = new_signals;
 	}
 
-<<<<<<< HEAD
-	/* NOTE: This does not use the "wake" interface since this is part of the wake path. */
-	/* We also do not perform a wait since DMCUB could enter idle after the notification. */
-	dm_execute_dmub_cmd(dc->ctx, &cmd, allow_idle ? DM_DMUB_WAIT_TYPE_NO_WAIT : DM_DMUB_WAIT_TYPE_WAIT);
-=======
 	DC_LOG_IPS(
 		"%s send allow_idle=%d (ips1_commit=%d ips2_commit=%d)",
 		__func__,
@@ -1372,16 +1312,12 @@
 	/* Register access should stop at this point. */
 	if (allow_idle)
 		dc_dmub_srv->needs_idle_wake = true;
->>>>>>> 0c383648
 }
 
 static void dc_dmub_srv_exit_low_power_state(const struct dc *dc)
 {
 	struct dc_dmub_srv *dc_dmub_srv;
-<<<<<<< HEAD
-=======
 	uint32_t rcg_exit_count = 0, ips1_exit_count = 0, ips2_exit_count = 0;
->>>>>>> 0c383648
 
 	if (dc->debug.dmcub_emulation)
 		return;
@@ -1398,28 +1334,6 @@
 			&dc_dmub_srv->dmub->shared_state[DMUB_SHARED_SHARE_FEATURE__IPS_DRIVER].data.ips_driver;
 		union dmub_shared_state_ips_driver_signals prev_driver_signals = ips_driver->signals;
 
-<<<<<<< HEAD
-		ips_driver->signals.all = 0;
-
-		if (prev_driver_signals.bits.allow_ips2) {
-			udelay(dc->debug.ips2_eval_delay_us);
-
-			if (ips_fw->signals.bits.ips2_commit) {
-				// Tell PMFW to exit low power state
-				dc->clk_mgr->funcs->exit_low_power_state(dc->clk_mgr);
-
-				// Wait for IPS2 entry upper bound
-				udelay(dc->debug.ips2_entry_delay_us);
-
-				dc->clk_mgr->funcs->exit_low_power_state(dc->clk_mgr);
-
-				while (ips_fw->signals.bits.ips2_commit)
-					udelay(1);
-
-				if (!dc_dmub_srv_is_hw_pwr_up(dc->ctx->dmub_srv, true))
-					ASSERT(0);
-
-=======
 		rcg_exit_count = ips_fw->rcg_exit_count;
 		ips1_exit_count = ips_fw->ips1_exit_count;
 		ips2_exit_count = ips_fw->ips2_exit_count;
@@ -1498,18 +1412,12 @@
 					ips_fw->signals.bits.ips1_commit,
 					ips_fw->signals.bits.ips2_commit);
 
->>>>>>> 0c383648
 				dmub_srv_sync_inbox1(dc->ctx->dmub_srv->dmub);
 			}
 		}
 
 		dc_dmub_srv_notify_idle(dc, false);
 		if (prev_driver_signals.bits.allow_ips1) {
-<<<<<<< HEAD
-			while (ips_fw->signals.bits.ips1_commit)
-				udelay(1);
-
-=======
 			DC_LOG_IPS(
 				"wait for IPS1 commit clear (ips1_commit=%d ips2_commit=%d)",
 				ips_fw->signals.bits.ips1_commit,
@@ -1522,21 +1430,17 @@
 				"wait for IPS1 commit clear done (ips1_commit=%d ips2_commit=%d)",
 				ips_fw->signals.bits.ips1_commit,
 				ips_fw->signals.bits.ips2_commit);
->>>>>>> 0c383648
 		}
 	}
 
 	if (!dc_dmub_srv_is_hw_pwr_up(dc->ctx->dmub_srv, true))
 		ASSERT(0);
-<<<<<<< HEAD
-=======
 
 	DC_LOG_IPS("%s exit (count rcg=%d ips1=%d ips2=%d)",
 		__func__,
 		rcg_exit_count,
 		ips1_exit_count,
 		ips2_exit_count);
->>>>>>> 0c383648
 }
 
 void dc_dmub_srv_set_power_state(struct dc_dmub_srv *dc_dmub_srv, enum dc_acpi_cm_power_state powerState)
@@ -1564,28 +1468,13 @@
 	if (dc_dmub_srv->idle_allowed == allow_idle)
 		return;
 
-<<<<<<< HEAD
-=======
 	DC_LOG_IPS("%s state change: old=%d new=%d", __func__, dc_dmub_srv->idle_allowed, allow_idle);
 
->>>>>>> 0c383648
 	/*
 	 * Entering a low power state requires a driver notification.
 	 * Powering up the hardware requires notifying PMFW and DMCUB.
 	 * Clearing the driver idle allow requires a DMCUB command.
 	 * DMCUB commands requires the DMCUB to be powered up and restored.
-<<<<<<< HEAD
-	 *
-	 * Exit out early to prevent an infinite loop of DMCUB commands
-	 * triggering exit low power - use software state to track this.
-	 */
-	dc_dmub_srv->idle_allowed = allow_idle;
-
-	if (!allow_idle)
-		dc_dmub_srv_exit_low_power_state(dc);
-	else
-		dc_dmub_srv_notify_idle(dc, allow_idle);
-=======
 	 */
 
 	if (!allow_idle) {
@@ -1615,7 +1504,6 @@
 
 		dc_dmub_srv_notify_idle(dc, allow_idle);
 	}
->>>>>>> 0c383648
 }
 
 bool dc_wake_and_execute_dmub_cmd(const struct dc_context *ctx, union dmub_rb_cmd *cmd,
@@ -1650,12 +1538,8 @@
 	else
 		result = dm_execute_dmub_cmd(ctx, cmd, wait_type);
 
-<<<<<<< HEAD
-	if (result && reallow_idle && !ctx->dc->debug.disable_dmub_reallow_idle)
-=======
 	if (result && reallow_idle && dc_dmub_srv->idle_exit_counter == 0 &&
 	    !ctx->dc->debug.disable_dmub_reallow_idle)
->>>>>>> 0c383648
 		dc_dmub_srv_apply_idle_power_optimizations(ctx->dc, true);
 
 	return result;
@@ -1704,17 +1588,9 @@
 
 	result = dc_dmub_execute_gpint(ctx, command_code, param, response, wait_type);
 
-<<<<<<< HEAD
-	if (result && reallow_idle && !ctx->dc->debug.disable_dmub_reallow_idle)
-		dc_dmub_srv_apply_idle_power_optimizations(ctx->dc, true);
-
-	return result;
-}
-=======
 	if (result && reallow_idle && dc_dmub_srv->idle_exit_counter == 0 &&
 	    !ctx->dc->debug.disable_dmub_reallow_idle)
 		dc_dmub_srv_apply_idle_power_optimizations(ctx->dc, true);
 
 	return result;
 }
->>>>>>> 0c383648
