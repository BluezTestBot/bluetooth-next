--- conflicted
+++ resolved
@@ -261,7 +261,6 @@
 	default 256 if SHMOBILE_IOMMU_ADDRSIZE_64MB
 	default 128 if SHMOBILE_IOMMU_ADDRSIZE_32MB
 
-<<<<<<< HEAD
 config SPAPR_TCE_IOMMU
 	bool "sPAPR TCE IOMMU Support"
 	depends on PPC_POWERNV || PPC_PSERIES
@@ -269,7 +268,7 @@
 	help
 	  Enables bits of IOMMU API required by VFIO. The iommu_ops
 	  is not implemented as it is not necessary for VFIO.
-=======
+
 config ARM_SMMU
 	bool "ARM Ltd. System MMU (SMMU) Support"
 	depends on ARM64 || (ARM_LPAE && OF)
@@ -282,6 +281,5 @@
 
 	  Say Y here if your SoC includes an IOMMU device implementing
 	  the ARM SMMU architecture.
->>>>>>> 01ce784a
 
 endif # IOMMU_SUPPORT