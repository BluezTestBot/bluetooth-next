// SPDX-License-Identifier: GPL-2.0

/*
 * Copyright 2016-2020 HabanaLabs, Ltd.
 * All Rights Reserved.
 */

#include "gaudiP.h"
#include "../include/hw_ip/mmu/mmu_general.h"
#include "../include/hw_ip/mmu/mmu_v1_1.h"
#include "../include/gaudi/gaudi_masks.h"
#include "../include/gaudi/gaudi_fw_if.h"
#include "../include/gaudi/gaudi_reg_map.h"
#include "../include/gaudi/gaudi_async_ids_map_extended.h"

#include <linux/module.h>
#include <linux/pci.h>
#include <linux/firmware.h>
#include <linux/hwmon.h>
#include <linux/iommu.h>
#include <linux/seq_file.h>

/*
 * Gaudi security scheme:
 *
 * 1. Host is protected by:
 *        - Range registers
 *        - MMU
 *
 * 2. DDR is protected by:
 *        - Range registers (protect the first 512MB)
 *
 * 3. Configuration is protected by:
 *        - Range registers
 *        - Protection bits
 *
 * MMU is always enabled.
 *
 * QMAN DMA channels 0,1 (PCI DMAN):
 *     - DMA is not secured.
 *     - PQ and CQ are secured.
 *     - CP is secured: The driver needs to parse CB but WREG should be allowed
 *                      because of TDMA (tensor DMA). Hence, WREG is always not
 *                      secured.
 *
 * When the driver needs to use DMA it will check that Gaudi is idle, set DMA
 * channel 0 to be secured, execute the DMA and change it back to not secured.
 * Currently, the driver doesn't use the DMA while there are compute jobs
 * running.
 *
 * The current use cases for the driver to use the DMA are:
 *     - Clear SRAM on context switch (happens on context switch when device is
 *       idle)
 *     - MMU page tables area clear (happens on init)
 *
 * QMAN DMA 2-7, TPC, MME, NIC:
 * PQ is secured and is located on the Host (HBM CON TPC3 bug)
 * CQ, CP and the engine are not secured
 *
 */

#define GAUDI_BOOT_FIT_FILE	"habanalabs/gaudi/gaudi-boot-fit.itb"
#define GAUDI_LINUX_FW_FILE	"habanalabs/gaudi/gaudi-fit.itb"
#define GAUDI_TPC_FW_FILE	"habanalabs/gaudi/gaudi_tpc.bin"

#define GAUDI_DMA_POOL_BLK_SIZE		0x100 /* 256 bytes */

#define GAUDI_RESET_TIMEOUT_MSEC	2000		/* 2000ms */
#define GAUDI_RESET_WAIT_MSEC		1		/* 1ms */
#define GAUDI_CPU_RESET_WAIT_MSEC	200		/* 200ms */
#define GAUDI_TEST_QUEUE_WAIT_USEC	100000		/* 100ms */

#define GAUDI_PLDM_RESET_WAIT_MSEC	1000		/* 1s */
#define GAUDI_PLDM_HRESET_TIMEOUT_MSEC	20000		/* 20s */
#define GAUDI_PLDM_TEST_QUEUE_WAIT_USEC	1000000		/* 1s */
#define GAUDI_PLDM_MMU_TIMEOUT_USEC	(MMU_CONFIG_TIMEOUT_USEC * 100)
#define GAUDI_PLDM_QMAN0_TIMEOUT_USEC	(HL_DEVICE_TIMEOUT_USEC * 30)
#define GAUDI_PLDM_TPC_KERNEL_WAIT_USEC	(HL_DEVICE_TIMEOUT_USEC * 30)
#define GAUDI_BOOT_FIT_REQ_TIMEOUT_USEC	4000000		/* 4s */
#define GAUDI_MSG_TO_CPU_TIMEOUT_USEC	4000000		/* 4s */
#define GAUDI_WAIT_FOR_BL_TIMEOUT_USEC	15000000	/* 15s */

#define GAUDI_QMAN0_FENCE_VAL		0x72E91AB9

#define GAUDI_MAX_STRING_LEN		20

#define GAUDI_CB_POOL_CB_CNT		512
#define GAUDI_CB_POOL_CB_SIZE		0x20000 /* 128KB */

#define GAUDI_ALLOC_CPU_MEM_RETRY_CNT	3

#define GAUDI_NUM_OF_TPC_INTR_CAUSE	20

#define GAUDI_NUM_OF_QM_ERR_CAUSE	16

#define GAUDI_NUM_OF_QM_ARB_ERR_CAUSE	3

#define GAUDI_ARB_WDT_TIMEOUT		0x1000000

#define GAUDI_CLK_GATE_DEBUGFS_MASK	(\
		BIT(GAUDI_ENGINE_ID_MME_0) |\
		BIT(GAUDI_ENGINE_ID_MME_2) |\
		GENMASK_ULL(GAUDI_ENGINE_ID_TPC_7, GAUDI_ENGINE_ID_TPC_0))

#define HBM_SCRUBBING_TIMEOUT_US	1000000 /* 1s */

#define GAUDI_PLL_MAX 10

#define BIN_REG_STRING_SIZE	sizeof("0b10101010101010101010101010101010")

#define MONITOR_SOB_STRING_SIZE		256

static u32 gaudi_stream_master[GAUDI_STREAM_MASTER_ARR_SIZE] = {
	GAUDI_QUEUE_ID_DMA_0_0,
	GAUDI_QUEUE_ID_DMA_0_1,
	GAUDI_QUEUE_ID_DMA_0_2,
	GAUDI_QUEUE_ID_DMA_0_3,
	GAUDI_QUEUE_ID_DMA_1_0,
	GAUDI_QUEUE_ID_DMA_1_1,
	GAUDI_QUEUE_ID_DMA_1_2,
	GAUDI_QUEUE_ID_DMA_1_3
};

static const char gaudi_irq_name[GAUDI_MSI_ENTRIES][GAUDI_MAX_STRING_LEN] = {
		"gaudi cq 0_0", "gaudi cq 0_1", "gaudi cq 0_2", "gaudi cq 0_3",
		"gaudi cq 1_0", "gaudi cq 1_1", "gaudi cq 1_2", "gaudi cq 1_3",
		"gaudi cq 5_0", "gaudi cq 5_1", "gaudi cq 5_2", "gaudi cq 5_3",
		"gaudi cpu eq"
};

static const u8 gaudi_dma_assignment[GAUDI_DMA_MAX] = {
	[GAUDI_PCI_DMA_1] = GAUDI_ENGINE_ID_DMA_0,
	[GAUDI_PCI_DMA_2] = GAUDI_ENGINE_ID_DMA_1,
	[GAUDI_HBM_DMA_1] = GAUDI_ENGINE_ID_DMA_2,
	[GAUDI_HBM_DMA_2] = GAUDI_ENGINE_ID_DMA_3,
	[GAUDI_HBM_DMA_3] = GAUDI_ENGINE_ID_DMA_4,
	[GAUDI_HBM_DMA_4] = GAUDI_ENGINE_ID_DMA_5,
	[GAUDI_HBM_DMA_5] = GAUDI_ENGINE_ID_DMA_6,
	[GAUDI_HBM_DMA_6] = GAUDI_ENGINE_ID_DMA_7
};

static const u8 gaudi_cq_assignment[NUMBER_OF_CMPLT_QUEUES] = {
	[0] = GAUDI_QUEUE_ID_DMA_0_0,
	[1] = GAUDI_QUEUE_ID_DMA_0_1,
	[2] = GAUDI_QUEUE_ID_DMA_0_2,
	[3] = GAUDI_QUEUE_ID_DMA_0_3,
	[4] = GAUDI_QUEUE_ID_DMA_1_0,
	[5] = GAUDI_QUEUE_ID_DMA_1_1,
	[6] = GAUDI_QUEUE_ID_DMA_1_2,
	[7] = GAUDI_QUEUE_ID_DMA_1_3,
};

static const u16 gaudi_packet_sizes[MAX_PACKET_ID] = {
	[PACKET_WREG_32]	= sizeof(struct packet_wreg32),
	[PACKET_WREG_BULK]	= sizeof(struct packet_wreg_bulk),
	[PACKET_MSG_LONG]	= sizeof(struct packet_msg_long),
	[PACKET_MSG_SHORT]	= sizeof(struct packet_msg_short),
	[PACKET_CP_DMA]		= sizeof(struct packet_cp_dma),
	[PACKET_REPEAT]		= sizeof(struct packet_repeat),
	[PACKET_MSG_PROT]	= sizeof(struct packet_msg_prot),
	[PACKET_FENCE]		= sizeof(struct packet_fence),
	[PACKET_LIN_DMA]	= sizeof(struct packet_lin_dma),
	[PACKET_NOP]		= sizeof(struct packet_nop),
	[PACKET_STOP]		= sizeof(struct packet_stop),
	[PACKET_ARB_POINT]	= sizeof(struct packet_arb_point),
	[PACKET_WAIT]		= sizeof(struct packet_wait),
	[PACKET_LOAD_AND_EXE]	= sizeof(struct packet_load_and_exe)
};

static inline bool validate_packet_id(enum packet_id id)
{
	switch (id) {
	case PACKET_WREG_32:
	case PACKET_WREG_BULK:
	case PACKET_MSG_LONG:
	case PACKET_MSG_SHORT:
	case PACKET_CP_DMA:
	case PACKET_REPEAT:
	case PACKET_MSG_PROT:
	case PACKET_FENCE:
	case PACKET_LIN_DMA:
	case PACKET_NOP:
	case PACKET_STOP:
	case PACKET_ARB_POINT:
	case PACKET_WAIT:
	case PACKET_LOAD_AND_EXE:
		return true;
	default:
		return false;
	}
}

static const char * const
gaudi_tpc_interrupts_cause[GAUDI_NUM_OF_TPC_INTR_CAUSE] = {
	"tpc_address_exceed_slm",
	"tpc_div_by_0",
	"tpc_spu_mac_overflow",
	"tpc_spu_addsub_overflow",
	"tpc_spu_abs_overflow",
	"tpc_spu_fp_dst_nan_inf",
	"tpc_spu_fp_dst_denorm",
	"tpc_vpu_mac_overflow",
	"tpc_vpu_addsub_overflow",
	"tpc_vpu_abs_overflow",
	"tpc_vpu_fp_dst_nan_inf",
	"tpc_vpu_fp_dst_denorm",
	"tpc_assertions",
	"tpc_illegal_instruction",
	"tpc_pc_wrap_around",
	"tpc_qm_sw_err",
	"tpc_hbw_rresp_err",
	"tpc_hbw_bresp_err",
	"tpc_lbw_rresp_err",
	"tpc_lbw_bresp_err"
};

static const char * const
gaudi_qman_error_cause[GAUDI_NUM_OF_QM_ERR_CAUSE] = {
	"PQ AXI HBW error",
	"CQ AXI HBW error",
	"CP AXI HBW error",
	"CP error due to undefined OPCODE",
	"CP encountered STOP OPCODE",
	"CP AXI LBW error",
	"CP WRREG32 or WRBULK returned error",
	"N/A",
	"FENCE 0 inc over max value and clipped",
	"FENCE 1 inc over max value and clipped",
	"FENCE 2 inc over max value and clipped",
	"FENCE 3 inc over max value and clipped",
	"FENCE 0 dec under min value and clipped",
	"FENCE 1 dec under min value and clipped",
	"FENCE 2 dec under min value and clipped",
	"FENCE 3 dec under min value and clipped"
};

static const char * const
gaudi_qman_arb_error_cause[GAUDI_NUM_OF_QM_ARB_ERR_CAUSE] = {
	"Choice push while full error",
	"Choice Q watchdog error",
	"MSG AXI LBW returned with error"
};

enum gaudi_sm_sei_cause {
	GAUDI_SM_SEI_SO_OVERFLOW,
	GAUDI_SM_SEI_LBW_4B_UNALIGNED,
	GAUDI_SM_SEI_AXI_RESPONSE_ERR
};

static enum hl_queue_type gaudi_queue_type[GAUDI_QUEUE_ID_SIZE] = {
	QUEUE_TYPE_EXT, /* GAUDI_QUEUE_ID_DMA_0_0 */
	QUEUE_TYPE_EXT, /* GAUDI_QUEUE_ID_DMA_0_1 */
	QUEUE_TYPE_EXT, /* GAUDI_QUEUE_ID_DMA_0_2 */
	QUEUE_TYPE_EXT, /* GAUDI_QUEUE_ID_DMA_0_3 */
	QUEUE_TYPE_EXT, /* GAUDI_QUEUE_ID_DMA_1_0 */
	QUEUE_TYPE_EXT, /* GAUDI_QUEUE_ID_DMA_1_1 */
	QUEUE_TYPE_EXT, /* GAUDI_QUEUE_ID_DMA_1_2 */
	QUEUE_TYPE_EXT, /* GAUDI_QUEUE_ID_DMA_1_3 */
	QUEUE_TYPE_CPU, /* GAUDI_QUEUE_ID_CPU_PQ */
	QUEUE_TYPE_INT, /* GAUDI_QUEUE_ID_DMA_2_0 */
	QUEUE_TYPE_INT, /* GAUDI_QUEUE_ID_DMA_2_1 */
	QUEUE_TYPE_INT, /* GAUDI_QUEUE_ID_DMA_2_2 */
	QUEUE_TYPE_INT, /* GAUDI_QUEUE_ID_DMA_2_3 */
	QUEUE_TYPE_INT, /* GAUDI_QUEUE_ID_DMA_3_0 */
	QUEUE_TYPE_INT, /* GAUDI_QUEUE_ID_DMA_3_1 */
	QUEUE_TYPE_INT, /* GAUDI_QUEUE_ID_DMA_3_2 */
	QUEUE_TYPE_INT, /* GAUDI_QUEUE_ID_DMA_3_3 */
	QUEUE_TYPE_INT, /* GAUDI_QUEUE_ID_DMA_4_0 */
	QUEUE_TYPE_INT, /* GAUDI_QUEUE_ID_DMA_4_1 */
	QUEUE_TYPE_INT, /* GAUDI_QUEUE_ID_DMA_4_2 */
	QUEUE_TYPE_INT, /* GAUDI_QUEUE_ID_DMA_4_3 */
	QUEUE_TYPE_INT, /* GAUDI_QUEUE_ID_DMA_5_0 */
	QUEUE_TYPE_INT, /* GAUDI_QUEUE_ID_DMA_5_1 */
	QUEUE_TYPE_INT, /* GAUDI_QUEUE_ID_DMA_5_2 */
	QUEUE_TYPE_INT, /* GAUDI_QUEUE_ID_DMA_5_3 */
	QUEUE_TYPE_INT, /* GAUDI_QUEUE_ID_DMA_6_0 */
	QUEUE_TYPE_INT, /* GAUDI_QUEUE_ID_DMA_6_1 */
	QUEUE_TYPE_INT, /* GAUDI_QUEUE_ID_DMA_6_2 */
	QUEUE_TYPE_INT, /* GAUDI_QUEUE_ID_DMA_6_3 */
	QUEUE_TYPE_INT, /* GAUDI_QUEUE_ID_DMA_7_0 */
	QUEUE_TYPE_INT, /* GAUDI_QUEUE_ID_DMA_7_1 */
	QUEUE_TYPE_INT, /* GAUDI_QUEUE_ID_DMA_7_2 */
	QUEUE_TYPE_INT, /* GAUDI_QUEUE_ID_DMA_7_3 */
	QUEUE_TYPE_INT, /* GAUDI_QUEUE_ID_MME_0_0 */
	QUEUE_TYPE_INT, /* GAUDI_QUEUE_ID_MME_0_1 */
	QUEUE_TYPE_INT, /* GAUDI_QUEUE_ID_MME_0_2 */
	QUEUE_TYPE_INT, /* GAUDI_QUEUE_ID_MME_0_3 */
	QUEUE_TYPE_INT, /* GAUDI_QUEUE_ID_MME_1_0 */
	QUEUE_TYPE_INT, /* GAUDI_QUEUE_ID_MME_1_1 */
	QUEUE_TYPE_INT, /* GAUDI_QUEUE_ID_MME_1_2 */
	QUEUE_TYPE_INT, /* GAUDI_QUEUE_ID_MME_1_3 */
	QUEUE_TYPE_INT, /* GAUDI_QUEUE_ID_TPC_0_0 */
	QUEUE_TYPE_INT, /* GAUDI_QUEUE_ID_TPC_0_1 */
	QUEUE_TYPE_INT, /* GAUDI_QUEUE_ID_TPC_0_2 */
	QUEUE_TYPE_INT, /* GAUDI_QUEUE_ID_TPC_0_3 */
	QUEUE_TYPE_INT, /* GAUDI_QUEUE_ID_TPC_1_0 */
	QUEUE_TYPE_INT, /* GAUDI_QUEUE_ID_TPC_1_1 */
	QUEUE_TYPE_INT, /* GAUDI_QUEUE_ID_TPC_1_2 */
	QUEUE_TYPE_INT, /* GAUDI_QUEUE_ID_TPC_1_3 */
	QUEUE_TYPE_INT, /* GAUDI_QUEUE_ID_TPC_2_0 */
	QUEUE_TYPE_INT, /* GAUDI_QUEUE_ID_TPC_2_1 */
	QUEUE_TYPE_INT, /* GAUDI_QUEUE_ID_TPC_2_2 */
	QUEUE_TYPE_INT, /* GAUDI_QUEUE_ID_TPC_2_3 */
	QUEUE_TYPE_INT, /* GAUDI_QUEUE_ID_TPC_3_0 */
	QUEUE_TYPE_INT, /* GAUDI_QUEUE_ID_TPC_3_1 */
	QUEUE_TYPE_INT, /* GAUDI_QUEUE_ID_TPC_3_2 */
	QUEUE_TYPE_INT, /* GAUDI_QUEUE_ID_TPC_3_3 */
	QUEUE_TYPE_INT, /* GAUDI_QUEUE_ID_TPC_4_0 */
	QUEUE_TYPE_INT, /* GAUDI_QUEUE_ID_TPC_4_1 */
	QUEUE_TYPE_INT, /* GAUDI_QUEUE_ID_TPC_4_2 */
	QUEUE_TYPE_INT, /* GAUDI_QUEUE_ID_TPC_4_3 */
	QUEUE_TYPE_INT, /* GAUDI_QUEUE_ID_TPC_5_0 */
	QUEUE_TYPE_INT, /* GAUDI_QUEUE_ID_TPC_5_1 */
	QUEUE_TYPE_INT, /* GAUDI_QUEUE_ID_TPC_5_2 */
	QUEUE_TYPE_INT, /* GAUDI_QUEUE_ID_TPC_5_3 */
	QUEUE_TYPE_INT, /* GAUDI_QUEUE_ID_TPC_6_0 */
	QUEUE_TYPE_INT, /* GAUDI_QUEUE_ID_TPC_6_1 */
	QUEUE_TYPE_INT, /* GAUDI_QUEUE_ID_TPC_6_2 */
	QUEUE_TYPE_INT, /* GAUDI_QUEUE_ID_TPC_6_3 */
	QUEUE_TYPE_INT, /* GAUDI_QUEUE_ID_TPC_7_0 */
	QUEUE_TYPE_INT, /* GAUDI_QUEUE_ID_TPC_7_1 */
	QUEUE_TYPE_INT, /* GAUDI_QUEUE_ID_TPC_7_2 */
	QUEUE_TYPE_INT, /* GAUDI_QUEUE_ID_TPC_7_3 */
	QUEUE_TYPE_INT, /* GAUDI_QUEUE_ID_NIC_0_0 */
	QUEUE_TYPE_INT, /* GAUDI_QUEUE_ID_NIC_0_1 */
	QUEUE_TYPE_INT, /* GAUDI_QUEUE_ID_NIC_0_2 */
	QUEUE_TYPE_INT, /* GAUDI_QUEUE_ID_NIC_0_3 */
	QUEUE_TYPE_INT, /* GAUDI_QUEUE_ID_NIC_1_0 */
	QUEUE_TYPE_INT, /* GAUDI_QUEUE_ID_NIC_1_1 */
	QUEUE_TYPE_INT, /* GAUDI_QUEUE_ID_NIC_1_2 */
	QUEUE_TYPE_INT, /* GAUDI_QUEUE_ID_NIC_1_3 */
	QUEUE_TYPE_INT, /* GAUDI_QUEUE_ID_NIC_2_0 */
	QUEUE_TYPE_INT, /* GAUDI_QUEUE_ID_NIC_2_1 */
	QUEUE_TYPE_INT, /* GAUDI_QUEUE_ID_NIC_2_2 */
	QUEUE_TYPE_INT, /* GAUDI_QUEUE_ID_NIC_2_3 */
	QUEUE_TYPE_INT, /* GAUDI_QUEUE_ID_NIC_3_0 */
	QUEUE_TYPE_INT, /* GAUDI_QUEUE_ID_NIC_3_1 */
	QUEUE_TYPE_INT, /* GAUDI_QUEUE_ID_NIC_3_2 */
	QUEUE_TYPE_INT, /* GAUDI_QUEUE_ID_NIC_3_3 */
	QUEUE_TYPE_INT, /* GAUDI_QUEUE_ID_NIC_4_0 */
	QUEUE_TYPE_INT, /* GAUDI_QUEUE_ID_NIC_4_1 */
	QUEUE_TYPE_INT, /* GAUDI_QUEUE_ID_NIC_4_2 */
	QUEUE_TYPE_INT, /* GAUDI_QUEUE_ID_NIC_4_3 */
	QUEUE_TYPE_INT, /* GAUDI_QUEUE_ID_NIC_5_0 */
	QUEUE_TYPE_INT, /* GAUDI_QUEUE_ID_NIC_5_1 */
	QUEUE_TYPE_INT, /* GAUDI_QUEUE_ID_NIC_5_2 */
	QUEUE_TYPE_INT, /* GAUDI_QUEUE_ID_NIC_5_3 */
	QUEUE_TYPE_INT, /* GAUDI_QUEUE_ID_NIC_6_0 */
	QUEUE_TYPE_INT, /* GAUDI_QUEUE_ID_NIC_6_1 */
	QUEUE_TYPE_INT, /* GAUDI_QUEUE_ID_NIC_6_2 */
	QUEUE_TYPE_INT, /* GAUDI_QUEUE_ID_NIC_6_3 */
	QUEUE_TYPE_INT, /* GAUDI_QUEUE_ID_NIC_7_0 */
	QUEUE_TYPE_INT, /* GAUDI_QUEUE_ID_NIC_7_1 */
	QUEUE_TYPE_INT, /* GAUDI_QUEUE_ID_NIC_7_2 */
	QUEUE_TYPE_INT, /* GAUDI_QUEUE_ID_NIC_7_3 */
	QUEUE_TYPE_INT, /* GAUDI_QUEUE_ID_NIC_8_0 */
	QUEUE_TYPE_INT, /* GAUDI_QUEUE_ID_NIC_8_1 */
	QUEUE_TYPE_INT, /* GAUDI_QUEUE_ID_NIC_8_2 */
	QUEUE_TYPE_INT, /* GAUDI_QUEUE_ID_NIC_8_3 */
	QUEUE_TYPE_INT, /* GAUDI_QUEUE_ID_NIC_9_0 */
	QUEUE_TYPE_INT, /* GAUDI_QUEUE_ID_NIC_9_1 */
	QUEUE_TYPE_INT, /* GAUDI_QUEUE_ID_NIC_9_2 */
	QUEUE_TYPE_INT, /* GAUDI_QUEUE_ID_NIC_9_3 */
};

static struct hl_hw_obj_name_entry gaudi_so_id_to_str[] = {
	{ .id = 0,  .name = "SYNC_OBJ_DMA_DOWN_FEEDBACK" },
	{ .id = 1,  .name = "SYNC_OBJ_DMA_UP_FEEDBACK" },
	{ .id = 2,  .name = "SYNC_OBJ_DMA_STATIC_DRAM_SRAM_FEEDBACK" },
	{ .id = 3,  .name = "SYNC_OBJ_DMA_SRAM_DRAM_FEEDBACK" },
	{ .id = 4,  .name = "SYNC_OBJ_FIRST_COMPUTE_FINISH" },
	{ .id = 5,  .name = "SYNC_OBJ_HOST_DRAM_DONE" },
	{ .id = 6,  .name = "SYNC_OBJ_DBG_CTR_DEPRECATED" },
	{ .id = 7,  .name = "SYNC_OBJ_DMA_ACTIVATIONS_DRAM_SRAM_FEEDBACK" },
	{ .id = 8,  .name = "SYNC_OBJ_ENGINE_SEM_MME_0" },
	{ .id = 9,  .name = "SYNC_OBJ_ENGINE_SEM_MME_1" },
	{ .id = 10, .name = "SYNC_OBJ_ENGINE_SEM_TPC_0" },
	{ .id = 11, .name = "SYNC_OBJ_ENGINE_SEM_TPC_1" },
	{ .id = 12, .name = "SYNC_OBJ_ENGINE_SEM_TPC_2" },
	{ .id = 13, .name = "SYNC_OBJ_ENGINE_SEM_TPC_3" },
	{ .id = 14, .name = "SYNC_OBJ_ENGINE_SEM_TPC_4" },
	{ .id = 15, .name = "SYNC_OBJ_ENGINE_SEM_TPC_5" },
	{ .id = 16, .name = "SYNC_OBJ_ENGINE_SEM_TPC_6" },
	{ .id = 17, .name = "SYNC_OBJ_ENGINE_SEM_TPC_7" },
	{ .id = 18, .name = "SYNC_OBJ_ENGINE_SEM_DMA_1" },
	{ .id = 19, .name = "SYNC_OBJ_ENGINE_SEM_DMA_2" },
	{ .id = 20, .name = "SYNC_OBJ_ENGINE_SEM_DMA_3" },
	{ .id = 21, .name = "SYNC_OBJ_ENGINE_SEM_DMA_4" },
	{ .id = 22, .name = "SYNC_OBJ_ENGINE_SEM_DMA_5" },
	{ .id = 23, .name = "SYNC_OBJ_ENGINE_SEM_DMA_6" },
	{ .id = 24, .name = "SYNC_OBJ_ENGINE_SEM_DMA_7" },
	{ .id = 25, .name = "SYNC_OBJ_DBG_CTR_0" },
	{ .id = 26, .name = "SYNC_OBJ_DBG_CTR_1" },
};

static struct hl_hw_obj_name_entry gaudi_monitor_id_to_str[] = {
	{ .id = 200, .name = "MON_OBJ_DMA_DOWN_FEEDBACK_RESET" },
	{ .id = 201, .name = "MON_OBJ_DMA_UP_FEEDBACK_RESET" },
	{ .id = 203, .name = "MON_OBJ_DRAM_TO_SRAM_QUEUE_FENCE" },
	{ .id = 204, .name = "MON_OBJ_TPC_0_CLK_GATE" },
	{ .id = 205, .name = "MON_OBJ_TPC_1_CLK_GATE" },
	{ .id = 206, .name = "MON_OBJ_TPC_2_CLK_GATE" },
	{ .id = 207, .name = "MON_OBJ_TPC_3_CLK_GATE" },
	{ .id = 208, .name = "MON_OBJ_TPC_4_CLK_GATE" },
	{ .id = 209, .name = "MON_OBJ_TPC_5_CLK_GATE" },
	{ .id = 210, .name = "MON_OBJ_TPC_6_CLK_GATE" },
	{ .id = 211, .name = "MON_OBJ_TPC_7_CLK_GATE" },
};

static s64 gaudi_state_dump_specs_props[] = {
	[SP_SYNC_OBJ_BASE_ADDR] = mmSYNC_MNGR_E_N_SYNC_MNGR_OBJS_SOB_OBJ_0,
	[SP_NEXT_SYNC_OBJ_ADDR] = NEXT_SYNC_OBJ_ADDR_INTERVAL,
	[SP_SYNC_OBJ_AMOUNT] = NUM_OF_SOB_IN_BLOCK,
	[SP_MON_OBJ_WR_ADDR_LOW] =
		mmSYNC_MNGR_E_N_SYNC_MNGR_OBJS_MON_PAY_ADDRL_0,
	[SP_MON_OBJ_WR_ADDR_HIGH] =
		mmSYNC_MNGR_E_N_SYNC_MNGR_OBJS_MON_PAY_ADDRH_0,
	[SP_MON_OBJ_WR_DATA] = mmSYNC_MNGR_E_N_SYNC_MNGR_OBJS_MON_PAY_DATA_0,
	[SP_MON_OBJ_ARM_DATA] = mmSYNC_MNGR_E_N_SYNC_MNGR_OBJS_MON_ARM_0,
	[SP_MON_OBJ_STATUS] = mmSYNC_MNGR_E_N_SYNC_MNGR_OBJS_MON_STATUS_0,
	[SP_MONITORS_AMOUNT] = NUM_OF_MONITORS_IN_BLOCK,
	[SP_TPC0_CMDQ] = mmTPC0_QM_GLBL_CFG0,
	[SP_TPC0_CFG_SO] = mmTPC0_CFG_QM_SYNC_OBJECT_ADDR,
	[SP_NEXT_TPC] = mmTPC1_QM_GLBL_CFG0 - mmTPC0_QM_GLBL_CFG0,
	[SP_MME_CMDQ] = mmMME0_QM_GLBL_CFG0,
	[SP_MME_CFG_SO] = mmMME0_CTRL_ARCH_DESC_SYNC_OBJECT_ADDR_LOW_LOCAL,
	[SP_NEXT_MME] = mmMME2_QM_GLBL_CFG0 - mmMME0_QM_GLBL_CFG0,
	[SP_DMA_CMDQ] = mmDMA0_QM_GLBL_CFG0,
	[SP_DMA_CFG_SO] = mmDMA0_CORE_WR_COMP_ADDR_LO,
	[SP_DMA_QUEUES_OFFSET] = mmDMA1_QM_GLBL_CFG0 - mmDMA0_QM_GLBL_CFG0,
	[SP_NUM_OF_MME_ENGINES] = NUM_OF_MME_ENGINES,
	[SP_SUB_MME_ENG_NUM] = NUM_OF_MME_SUB_ENGINES,
	[SP_NUM_OF_DMA_ENGINES] = NUM_OF_DMA_ENGINES,
	[SP_NUM_OF_TPC_ENGINES] = NUM_OF_TPC_ENGINES,
	[SP_ENGINE_NUM_OF_QUEUES] = NUM_OF_QUEUES,
	[SP_ENGINE_NUM_OF_STREAMS] = NUM_OF_STREAMS,
	[SP_ENGINE_NUM_OF_FENCES] = NUM_OF_FENCES,
	[SP_FENCE0_CNT_OFFSET] =
		mmDMA0_QM_CP_FENCE0_CNT_0 - mmDMA0_QM_GLBL_CFG0,
	[SP_FENCE0_RDATA_OFFSET] =
		mmDMA0_QM_CP_FENCE0_RDATA_0 - mmDMA0_QM_GLBL_CFG0,
	[SP_CP_STS_OFFSET] = mmDMA0_QM_CP_STS_0 - mmDMA0_QM_GLBL_CFG0,
	[SP_NUM_CORES] = 1,
};

/* The order here is opposite to the order of the indexing in the h/w.
 * i.e. SYNC_MGR_W_S is actually 0, SYNC_MGR_E_S is 1, etc.
 */
static const char * const gaudi_sync_manager_names[] = {
	"SYNC_MGR_E_N",
	"SYNC_MGR_W_N",
	"SYNC_MGR_E_S",
	"SYNC_MGR_W_S",
	NULL
};

struct ecc_info_extract_params {
	u64 block_address;
	u32 num_memories;
	bool derr;
	bool disable_clock_gating;
};

static int gaudi_mmu_update_asid_hop0_addr(struct hl_device *hdev, u32 asid,
								u64 phys_addr);
static int gaudi_send_job_on_qman0(struct hl_device *hdev,
					struct hl_cs_job *job);
static int gaudi_memset_device_memory(struct hl_device *hdev, u64 addr,
					u32 size, u64 val);
static int gaudi_memset_registers(struct hl_device *hdev, u64 reg_base,
					u32 num_regs, u32 val);
static int gaudi_run_tpc_kernel(struct hl_device *hdev, u64 tpc_kernel,
				u32 tpc_id);
static int gaudi_mmu_clear_pgt_range(struct hl_device *hdev);
static int gaudi_cpucp_info_get(struct hl_device *hdev);
static void gaudi_disable_clock_gating(struct hl_device *hdev);
static void gaudi_mmu_prepare(struct hl_device *hdev, u32 asid);
static u32 gaudi_gen_signal_cb(struct hl_device *hdev, void *data, u16 sob_id,
				u32 size, bool eb);
static u32 gaudi_gen_wait_cb(struct hl_device *hdev,
				struct hl_gen_wait_properties *prop);
static inline enum hl_collective_mode
get_collective_mode(struct hl_device *hdev, u32 queue_id)
{
	if (gaudi_queue_type[queue_id] == QUEUE_TYPE_EXT)
		return HL_COLLECTIVE_MASTER;

	if (queue_id >= GAUDI_QUEUE_ID_DMA_5_0 &&
			queue_id <= GAUDI_QUEUE_ID_DMA_5_3)
		return HL_COLLECTIVE_SLAVE;

	if (queue_id >= GAUDI_QUEUE_ID_TPC_7_0 &&
			queue_id <= GAUDI_QUEUE_ID_TPC_7_3)
		return HL_COLLECTIVE_SLAVE;

	if (queue_id >= GAUDI_QUEUE_ID_NIC_0_0 &&
			queue_id <= GAUDI_QUEUE_ID_NIC_9_3)
		return HL_COLLECTIVE_SLAVE;

	return HL_COLLECTIVE_NOT_SUPPORTED;
}

static inline void set_default_power_values(struct hl_device *hdev)
{
	struct asic_fixed_properties *prop = &hdev->asic_prop;

	if (hdev->card_type == cpucp_card_type_pmc) {
		prop->max_power_default = MAX_POWER_DEFAULT_PMC;

		if (prop->fw_security_enabled)
			prop->dc_power_default = DC_POWER_DEFAULT_PMC_SEC;
		else
			prop->dc_power_default = DC_POWER_DEFAULT_PMC;
	} else {
		prop->max_power_default = MAX_POWER_DEFAULT_PCI;
		prop->dc_power_default = DC_POWER_DEFAULT_PCI;
	}
}

static int gaudi_set_fixed_properties(struct hl_device *hdev)
{
	struct asic_fixed_properties *prop = &hdev->asic_prop;
	u32 num_sync_stream_queues = 0;
	int i;

	prop->max_queues = GAUDI_QUEUE_ID_SIZE;
	prop->hw_queues_props = kcalloc(prop->max_queues,
			sizeof(struct hw_queue_properties),
			GFP_KERNEL);

	if (!prop->hw_queues_props)
		return -ENOMEM;

	for (i = 0 ; i < prop->max_queues ; i++) {
		if (gaudi_queue_type[i] == QUEUE_TYPE_EXT) {
			prop->hw_queues_props[i].type = QUEUE_TYPE_EXT;
			prop->hw_queues_props[i].driver_only = 0;
			prop->hw_queues_props[i].supports_sync_stream = 1;
			prop->hw_queues_props[i].cb_alloc_flags =
				CB_ALLOC_KERNEL;
			num_sync_stream_queues++;
		} else if (gaudi_queue_type[i] == QUEUE_TYPE_CPU) {
			prop->hw_queues_props[i].type = QUEUE_TYPE_CPU;
			prop->hw_queues_props[i].driver_only = 1;
			prop->hw_queues_props[i].supports_sync_stream = 0;
			prop->hw_queues_props[i].cb_alloc_flags =
				CB_ALLOC_KERNEL;
		} else if (gaudi_queue_type[i] == QUEUE_TYPE_INT) {
			prop->hw_queues_props[i].type = QUEUE_TYPE_INT;
			prop->hw_queues_props[i].driver_only = 0;
			prop->hw_queues_props[i].supports_sync_stream = 0;
			prop->hw_queues_props[i].cb_alloc_flags =
				CB_ALLOC_USER;

		}
		prop->hw_queues_props[i].collective_mode =
						get_collective_mode(hdev, i);
	}

	prop->device_dma_offset_for_host_access = HOST_PHYS_BASE;
	prop->completion_queues_count = NUMBER_OF_CMPLT_QUEUES;
	prop->collective_first_sob = 0;
	prop->collective_first_mon = 0;

	/* 2 SOBs per internal queue stream are reserved for collective */
	prop->sync_stream_first_sob =
			ALIGN(NUMBER_OF_SOBS_IN_GRP, HL_MAX_SOBS_PER_MONITOR)
			* QMAN_STREAMS * HL_RSVD_SOBS;

	/* 1 monitor per internal queue stream are reserved for collective
	 * 2 monitors per external queue stream are reserved for collective
	 */
	prop->sync_stream_first_mon =
			(NUMBER_OF_COLLECTIVE_QUEUES * QMAN_STREAMS) +
			(NUMBER_OF_EXT_HW_QUEUES * 2);

	prop->dram_base_address = DRAM_PHYS_BASE;
	prop->dram_size = GAUDI_HBM_SIZE_32GB;
	prop->dram_end_address = prop->dram_base_address +
					prop->dram_size;
	prop->dram_user_base_address = DRAM_BASE_ADDR_USER;

	prop->sram_base_address = SRAM_BASE_ADDR;
	prop->sram_size = SRAM_SIZE;
	prop->sram_end_address = prop->sram_base_address +
					prop->sram_size;
	prop->sram_user_base_address = prop->sram_base_address +
					SRAM_USER_BASE_OFFSET;

	prop->mmu_pgt_addr = MMU_PAGE_TABLES_ADDR;
	if (hdev->pldm)
		prop->mmu_pgt_size = 0x800000; /* 8MB */
	else
		prop->mmu_pgt_size = MMU_PAGE_TABLES_SIZE;
	prop->mmu_pte_size = HL_PTE_SIZE;
	prop->mmu_hop_table_size = HOP_TABLE_SIZE;
	prop->mmu_hop0_tables_total_size = HOP0_TABLES_TOTAL_SIZE;
	prop->dram_page_size = PAGE_SIZE_2MB;
	prop->dram_supports_virtual_memory = false;

	prop->pmmu.hop0_shift = HOP0_SHIFT;
	prop->pmmu.hop1_shift = HOP1_SHIFT;
	prop->pmmu.hop2_shift = HOP2_SHIFT;
	prop->pmmu.hop3_shift = HOP3_SHIFT;
	prop->pmmu.hop4_shift = HOP4_SHIFT;
	prop->pmmu.hop0_mask = HOP0_MASK;
	prop->pmmu.hop1_mask = HOP1_MASK;
	prop->pmmu.hop2_mask = HOP2_MASK;
	prop->pmmu.hop3_mask = HOP3_MASK;
	prop->pmmu.hop4_mask = HOP4_MASK;
	prop->pmmu.start_addr = VA_HOST_SPACE_START;
	prop->pmmu.end_addr =
			(VA_HOST_SPACE_START + VA_HOST_SPACE_SIZE / 2) - 1;
	prop->pmmu.page_size = PAGE_SIZE_4KB;
	prop->pmmu.num_hops = MMU_ARCH_5_HOPS;

	/* PMMU and HPMMU are the same except of page size */
	memcpy(&prop->pmmu_huge, &prop->pmmu, sizeof(prop->pmmu));
	prop->pmmu_huge.page_size = PAGE_SIZE_2MB;

	/* shifts and masks are the same in PMMU and DMMU */
	memcpy(&prop->dmmu, &prop->pmmu, sizeof(prop->pmmu));
	prop->dmmu.start_addr = (VA_HOST_SPACE_START + VA_HOST_SPACE_SIZE / 2);
	prop->dmmu.end_addr = VA_HOST_SPACE_END;
	prop->dmmu.page_size = PAGE_SIZE_2MB;

	prop->cfg_size = CFG_SIZE;
	prop->max_asid = MAX_ASID;
	prop->num_of_events = GAUDI_EVENT_SIZE;
	prop->tpc_enabled_mask = TPC_ENABLED_MASK;

	set_default_power_values(hdev);

	prop->cb_pool_cb_cnt = GAUDI_CB_POOL_CB_CNT;
	prop->cb_pool_cb_size = GAUDI_CB_POOL_CB_SIZE;

	prop->pcie_dbi_base_address = mmPCIE_DBI_BASE;
	prop->pcie_aux_dbi_reg_addr = CFG_BASE + mmPCIE_AUX_DBI;

	strncpy(prop->cpucp_info.card_name, GAUDI_DEFAULT_CARD_NAME,
					CARD_NAME_MAX_LEN);

	prop->max_pending_cs = GAUDI_MAX_PENDING_CS;

	prop->first_available_user_sob[HL_GAUDI_WS_DCORE] =
			prop->sync_stream_first_sob +
			(num_sync_stream_queues * HL_RSVD_SOBS);
	prop->first_available_user_mon[HL_GAUDI_WS_DCORE] =
			prop->sync_stream_first_mon +
			(num_sync_stream_queues * HL_RSVD_MONS);

	prop->first_available_user_msix_interrupt = USHRT_MAX;

	for (i = 0 ; i < HL_MAX_DCORES ; i++)
		prop->first_available_cq[i] = USHRT_MAX;

	prop->fw_cpu_boot_dev_sts0_valid = false;
	prop->fw_cpu_boot_dev_sts1_valid = false;
	prop->hard_reset_done_by_fw = false;
	prop->gic_interrupts_enable = true;

	prop->server_type = HL_SERVER_TYPE_UNKNOWN;
<<<<<<< HEAD
=======

	prop->clk_pll_index = HL_GAUDI_MME_PLL;
	prop->max_freq_value = GAUDI_MAX_CLK_FREQ;
>>>>>>> df0cc57e

	return 0;
}

static int gaudi_pci_bars_map(struct hl_device *hdev)
{
	static const char * const name[] = {"SRAM", "CFG", "HBM"};
	bool is_wc[3] = {false, false, true};
	int rc;

	rc = hl_pci_bars_map(hdev, name, is_wc);
	if (rc)
		return rc;

	hdev->rmmio = hdev->pcie_bar[CFG_BAR_ID] +
			(CFG_BASE - SPI_FLASH_BASE_ADDR);

	return 0;
}

static u64 gaudi_set_hbm_bar_base(struct hl_device *hdev, u64 addr)
{
	struct gaudi_device *gaudi = hdev->asic_specific;
	struct hl_inbound_pci_region pci_region;
	u64 old_addr = addr;
	int rc;

	if ((gaudi) && (gaudi->hbm_bar_cur_addr == addr))
		return old_addr;

	if (hdev->asic_prop.iatu_done_by_fw)
		return U64_MAX;

	/* Inbound Region 2 - Bar 4 - Point to HBM */
	pci_region.mode = PCI_BAR_MATCH_MODE;
	pci_region.bar = HBM_BAR_ID;
	pci_region.addr = addr;
	rc = hl_pci_set_inbound_region(hdev, 2, &pci_region);
	if (rc)
		return U64_MAX;

	if (gaudi) {
		old_addr = gaudi->hbm_bar_cur_addr;
		gaudi->hbm_bar_cur_addr = addr;
	}

	return old_addr;
}

static int gaudi_init_iatu(struct hl_device *hdev)
{
	struct hl_inbound_pci_region inbound_region;
	struct hl_outbound_pci_region outbound_region;
	int rc;

	if (hdev->asic_prop.iatu_done_by_fw)
		return 0;

	/* Inbound Region 0 - Bar 0 - Point to SRAM + CFG */
	inbound_region.mode = PCI_BAR_MATCH_MODE;
	inbound_region.bar = SRAM_BAR_ID;
	inbound_region.addr = SRAM_BASE_ADDR;
	rc = hl_pci_set_inbound_region(hdev, 0, &inbound_region);
	if (rc)
		goto done;

	/* Inbound Region 1 - Bar 2 - Point to SPI FLASH */
	inbound_region.mode = PCI_BAR_MATCH_MODE;
	inbound_region.bar = CFG_BAR_ID;
	inbound_region.addr = SPI_FLASH_BASE_ADDR;
	rc = hl_pci_set_inbound_region(hdev, 1, &inbound_region);
	if (rc)
		goto done;

	/* Inbound Region 2 - Bar 4 - Point to HBM */
	inbound_region.mode = PCI_BAR_MATCH_MODE;
	inbound_region.bar = HBM_BAR_ID;
	inbound_region.addr = DRAM_PHYS_BASE;
	rc = hl_pci_set_inbound_region(hdev, 2, &inbound_region);
	if (rc)
		goto done;

	hdev->asic_funcs->set_dma_mask_from_fw(hdev);

	/* Outbound Region 0 - Point to Host */
	outbound_region.addr = HOST_PHYS_BASE;
	outbound_region.size = HOST_PHYS_SIZE;
	rc = hl_pci_set_outbound_region(hdev, &outbound_region);

done:
	return rc;
}

static enum hl_device_hw_state gaudi_get_hw_state(struct hl_device *hdev)
{
	return RREG32(mmHW_STATE);
}

static int gaudi_early_init(struct hl_device *hdev)
{
	struct asic_fixed_properties *prop = &hdev->asic_prop;
	struct pci_dev *pdev = hdev->pdev;
	u32 fw_boot_status;
	int rc;

	rc = gaudi_set_fixed_properties(hdev);
	if (rc) {
		dev_err(hdev->dev, "Failed setting fixed properties\n");
		return rc;
	}

	/* Check BAR sizes */
	if (pci_resource_len(pdev, SRAM_BAR_ID) != SRAM_BAR_SIZE) {
		dev_err(hdev->dev,
			"Not " HL_NAME "? BAR %d size %llu, expecting %llu\n",
			SRAM_BAR_ID,
			(unsigned long long) pci_resource_len(pdev,
							SRAM_BAR_ID),
			SRAM_BAR_SIZE);
		rc = -ENODEV;
		goto free_queue_props;
	}

	if (pci_resource_len(pdev, CFG_BAR_ID) != CFG_BAR_SIZE) {
		dev_err(hdev->dev,
			"Not " HL_NAME "? BAR %d size %llu, expecting %llu\n",
			CFG_BAR_ID,
			(unsigned long long) pci_resource_len(pdev,
								CFG_BAR_ID),
			CFG_BAR_SIZE);
		rc = -ENODEV;
		goto free_queue_props;
	}

	prop->dram_pci_bar_size = pci_resource_len(pdev, HBM_BAR_ID);
	hdev->dram_pci_bar_start = pci_resource_start(pdev, HBM_BAR_ID);

	/* If FW security is enabled at this point it means no access to ELBI */
	if (hdev->asic_prop.fw_security_enabled) {
		hdev->asic_prop.iatu_done_by_fw = true;

		/*
		 * GIC-security-bit can ONLY be set by CPUCP, so in this stage
		 * decision can only be taken based on PCI ID security.
		 */
		hdev->asic_prop.gic_interrupts_enable = false;
		goto pci_init;
	}

	rc = hl_pci_elbi_read(hdev, CFG_BASE + mmCPU_BOOT_DEV_STS0,
				&fw_boot_status);
	if (rc)
		goto free_queue_props;

	/* Check whether FW is configuring iATU */
	if ((fw_boot_status & CPU_BOOT_DEV_STS0_ENABLED) &&
			(fw_boot_status & CPU_BOOT_DEV_STS0_FW_IATU_CONF_EN))
		hdev->asic_prop.iatu_done_by_fw = true;

pci_init:
	rc = hl_pci_init(hdev);
	if (rc)
		goto free_queue_props;

	/* Before continuing in the initialization, we need to read the preboot
	 * version to determine whether we run with a security-enabled firmware
	 */
	rc = hl_fw_read_preboot_status(hdev, mmPSOC_GLOBAL_CONF_CPU_BOOT_STATUS,
					mmCPU_BOOT_DEV_STS0,
					mmCPU_BOOT_DEV_STS1, mmCPU_BOOT_ERR0,
					mmCPU_BOOT_ERR1,
					GAUDI_BOOT_FIT_REQ_TIMEOUT_USEC);
	if (rc) {
		if (hdev->reset_on_preboot_fail)
			hdev->asic_funcs->hw_fini(hdev, true, false);
		goto pci_fini;
	}

	if (gaudi_get_hw_state(hdev) == HL_DEVICE_HW_STATE_DIRTY) {
		dev_info(hdev->dev,
			"H/W state is dirty, must reset before initializing\n");
		hdev->asic_funcs->hw_fini(hdev, true, false);
	}

	return 0;

pci_fini:
	hl_pci_fini(hdev);
free_queue_props:
	kfree(hdev->asic_prop.hw_queues_props);
	return rc;
}

static int gaudi_early_fini(struct hl_device *hdev)
{
	kfree(hdev->asic_prop.hw_queues_props);
	hl_pci_fini(hdev);

	return 0;
}

/**
 * gaudi_fetch_psoc_frequency - Fetch PSOC frequency values
 *
 * @hdev: pointer to hl_device structure
 *
 */
static int gaudi_fetch_psoc_frequency(struct hl_device *hdev)
{
	struct asic_fixed_properties *prop = &hdev->asic_prop;
	u32 nr = 0, nf = 0, od = 0, div_fctr = 0, pll_clk, div_sel;
	u16 pll_freq_arr[HL_PLL_NUM_OUTPUTS], freq;
	int rc;

	if (hdev->asic_prop.fw_security_enabled) {
		rc = hl_fw_cpucp_pll_info_get(hdev, HL_GAUDI_CPU_PLL, pll_freq_arr);

		if (rc)
			return rc;

		freq = pll_freq_arr[2];
	} else {
		/* Backward compatibility */
		div_fctr = RREG32(mmPSOC_CPU_PLL_DIV_FACTOR_2);
		div_sel = RREG32(mmPSOC_CPU_PLL_DIV_SEL_2);
		nr = RREG32(mmPSOC_CPU_PLL_NR);
		nf = RREG32(mmPSOC_CPU_PLL_NF);
		od = RREG32(mmPSOC_CPU_PLL_OD);

		if (div_sel == DIV_SEL_REF_CLK ||
				div_sel == DIV_SEL_DIVIDED_REF) {
			if (div_sel == DIV_SEL_REF_CLK)
				freq = PLL_REF_CLK;
			else
				freq = PLL_REF_CLK / (div_fctr + 1);
		} else if (div_sel == DIV_SEL_PLL_CLK ||
			div_sel == DIV_SEL_DIVIDED_PLL) {
			pll_clk = PLL_REF_CLK * (nf + 1) /
					((nr + 1) * (od + 1));
			if (div_sel == DIV_SEL_PLL_CLK)
				freq = pll_clk;
			else
				freq = pll_clk / (div_fctr + 1);
		} else {
			dev_warn(hdev->dev,
				"Received invalid div select value: %d",
				div_sel);
			freq = 0;
		}
	}

	prop->psoc_timestamp_frequency = freq;
	prop->psoc_pci_pll_nr = nr;
	prop->psoc_pci_pll_nf = nf;
	prop->psoc_pci_pll_od = od;
	prop->psoc_pci_pll_div_factor = div_fctr;

	return 0;
}

static int _gaudi_init_tpc_mem(struct hl_device *hdev,
		dma_addr_t tpc_kernel_src_addr, u32 tpc_kernel_size)
{
	struct asic_fixed_properties *prop = &hdev->asic_prop;
	struct packet_lin_dma *init_tpc_mem_pkt;
	struct hl_cs_job *job;
	struct hl_cb *cb;
	u64 dst_addr;
	u32 cb_size, ctl;
	u8 tpc_id;
	int rc;

	cb = hl_cb_kernel_create(hdev, PAGE_SIZE, false);
	if (!cb)
		return -EFAULT;

	init_tpc_mem_pkt = cb->kernel_address;
	cb_size = sizeof(*init_tpc_mem_pkt);
	memset(init_tpc_mem_pkt, 0, cb_size);

	init_tpc_mem_pkt->tsize = cpu_to_le32(tpc_kernel_size);

	ctl = FIELD_PREP(GAUDI_PKT_CTL_OPCODE_MASK, PACKET_LIN_DMA);
	ctl |= FIELD_PREP(GAUDI_PKT_LIN_DMA_CTL_LIN_MASK, 1);
	ctl |= FIELD_PREP(GAUDI_PKT_CTL_RB_MASK, 1);
	ctl |= FIELD_PREP(GAUDI_PKT_CTL_MB_MASK, 1);

	init_tpc_mem_pkt->ctl = cpu_to_le32(ctl);

	init_tpc_mem_pkt->src_addr = cpu_to_le64(tpc_kernel_src_addr);
	dst_addr = (prop->sram_user_base_address &
			GAUDI_PKT_LIN_DMA_DST_ADDR_MASK) >>
			GAUDI_PKT_LIN_DMA_DST_ADDR_SHIFT;
	init_tpc_mem_pkt->dst_addr |= cpu_to_le64(dst_addr);

	job = hl_cs_allocate_job(hdev, QUEUE_TYPE_EXT, true);
	if (!job) {
		dev_err(hdev->dev, "Failed to allocate a new job\n");
		rc = -ENOMEM;
		goto release_cb;
	}

	job->id = 0;
	job->user_cb = cb;
	atomic_inc(&job->user_cb->cs_cnt);
	job->user_cb_size = cb_size;
	job->hw_queue_id = GAUDI_QUEUE_ID_DMA_0_0;
	job->patched_cb = job->user_cb;
	job->job_cb_size = job->user_cb_size + sizeof(struct packet_msg_prot);

	hl_debugfs_add_job(hdev, job);

	rc = gaudi_send_job_on_qman0(hdev, job);

	if (rc)
		goto free_job;

	for (tpc_id = 0 ; tpc_id < TPC_NUMBER_OF_ENGINES ; tpc_id++) {
		rc = gaudi_run_tpc_kernel(hdev, dst_addr, tpc_id);
		if (rc)
			break;
	}

free_job:
	hl_userptr_delete_list(hdev, &job->userptr_list);
	hl_debugfs_remove_job(hdev, job);
	kfree(job);
	atomic_dec(&cb->cs_cnt);

release_cb:
	hl_cb_put(cb);
	hl_cb_destroy(hdev, &hdev->kernel_cb_mgr, cb->id << PAGE_SHIFT);

	return rc;
}

/*
 * gaudi_init_tpc_mem() - Initialize TPC memories.
 * @hdev: Pointer to hl_device structure.
 *
 * Copy TPC kernel fw from firmware file and run it to initialize TPC memories.
 *
 * Return: 0 for success, negative value for error.
 */
static int gaudi_init_tpc_mem(struct hl_device *hdev)
{
	const struct firmware *fw;
	size_t fw_size;
	void *cpu_addr;
	dma_addr_t dma_handle;
	int rc, count = 5;

again:
	rc = request_firmware(&fw, GAUDI_TPC_FW_FILE, hdev->dev);
	if (rc == -EINTR && count-- > 0) {
		msleep(50);
		goto again;
	}

	if (rc) {
		dev_err(hdev->dev, "Failed to load firmware file %s\n",
				GAUDI_TPC_FW_FILE);
		goto out;
	}

	fw_size = fw->size;
	cpu_addr = hdev->asic_funcs->asic_dma_alloc_coherent(hdev, fw_size,
			&dma_handle, GFP_KERNEL | __GFP_ZERO);
	if (!cpu_addr) {
		dev_err(hdev->dev,
			"Failed to allocate %zu of dma memory for TPC kernel\n",
			fw_size);
		rc = -ENOMEM;
		goto out;
	}

	memcpy(cpu_addr, fw->data, fw_size);

	rc = _gaudi_init_tpc_mem(hdev, dma_handle, fw_size);

	hdev->asic_funcs->asic_dma_free_coherent(hdev, fw->size, cpu_addr,
			dma_handle);

out:
	release_firmware(fw);
	return rc;
}

static void gaudi_collective_map_sobs(struct hl_device *hdev, u32 stream)
{
	struct gaudi_device *gaudi = hdev->asic_specific;
	struct gaudi_collective_properties *prop = &gaudi->collective_props;
	struct hl_hw_queue *q;
	u32 i, sob_id, sob_group_id, queue_id;

	/* Iterate through SOB groups and assign a SOB for each slave queue */
	sob_group_id =
		stream * HL_RSVD_SOBS + prop->curr_sob_group_idx[stream];
	sob_id = prop->hw_sob_group[sob_group_id].base_sob_id;

	queue_id = GAUDI_QUEUE_ID_NIC_0_0 + stream;
	for (i = 0 ; i < NIC_NUMBER_OF_ENGINES ; i++) {
		q = &hdev->kernel_queues[queue_id + (4 * i)];
		q->sync_stream_prop.collective_sob_id = sob_id + i;
	}

	/* Both DMA5 and TPC7 use the same resources since only a single
	 * engine need to participate in the reduction process
	 */
	queue_id = GAUDI_QUEUE_ID_DMA_5_0 + stream;
	q = &hdev->kernel_queues[queue_id];
	q->sync_stream_prop.collective_sob_id =
			sob_id + NIC_NUMBER_OF_ENGINES;

	queue_id = GAUDI_QUEUE_ID_TPC_7_0 + stream;
	q = &hdev->kernel_queues[queue_id];
	q->sync_stream_prop.collective_sob_id =
			sob_id + NIC_NUMBER_OF_ENGINES;
}

static void gaudi_sob_group_hw_reset(struct kref *ref)
{
	struct gaudi_hw_sob_group *hw_sob_group =
		container_of(ref, struct gaudi_hw_sob_group, kref);
	struct hl_device *hdev = hw_sob_group->hdev;
	int i;

	for (i = 0 ; i < NUMBER_OF_SOBS_IN_GRP ; i++)
		WREG32((mmSYNC_MNGR_W_S_SYNC_MNGR_OBJS_SOB_OBJ_0 +
			(hw_sob_group->base_sob_id * 4) + (i * 4)), 0);

	kref_init(&hw_sob_group->kref);
}

static void gaudi_sob_group_reset_error(struct kref *ref)
{
	struct gaudi_hw_sob_group *hw_sob_group =
		container_of(ref, struct gaudi_hw_sob_group, kref);
	struct hl_device *hdev = hw_sob_group->hdev;

	dev_crit(hdev->dev,
		"SOB release shouldn't be called here, base_sob_id: %d\n",
		hw_sob_group->base_sob_id);
}

static void gaudi_collective_mstr_sob_mask_set(struct gaudi_device *gaudi)
{
	struct gaudi_collective_properties *prop;
	int i;

	prop = &gaudi->collective_props;

	memset(prop->mstr_sob_mask, 0, sizeof(prop->mstr_sob_mask));

	for (i = 0 ; i < NIC_NUMBER_OF_ENGINES ; i++)
		if (gaudi->hw_cap_initialized & BIT(HW_CAP_NIC_SHIFT + i))
			prop->mstr_sob_mask[i / HL_MAX_SOBS_PER_MONITOR] |=
					BIT(i % HL_MAX_SOBS_PER_MONITOR);
	/* Set collective engine bit */
	prop->mstr_sob_mask[i / HL_MAX_SOBS_PER_MONITOR] |=
				BIT(i % HL_MAX_SOBS_PER_MONITOR);
}

static int gaudi_collective_init(struct hl_device *hdev)
{
	u32 i, sob_id, reserved_sobs_per_group;
	struct gaudi_collective_properties *prop;
	struct gaudi_device *gaudi;

	gaudi = hdev->asic_specific;
	prop = &gaudi->collective_props;
	sob_id = hdev->asic_prop.collective_first_sob;

	/* First sob in group must be aligned to HL_MAX_SOBS_PER_MONITOR */
	reserved_sobs_per_group =
		ALIGN(NUMBER_OF_SOBS_IN_GRP, HL_MAX_SOBS_PER_MONITOR);

	/* Init SOB groups */
	for (i = 0 ; i < NUM_SOB_GROUPS; i++) {
		prop->hw_sob_group[i].hdev = hdev;
		prop->hw_sob_group[i].base_sob_id = sob_id;
		sob_id += reserved_sobs_per_group;
		gaudi_sob_group_hw_reset(&prop->hw_sob_group[i].kref);
	}

	for (i = 0 ; i < QMAN_STREAMS; i++) {
		prop->next_sob_group_val[i] = 1;
		prop->curr_sob_group_idx[i] = 0;
		gaudi_collective_map_sobs(hdev, i);
	}

	gaudi_collective_mstr_sob_mask_set(gaudi);

	return 0;
}

static void gaudi_reset_sob_group(struct hl_device *hdev, u16 sob_group)
{
	struct gaudi_device *gaudi = hdev->asic_specific;
	struct gaudi_collective_properties *cprop = &gaudi->collective_props;

	kref_put(&cprop->hw_sob_group[sob_group].kref,
					gaudi_sob_group_hw_reset);
}

static void gaudi_collective_master_init_job(struct hl_device *hdev,
		struct hl_cs_job *job, u32 stream, u32 sob_group_offset)
{
	u32 master_sob_base, master_monitor, queue_id, cb_size = 0;
	struct gaudi_collective_properties *cprop;
	struct hl_gen_wait_properties wait_prop;
	struct hl_sync_stream_properties *prop;
	struct gaudi_device *gaudi;

	gaudi = hdev->asic_specific;
	cprop = &gaudi->collective_props;
	queue_id = job->hw_queue_id;
	prop = &hdev->kernel_queues[queue_id].sync_stream_prop;

	master_sob_base =
		cprop->hw_sob_group[sob_group_offset].base_sob_id;
	master_monitor = prop->collective_mstr_mon_id[0];

	cprop->hw_sob_group[sob_group_offset].queue_id = queue_id;

	dev_dbg(hdev->dev,
		"Generate master wait CBs, sob %d (mask %#x), val:0x%x, mon %u, q %d\n",
		master_sob_base, cprop->mstr_sob_mask[0],
		cprop->next_sob_group_val[stream],
		master_monitor, queue_id);

	wait_prop.data = (void *) job->patched_cb;
	wait_prop.sob_base = master_sob_base;
	wait_prop.sob_mask = cprop->mstr_sob_mask[0];
	wait_prop.sob_val = cprop->next_sob_group_val[stream];
	wait_prop.mon_id = master_monitor;
	wait_prop.q_idx = queue_id;
	wait_prop.size = cb_size;
	cb_size += gaudi_gen_wait_cb(hdev, &wait_prop);

	master_sob_base += HL_MAX_SOBS_PER_MONITOR;
	master_monitor = prop->collective_mstr_mon_id[1];

	dev_dbg(hdev->dev,
		"Generate master wait CBs, sob %d (mask %#x), val:0x%x, mon %u, q %d\n",
		master_sob_base, cprop->mstr_sob_mask[1],
		cprop->next_sob_group_val[stream],
		master_monitor, queue_id);

	wait_prop.sob_base = master_sob_base;
	wait_prop.sob_mask = cprop->mstr_sob_mask[1];
	wait_prop.mon_id = master_monitor;
	wait_prop.size = cb_size;
	cb_size += gaudi_gen_wait_cb(hdev, &wait_prop);
}

static void gaudi_collective_slave_init_job(struct hl_device *hdev,
		struct hl_cs_job *job, struct hl_cs_compl *cs_cmpl)
{
	struct hl_gen_wait_properties wait_prop;
	struct hl_sync_stream_properties *prop;
	u32 queue_id, cb_size = 0;

	queue_id = job->hw_queue_id;
	prop = &hdev->kernel_queues[queue_id].sync_stream_prop;

	if (job->cs->encaps_signals) {
		/* use the encaps signal handle store earlier in the flow
		 * and set the SOB information from the encaps
		 * signals handle
		 */
		hl_hw_queue_encaps_sig_set_sob_info(hdev, job->cs, job,
						cs_cmpl);

		dev_dbg(hdev->dev, "collective wait: Sequence %llu found, sob_id: %u,  wait for sob_val: %u\n",
				job->cs->sequence,
				cs_cmpl->hw_sob->sob_id,
				cs_cmpl->sob_val);
	}

	/* Add to wait CBs using slave monitor */
	wait_prop.data = (void *) job->user_cb;
	wait_prop.sob_base = cs_cmpl->hw_sob->sob_id;
	wait_prop.sob_mask = 0x1;
	wait_prop.sob_val = cs_cmpl->sob_val;
	wait_prop.mon_id = prop->collective_slave_mon_id;
	wait_prop.q_idx = queue_id;
	wait_prop.size = cb_size;

	dev_dbg(hdev->dev,
		"Generate slave wait CB, sob %d, val:%x, mon %d, q %d\n",
		cs_cmpl->hw_sob->sob_id, cs_cmpl->sob_val,
		prop->collective_slave_mon_id, queue_id);

	cb_size += gaudi_gen_wait_cb(hdev, &wait_prop);

	dev_dbg(hdev->dev,
		"generate signal CB, sob_id: %d, sob val: 1, q_idx: %d\n",
		prop->collective_sob_id, queue_id);

	cb_size += gaudi_gen_signal_cb(hdev, job->user_cb,
			prop->collective_sob_id, cb_size, false);
}

static int gaudi_collective_wait_init_cs(struct hl_cs *cs)
{
	struct hl_cs_compl *signal_cs_cmpl =
		container_of(cs->signal_fence, struct hl_cs_compl, base_fence);
	struct hl_cs_compl *cs_cmpl =
		container_of(cs->fence, struct hl_cs_compl, base_fence);
	struct gaudi_collective_properties *cprop;
	u32 stream, queue_id, sob_group_offset;
	struct gaudi_device *gaudi;
	struct hl_device *hdev;
	struct hl_cs_job *job;
	struct hl_ctx *ctx;

	ctx = cs->ctx;
	hdev = ctx->hdev;
	gaudi = hdev->asic_specific;
	cprop = &gaudi->collective_props;

	/* In encaps signals case the SOB info will be retrieved from
	 * the handle in gaudi_collective_slave_init_job.
	 */
	if (!cs->encaps_signals) {
		/* copy the SOB id and value of the signal CS */
		cs_cmpl->hw_sob = signal_cs_cmpl->hw_sob;
		cs_cmpl->sob_val = signal_cs_cmpl->sob_val;
	}

	/* check again if the signal cs already completed.
	 * if yes then don't send any wait cs since the hw_sob
	 * could be in reset already. if signal is not completed
	 * then get refcount to hw_sob to prevent resetting the sob
	 * while wait cs is not submitted.
	 * note that this check is protected by two locks,
	 * hw queue lock and completion object lock,
	 * and the same completion object lock also protects
	 * the hw_sob reset handler function.
	 * The hw_queue lock prevent out of sync of hw_sob
	 * refcount value, changed by signal/wait flows.
	 */
	spin_lock(&signal_cs_cmpl->lock);

	if (completion_done(&cs->signal_fence->completion)) {
		spin_unlock(&signal_cs_cmpl->lock);
		return -EINVAL;
	}
	/* Increment kref since all slave queues are now waiting on it */
	kref_get(&cs_cmpl->hw_sob->kref);

	spin_unlock(&signal_cs_cmpl->lock);

	/* Calculate the stream from collective master queue (1st job) */
	job = list_first_entry(&cs->job_list, struct hl_cs_job, cs_node);
	stream = job->hw_queue_id % 4;
	sob_group_offset =
		stream * HL_RSVD_SOBS + cprop->curr_sob_group_idx[stream];

	list_for_each_entry(job, &cs->job_list, cs_node) {
		queue_id = job->hw_queue_id;

		if (hdev->kernel_queues[queue_id].collective_mode ==
				HL_COLLECTIVE_MASTER)
			gaudi_collective_master_init_job(hdev, job, stream,
						sob_group_offset);
		else
			gaudi_collective_slave_init_job(hdev, job, cs_cmpl);
	}

	cs_cmpl->sob_group = sob_group_offset;

	/* Handle sob group kref and wraparound */
	kref_get(&cprop->hw_sob_group[sob_group_offset].kref);
	cprop->next_sob_group_val[stream]++;

	if (cprop->next_sob_group_val[stream] == HL_MAX_SOB_VAL) {
		/*
		 * Decrement as we reached the max value.
		 * The release function won't be called here as we've
		 * just incremented the refcount.
		 */
		kref_put(&cprop->hw_sob_group[sob_group_offset].kref,
				gaudi_sob_group_reset_error);
		cprop->next_sob_group_val[stream] = 1;
		/* only two SOBs are currently in use */
		cprop->curr_sob_group_idx[stream] =
			(cprop->curr_sob_group_idx[stream] + 1) &
							(HL_RSVD_SOBS - 1);

		gaudi_collective_map_sobs(hdev, stream);

		dev_dbg(hdev->dev, "switched to SOB group %d, stream: %d\n",
				cprop->curr_sob_group_idx[stream], stream);
	}

	mb();
	hl_fence_put(cs->signal_fence);
	cs->signal_fence = NULL;

	return 0;
}

static int gaudi_collective_wait_create_job(struct hl_device *hdev,
		struct hl_ctx *ctx, struct hl_cs *cs,
		enum hl_collective_mode mode, u32 queue_id, u32 wait_queue_id,
		u32 encaps_signal_offset)
{
	struct hw_queue_properties *hw_queue_prop;
	struct hl_cs_counters_atomic *cntr;
	struct hl_cs_job *job;
	struct hl_cb *cb;
	u32 cb_size;
	bool patched_cb;

	cntr = &hdev->aggregated_cs_counters;

	if (mode == HL_COLLECTIVE_MASTER) {
		/* CB size of collective master queue contains
		 * 4 msg short packets for monitor 1 configuration
		 * 1 fence packet
		 * 4 msg short packets for monitor 2 configuration
		 * 1 fence packet
		 * 2 msg prot packets for completion and MSI-X
		 */
		cb_size = sizeof(struct packet_msg_short) * 8 +
				sizeof(struct packet_fence) * 2 +
				sizeof(struct packet_msg_prot) * 2;
		patched_cb = true;
	} else {
		/* CB size of collective slave queues contains
		 * 4 msg short packets for monitor configuration
		 * 1 fence packet
		 * 1 additional msg short packet for sob signal
		 */
		cb_size = sizeof(struct packet_msg_short) * 5 +
				sizeof(struct packet_fence);
		patched_cb = false;
	}

	hw_queue_prop = &hdev->asic_prop.hw_queues_props[queue_id];
	job = hl_cs_allocate_job(hdev, hw_queue_prop->type, true);
	if (!job) {
		atomic64_inc(&ctx->cs_counters.out_of_mem_drop_cnt);
		atomic64_inc(&cntr->out_of_mem_drop_cnt);
		dev_err(hdev->dev, "Failed to allocate a new job\n");
		return -ENOMEM;
	}

	/* Allocate internal mapped CB for non patched CBs */
	cb = hl_cb_kernel_create(hdev, cb_size,
			hdev->mmu_enable && !patched_cb);
	if (!cb) {
		atomic64_inc(&ctx->cs_counters.out_of_mem_drop_cnt);
		atomic64_inc(&cntr->out_of_mem_drop_cnt);
		kfree(job);
		return -EFAULT;
	}

	job->id = 0;
	job->cs = cs;
	job->user_cb = cb;
	atomic_inc(&job->user_cb->cs_cnt);
	job->user_cb_size = cb_size;
	job->hw_queue_id = queue_id;

	/* since its guaranteed to have only one chunk in the collective wait
	 * cs, we can use this chunk to set the encapsulated signal offset
	 * in the jobs.
	 */
	if (cs->encaps_signals)
		job->encaps_sig_wait_offset = encaps_signal_offset;

	/*
	 * No need in parsing, user CB is the patched CB.
	 * We call hl_cb_destroy() out of two reasons - we don't need
	 * the CB in the CB idr anymore and to decrement its refcount as
	 * it was incremented inside hl_cb_kernel_create().
	 */
	if (patched_cb)
		job->patched_cb = job->user_cb;
	else
		job->patched_cb = NULL;

	job->job_cb_size = job->user_cb_size;
	hl_cb_destroy(hdev, &hdev->kernel_cb_mgr, cb->id << PAGE_SHIFT);

	/* increment refcount as for external queues we get completion */
	if (hw_queue_prop->type == QUEUE_TYPE_EXT)
		cs_get(cs);

	cs->jobs_in_queue_cnt[job->hw_queue_id]++;

	list_add_tail(&job->cs_node, &cs->job_list);

	hl_debugfs_add_job(hdev, job);

	return 0;
}

static int gaudi_collective_wait_create_jobs(struct hl_device *hdev,
		struct hl_ctx *ctx, struct hl_cs *cs,
		u32 wait_queue_id, u32 collective_engine_id,
		u32 encaps_signal_offset)
{
	struct gaudi_device *gaudi = hdev->asic_specific;
	struct hw_queue_properties *hw_queue_prop;
	u32 queue_id, collective_queue, num_jobs;
	u32 stream, nic_queue, nic_idx = 0;
	bool skip;
	int i, rc = 0;

	/* Verify wait queue id is configured as master */
	hw_queue_prop = &hdev->asic_prop.hw_queues_props[wait_queue_id];
	if (!(hw_queue_prop->collective_mode == HL_COLLECTIVE_MASTER)) {
		dev_err(hdev->dev,
			"Queue %d is not configured as collective master\n",
			wait_queue_id);
		return -EINVAL;
	}

	/* Verify engine id is supported */
	if (collective_engine_id != GAUDI_ENGINE_ID_DMA_5 &&
			collective_engine_id != GAUDI_ENGINE_ID_TPC_7) {
		dev_err(hdev->dev,
			"Collective wait does not support engine %u\n",
			collective_engine_id);
		return -EINVAL;
	}

	stream = wait_queue_id % 4;

	if (collective_engine_id == GAUDI_ENGINE_ID_DMA_5)
		collective_queue = GAUDI_QUEUE_ID_DMA_5_0 + stream;
	else
		collective_queue = GAUDI_QUEUE_ID_TPC_7_0 + stream;

	num_jobs = NUMBER_OF_SOBS_IN_GRP + 1;
	nic_queue = GAUDI_QUEUE_ID_NIC_0_0 + stream;

	/* First job goes to the collective master queue, it will wait for
	 * the collective slave queues to finish execution.
	 * The synchronization is done using two monitors:
	 * First monitor for NICs 0-7, second monitor for NICs 8-9 and the
	 * reduction engine (DMA5/TPC7).
	 *
	 * Rest of the jobs goes to the collective slave queues which will
	 * all wait for the user to signal sob 'cs_cmpl->sob_val'.
	 */
	for (i = 0 ; i < num_jobs ; i++) {
		if (i == 0) {
			queue_id = wait_queue_id;
			rc = gaudi_collective_wait_create_job(hdev, ctx, cs,
				HL_COLLECTIVE_MASTER, queue_id,
				wait_queue_id, encaps_signal_offset);
		} else {
			if (nic_idx < NIC_NUMBER_OF_ENGINES) {
				if (gaudi->hw_cap_initialized &
					BIT(HW_CAP_NIC_SHIFT + nic_idx))
					skip = false;
				else
					skip = true;

				queue_id = nic_queue;
				nic_queue += 4;
				nic_idx++;

				if (skip)
					continue;
			} else {
				queue_id = collective_queue;
			}

			rc = gaudi_collective_wait_create_job(hdev, ctx, cs,
				HL_COLLECTIVE_SLAVE, queue_id,
				wait_queue_id, encaps_signal_offset);
		}

		if (rc)
			return rc;
	}

	return rc;
}

static int gaudi_late_init(struct hl_device *hdev)
{
	struct gaudi_device *gaudi = hdev->asic_specific;
	int rc;

	rc = gaudi->cpucp_info_get(hdev);
	if (rc) {
		dev_err(hdev->dev, "Failed to get cpucp info\n");
		return rc;
	}

	if ((hdev->card_type == cpucp_card_type_pci) &&
			(hdev->nic_ports_mask & 0x3)) {
		dev_info(hdev->dev,
			"PCI card detected, only 8 ports are enabled\n");
		hdev->nic_ports_mask &= ~0x3;

		/* Stop and disable unused NIC QMANs */
		WREG32(mmNIC0_QM0_GLBL_CFG1, NIC0_QM0_GLBL_CFG1_PQF_STOP_MASK |
					NIC0_QM0_GLBL_CFG1_CQF_STOP_MASK |
					NIC0_QM0_GLBL_CFG1_CP_STOP_MASK);

		WREG32(mmNIC0_QM1_GLBL_CFG1, NIC0_QM0_GLBL_CFG1_PQF_STOP_MASK |
					NIC0_QM0_GLBL_CFG1_CQF_STOP_MASK |
					NIC0_QM0_GLBL_CFG1_CP_STOP_MASK);

		WREG32(mmNIC0_QM0_GLBL_CFG0, 0);
		WREG32(mmNIC0_QM1_GLBL_CFG0, 0);

		gaudi->hw_cap_initialized &= ~(HW_CAP_NIC0 | HW_CAP_NIC1);
	}

	rc = hl_fw_send_pci_access_msg(hdev, CPUCP_PACKET_ENABLE_PCI_ACCESS);
	if (rc) {
		dev_err(hdev->dev, "Failed to enable PCI access from CPU\n");
		return rc;
	}

	/* Scrub both SRAM and DRAM */
	rc = hdev->asic_funcs->scrub_device_mem(hdev, 0, 0);
	if (rc)
		goto disable_pci_access;

	rc = gaudi_fetch_psoc_frequency(hdev);
	if (rc) {
		dev_err(hdev->dev, "Failed to fetch psoc frequency\n");
		goto disable_pci_access;
	}

	rc = gaudi_mmu_clear_pgt_range(hdev);
	if (rc) {
		dev_err(hdev->dev, "Failed to clear MMU page tables range\n");
		goto disable_pci_access;
	}

	rc = gaudi_init_tpc_mem(hdev);
	if (rc) {
		dev_err(hdev->dev, "Failed to initialize TPC memories\n");
		goto disable_pci_access;
	}

	rc = gaudi_collective_init(hdev);
	if (rc) {
		dev_err(hdev->dev, "Failed to init collective\n");
		goto disable_pci_access;
	}

	/* We only support a single ASID for the user, so for the sake of optimization, just
	 * initialize the ASID one time during device initialization with the fixed value of 1
	 */
	gaudi_mmu_prepare(hdev, 1);

	return 0;

disable_pci_access:
	hl_fw_send_pci_access_msg(hdev, CPUCP_PACKET_DISABLE_PCI_ACCESS);

	return rc;
}

static void gaudi_late_fini(struct hl_device *hdev)
{
	const struct hwmon_channel_info **channel_info_arr;
	int i = 0;

	if (!hdev->hl_chip_info->info)
		return;

	channel_info_arr = hdev->hl_chip_info->info;

	while (channel_info_arr[i]) {
		kfree(channel_info_arr[i]->config);
		kfree(channel_info_arr[i]);
		i++;
	}

	kfree(channel_info_arr);

	hdev->hl_chip_info->info = NULL;
}

static int gaudi_alloc_cpu_accessible_dma_mem(struct hl_device *hdev)
{
	dma_addr_t dma_addr_arr[GAUDI_ALLOC_CPU_MEM_RETRY_CNT] = {}, end_addr;
	void *virt_addr_arr[GAUDI_ALLOC_CPU_MEM_RETRY_CNT] = {};
	int i, j, rc = 0;

	/*
	 * The device CPU works with 40-bits addresses, while bit 39 must be set
	 * to '1' when accessing the host.
	 * Bits 49:39 of the full host address are saved for a later
	 * configuration of the HW to perform extension to 50 bits.
	 * Because there is a single HW register that holds the extension bits,
	 * these bits must be identical in all allocated range.
	 */

	for (i = 0 ; i < GAUDI_ALLOC_CPU_MEM_RETRY_CNT ; i++) {
		virt_addr_arr[i] =
			hdev->asic_funcs->asic_dma_alloc_coherent(hdev,
						HL_CPU_ACCESSIBLE_MEM_SIZE,
						&dma_addr_arr[i],
						GFP_KERNEL | __GFP_ZERO);
		if (!virt_addr_arr[i]) {
			rc = -ENOMEM;
			goto free_dma_mem_arr;
		}

		end_addr = dma_addr_arr[i] + HL_CPU_ACCESSIBLE_MEM_SIZE - 1;
		if (GAUDI_CPU_PCI_MSB_ADDR(dma_addr_arr[i]) ==
				GAUDI_CPU_PCI_MSB_ADDR(end_addr))
			break;
	}

	if (i == GAUDI_ALLOC_CPU_MEM_RETRY_CNT) {
		dev_err(hdev->dev,
			"MSB of CPU accessible DMA memory are not identical in all range\n");
		rc = -EFAULT;
		goto free_dma_mem_arr;
	}

	hdev->cpu_accessible_dma_mem = virt_addr_arr[i];
	hdev->cpu_accessible_dma_address = dma_addr_arr[i];
	hdev->cpu_pci_msb_addr =
		GAUDI_CPU_PCI_MSB_ADDR(hdev->cpu_accessible_dma_address);

	if (!hdev->asic_prop.fw_security_enabled)
		GAUDI_PCI_TO_CPU_ADDR(hdev->cpu_accessible_dma_address);

free_dma_mem_arr:
	for (j = 0 ; j < i ; j++)
		hdev->asic_funcs->asic_dma_free_coherent(hdev,
						HL_CPU_ACCESSIBLE_MEM_SIZE,
						virt_addr_arr[j],
						dma_addr_arr[j]);

	return rc;
}

static void gaudi_free_internal_qmans_pq_mem(struct hl_device *hdev)
{
	struct gaudi_device *gaudi = hdev->asic_specific;
	struct gaudi_internal_qman_info *q;
	u32 i;

	for (i = 0 ; i < GAUDI_QUEUE_ID_SIZE ; i++) {
		q = &gaudi->internal_qmans[i];
		if (!q->pq_kernel_addr)
			continue;
		hdev->asic_funcs->asic_dma_free_coherent(hdev, q->pq_size,
							q->pq_kernel_addr,
							q->pq_dma_addr);
	}
}

static int gaudi_alloc_internal_qmans_pq_mem(struct hl_device *hdev)
{
	struct gaudi_device *gaudi = hdev->asic_specific;
	struct gaudi_internal_qman_info *q;
	int rc, i;

	for (i = 0 ; i < GAUDI_QUEUE_ID_SIZE ; i++) {
		if (gaudi_queue_type[i] != QUEUE_TYPE_INT)
			continue;

		q = &gaudi->internal_qmans[i];

		switch (i) {
		case GAUDI_QUEUE_ID_DMA_2_0 ... GAUDI_QUEUE_ID_DMA_7_3:
			q->pq_size = HBM_DMA_QMAN_SIZE_IN_BYTES;
			break;
		case GAUDI_QUEUE_ID_MME_0_0 ... GAUDI_QUEUE_ID_MME_1_3:
			q->pq_size = MME_QMAN_SIZE_IN_BYTES;
			break;
		case GAUDI_QUEUE_ID_TPC_0_0 ... GAUDI_QUEUE_ID_TPC_7_3:
			q->pq_size = TPC_QMAN_SIZE_IN_BYTES;
			break;
		case GAUDI_QUEUE_ID_NIC_0_0 ... GAUDI_QUEUE_ID_NIC_9_3:
			q->pq_size = NIC_QMAN_SIZE_IN_BYTES;
			break;
		default:
			dev_err(hdev->dev, "Bad internal queue index %d", i);
			rc = -EINVAL;
			goto free_internal_qmans_pq_mem;
		}

		q->pq_kernel_addr = hdev->asic_funcs->asic_dma_alloc_coherent(
						hdev, q->pq_size,
						&q->pq_dma_addr,
						GFP_KERNEL | __GFP_ZERO);
		if (!q->pq_kernel_addr) {
			rc = -ENOMEM;
			goto free_internal_qmans_pq_mem;
		}
	}

	return 0;

free_internal_qmans_pq_mem:
	gaudi_free_internal_qmans_pq_mem(hdev);
	return rc;
}

static void gaudi_set_pci_memory_regions(struct hl_device *hdev)
{
	struct asic_fixed_properties *prop = &hdev->asic_prop;
	struct pci_mem_region *region;

	/* CFG */
	region = &hdev->pci_mem_region[PCI_REGION_CFG];
	region->region_base = CFG_BASE;
	region->region_size = CFG_SIZE;
	region->offset_in_bar = CFG_BASE - SPI_FLASH_BASE_ADDR;
	region->bar_size = CFG_BAR_SIZE;
	region->bar_id = CFG_BAR_ID;
	region->used = 1;

	/* SRAM */
	region = &hdev->pci_mem_region[PCI_REGION_SRAM];
	region->region_base = SRAM_BASE_ADDR;
	region->region_size = SRAM_SIZE;
	region->offset_in_bar = 0;
	region->bar_size = SRAM_BAR_SIZE;
	region->bar_id = SRAM_BAR_ID;
	region->used = 1;

	/* DRAM */
	region = &hdev->pci_mem_region[PCI_REGION_DRAM];
	region->region_base = DRAM_PHYS_BASE;
	region->region_size = hdev->asic_prop.dram_size;
	region->offset_in_bar = 0;
	region->bar_size = prop->dram_pci_bar_size;
	region->bar_id = HBM_BAR_ID;
	region->used = 1;

	/* SP SRAM */
	region = &hdev->pci_mem_region[PCI_REGION_SP_SRAM];
	region->region_base = PSOC_SCRATCHPAD_ADDR;
	region->region_size = PSOC_SCRATCHPAD_SIZE;
	region->offset_in_bar = PSOC_SCRATCHPAD_ADDR - SPI_FLASH_BASE_ADDR;
	region->bar_size = CFG_BAR_SIZE;
	region->bar_id = CFG_BAR_ID;
	region->used = 1;
}

static int gaudi_sw_init(struct hl_device *hdev)
{
	struct gaudi_device *gaudi;
	u32 i, event_id = 0;
	int rc;

	/* Allocate device structure */
	gaudi = kzalloc(sizeof(*gaudi), GFP_KERNEL);
	if (!gaudi)
		return -ENOMEM;

	for (i = 0 ; i < ARRAY_SIZE(gaudi_irq_map_table) ; i++) {
		if (gaudi_irq_map_table[i].valid) {
			if (event_id == GAUDI_EVENT_SIZE) {
				dev_err(hdev->dev,
					"Event array exceeds the limit of %u events\n",
					GAUDI_EVENT_SIZE);
				rc = -EINVAL;
				goto free_gaudi_device;
			}

			gaudi->events[event_id++] =
					gaudi_irq_map_table[i].fc_id;
		}
	}

	gaudi->cpucp_info_get = gaudi_cpucp_info_get;

	hdev->asic_specific = gaudi;

	/* Create DMA pool for small allocations */
	hdev->dma_pool = dma_pool_create(dev_name(hdev->dev),
			&hdev->pdev->dev, GAUDI_DMA_POOL_BLK_SIZE, 8, 0);
	if (!hdev->dma_pool) {
		dev_err(hdev->dev, "failed to create DMA pool\n");
		rc = -ENOMEM;
		goto free_gaudi_device;
	}

	rc = gaudi_alloc_cpu_accessible_dma_mem(hdev);
	if (rc)
		goto free_dma_pool;

	hdev->cpu_accessible_dma_pool = gen_pool_create(ilog2(32), -1);
	if (!hdev->cpu_accessible_dma_pool) {
		dev_err(hdev->dev,
			"Failed to create CPU accessible DMA pool\n");
		rc = -ENOMEM;
		goto free_cpu_dma_mem;
	}

	rc = gen_pool_add(hdev->cpu_accessible_dma_pool,
				(uintptr_t) hdev->cpu_accessible_dma_mem,
				HL_CPU_ACCESSIBLE_MEM_SIZE, -1);
	if (rc) {
		dev_err(hdev->dev,
			"Failed to add memory to CPU accessible DMA pool\n");
		rc = -EFAULT;
		goto free_cpu_accessible_dma_pool;
	}

	rc = gaudi_alloc_internal_qmans_pq_mem(hdev);
	if (rc)
		goto free_cpu_accessible_dma_pool;

	spin_lock_init(&gaudi->hw_queues_lock);
	mutex_init(&gaudi->clk_gate_mutex);

	hdev->supports_sync_stream = true;
	hdev->supports_coresight = true;
	hdev->supports_staged_submission = true;
	hdev->supports_wait_for_multi_cs = true;

	hdev->asic_funcs->set_pci_memory_regions(hdev);
	hdev->stream_master_qid_arr =
				hdev->asic_funcs->get_stream_master_qid_arr();
	hdev->stream_master_qid_arr_size = GAUDI_STREAM_MASTER_ARR_SIZE;

	return 0;

free_cpu_accessible_dma_pool:
	gen_pool_destroy(hdev->cpu_accessible_dma_pool);
free_cpu_dma_mem:
	if (!hdev->asic_prop.fw_security_enabled)
		GAUDI_CPU_TO_PCI_ADDR(hdev->cpu_accessible_dma_address,
					hdev->cpu_pci_msb_addr);
	hdev->asic_funcs->asic_dma_free_coherent(hdev,
			HL_CPU_ACCESSIBLE_MEM_SIZE,
			hdev->cpu_accessible_dma_mem,
			hdev->cpu_accessible_dma_address);
free_dma_pool:
	dma_pool_destroy(hdev->dma_pool);
free_gaudi_device:
	kfree(gaudi);
	return rc;
}

static int gaudi_sw_fini(struct hl_device *hdev)
{
	struct gaudi_device *gaudi = hdev->asic_specific;

	gaudi_free_internal_qmans_pq_mem(hdev);

	gen_pool_destroy(hdev->cpu_accessible_dma_pool);

	if (!hdev->asic_prop.fw_security_enabled)
		GAUDI_CPU_TO_PCI_ADDR(hdev->cpu_accessible_dma_address,
					hdev->cpu_pci_msb_addr);

	hdev->asic_funcs->asic_dma_free_coherent(hdev,
			HL_CPU_ACCESSIBLE_MEM_SIZE,
			hdev->cpu_accessible_dma_mem,
			hdev->cpu_accessible_dma_address);

	dma_pool_destroy(hdev->dma_pool);

	mutex_destroy(&gaudi->clk_gate_mutex);

	kfree(gaudi);

	return 0;
}

static irqreturn_t gaudi_irq_handler_single(int irq, void *arg)
{
	struct hl_device *hdev = arg;
	int i;

	if (hdev->disabled)
		return IRQ_HANDLED;

	for (i = 0 ; i < hdev->asic_prop.completion_queues_count ; i++)
		hl_irq_handler_cq(irq, &hdev->completion_queue[i]);

	hl_irq_handler_eq(irq, &hdev->event_queue);

	return IRQ_HANDLED;
}

/*
 * For backward compatibility, new MSI interrupts should be set after the
 * existing CPU and NIC interrupts.
 */
static int gaudi_pci_irq_vector(struct hl_device *hdev, unsigned int nr,
				bool cpu_eq)
{
	int msi_vec;

	if ((nr != GAUDI_EVENT_QUEUE_MSI_IDX) && (cpu_eq))
		dev_crit(hdev->dev, "CPU EQ must use IRQ %d\n",
				GAUDI_EVENT_QUEUE_MSI_IDX);

	msi_vec = ((nr < GAUDI_EVENT_QUEUE_MSI_IDX) || (cpu_eq)) ? nr :
			(nr + NIC_NUMBER_OF_ENGINES + 1);

	return pci_irq_vector(hdev->pdev, msi_vec);
}

static int gaudi_enable_msi_single(struct hl_device *hdev)
{
	int rc, irq;

	dev_dbg(hdev->dev, "Working in single MSI IRQ mode\n");

	irq = gaudi_pci_irq_vector(hdev, 0, false);
	rc = request_irq(irq, gaudi_irq_handler_single, 0,
			"gaudi single msi", hdev);
	if (rc)
		dev_err(hdev->dev,
			"Failed to request single MSI IRQ\n");

	return rc;
}

static int gaudi_enable_msi_multi(struct hl_device *hdev)
{
	int cq_cnt = hdev->asic_prop.completion_queues_count;
	int rc, i, irq_cnt_init, irq;

	for (i = 0, irq_cnt_init = 0 ; i < cq_cnt ; i++, irq_cnt_init++) {
		irq = gaudi_pci_irq_vector(hdev, i, false);
		rc = request_irq(irq, hl_irq_handler_cq, 0, gaudi_irq_name[i],
				&hdev->completion_queue[i]);
		if (rc) {
			dev_err(hdev->dev, "Failed to request IRQ %d", irq);
			goto free_irqs;
		}
	}

	irq = gaudi_pci_irq_vector(hdev, GAUDI_EVENT_QUEUE_MSI_IDX, true);
	rc = request_irq(irq, hl_irq_handler_eq, 0, gaudi_irq_name[cq_cnt],
				&hdev->event_queue);
	if (rc) {
		dev_err(hdev->dev, "Failed to request IRQ %d", irq);
		goto free_irqs;
	}

	return 0;

free_irqs:
	for (i = 0 ; i < irq_cnt_init ; i++)
		free_irq(gaudi_pci_irq_vector(hdev, i, false),
				&hdev->completion_queue[i]);
	return rc;
}

static int gaudi_enable_msi(struct hl_device *hdev)
{
	struct gaudi_device *gaudi = hdev->asic_specific;
	int rc;

	if (gaudi->hw_cap_initialized & HW_CAP_MSI)
		return 0;

	rc = pci_alloc_irq_vectors(hdev->pdev, 1, 1, PCI_IRQ_MSI);
	if (rc < 0) {
		dev_err(hdev->dev, "MSI: Failed to enable support %d\n", rc);
		return rc;
	}

	if (rc < NUMBER_OF_INTERRUPTS) {
		gaudi->multi_msi_mode = false;
		rc = gaudi_enable_msi_single(hdev);
	} else {
		gaudi->multi_msi_mode = true;
		rc = gaudi_enable_msi_multi(hdev);
	}

	if (rc)
		goto free_pci_irq_vectors;

	gaudi->hw_cap_initialized |= HW_CAP_MSI;

	return 0;

free_pci_irq_vectors:
	pci_free_irq_vectors(hdev->pdev);
	return rc;
}

static void gaudi_sync_irqs(struct hl_device *hdev)
{
	struct gaudi_device *gaudi = hdev->asic_specific;
	int i, cq_cnt = hdev->asic_prop.completion_queues_count;

	if (!(gaudi->hw_cap_initialized & HW_CAP_MSI))
		return;

	/* Wait for all pending IRQs to be finished */
	if (gaudi->multi_msi_mode) {
		for (i = 0 ; i < cq_cnt ; i++)
			synchronize_irq(gaudi_pci_irq_vector(hdev, i, false));

		synchronize_irq(gaudi_pci_irq_vector(hdev,
						GAUDI_EVENT_QUEUE_MSI_IDX,
						true));
	} else {
		synchronize_irq(gaudi_pci_irq_vector(hdev, 0, false));
	}
}

static void gaudi_disable_msi(struct hl_device *hdev)
{
	struct gaudi_device *gaudi = hdev->asic_specific;
	int i, irq, cq_cnt = hdev->asic_prop.completion_queues_count;

	if (!(gaudi->hw_cap_initialized & HW_CAP_MSI))
		return;

	gaudi_sync_irqs(hdev);

	if (gaudi->multi_msi_mode) {
		irq = gaudi_pci_irq_vector(hdev, GAUDI_EVENT_QUEUE_MSI_IDX,
						true);
		free_irq(irq, &hdev->event_queue);

		for (i = 0 ; i < cq_cnt ; i++) {
			irq = gaudi_pci_irq_vector(hdev, i, false);
			free_irq(irq, &hdev->completion_queue[i]);
		}
	} else {
		free_irq(gaudi_pci_irq_vector(hdev, 0, false), hdev);
	}

	pci_free_irq_vectors(hdev->pdev);

	gaudi->hw_cap_initialized &= ~HW_CAP_MSI;
}

static void gaudi_init_scrambler_sram(struct hl_device *hdev)
{
	struct gaudi_device *gaudi = hdev->asic_specific;

	if (hdev->asic_prop.fw_security_enabled)
		return;

	if (hdev->asic_prop.fw_app_cpu_boot_dev_sts0 &
						CPU_BOOT_DEV_STS0_SRAM_SCR_EN)
		return;

	if (gaudi->hw_cap_initialized & HW_CAP_SRAM_SCRAMBLER)
		return;

	if (!hdev->sram_scrambler_enable)
		return;

	WREG32(mmNIF_RTR_CTRL_0_SCRAM_SRAM_EN,
			1 << IF_RTR_CTRL_SCRAM_SRAM_EN_VAL_SHIFT);
	WREG32(mmNIF_RTR_CTRL_1_SCRAM_SRAM_EN,
			1 << IF_RTR_CTRL_SCRAM_SRAM_EN_VAL_SHIFT);
	WREG32(mmNIF_RTR_CTRL_2_SCRAM_SRAM_EN,
			1 << IF_RTR_CTRL_SCRAM_SRAM_EN_VAL_SHIFT);
	WREG32(mmNIF_RTR_CTRL_3_SCRAM_SRAM_EN,
			1 << IF_RTR_CTRL_SCRAM_SRAM_EN_VAL_SHIFT);
	WREG32(mmNIF_RTR_CTRL_4_SCRAM_SRAM_EN,
			1 << IF_RTR_CTRL_SCRAM_SRAM_EN_VAL_SHIFT);
	WREG32(mmNIF_RTR_CTRL_5_SCRAM_SRAM_EN,
			1 << IF_RTR_CTRL_SCRAM_SRAM_EN_VAL_SHIFT);
	WREG32(mmNIF_RTR_CTRL_6_SCRAM_SRAM_EN,
			1 << IF_RTR_CTRL_SCRAM_SRAM_EN_VAL_SHIFT);
	WREG32(mmNIF_RTR_CTRL_7_SCRAM_SRAM_EN,
			1 << IF_RTR_CTRL_SCRAM_SRAM_EN_VAL_SHIFT);

	WREG32(mmSIF_RTR_CTRL_0_SCRAM_SRAM_EN,
			1 << IF_RTR_CTRL_SCRAM_SRAM_EN_VAL_SHIFT);
	WREG32(mmSIF_RTR_CTRL_1_SCRAM_SRAM_EN,
			1 << IF_RTR_CTRL_SCRAM_SRAM_EN_VAL_SHIFT);
	WREG32(mmSIF_RTR_CTRL_2_SCRAM_SRAM_EN,
			1 << IF_RTR_CTRL_SCRAM_SRAM_EN_VAL_SHIFT);
	WREG32(mmSIF_RTR_CTRL_3_SCRAM_SRAM_EN,
			1 << IF_RTR_CTRL_SCRAM_SRAM_EN_VAL_SHIFT);
	WREG32(mmSIF_RTR_CTRL_4_SCRAM_SRAM_EN,
			1 << IF_RTR_CTRL_SCRAM_SRAM_EN_VAL_SHIFT);
	WREG32(mmSIF_RTR_CTRL_5_SCRAM_SRAM_EN,
			1 << IF_RTR_CTRL_SCRAM_SRAM_EN_VAL_SHIFT);
	WREG32(mmSIF_RTR_CTRL_6_SCRAM_SRAM_EN,
			1 << IF_RTR_CTRL_SCRAM_SRAM_EN_VAL_SHIFT);
	WREG32(mmSIF_RTR_CTRL_7_SCRAM_SRAM_EN,
			1 << IF_RTR_CTRL_SCRAM_SRAM_EN_VAL_SHIFT);

	WREG32(mmDMA_IF_E_N_DOWN_CH0_SCRAM_SRAM_EN,
			1 << DMA_IF_DOWN_CHX_SCRAM_SRAM_EN_VAL_SHIFT);
	WREG32(mmDMA_IF_E_N_DOWN_CH1_SCRAM_SRAM_EN,
			1 << DMA_IF_DOWN_CHX_SCRAM_SRAM_EN_VAL_SHIFT);
	WREG32(mmDMA_IF_E_S_DOWN_CH0_SCRAM_SRAM_EN,
			1 << DMA_IF_DOWN_CHX_SCRAM_SRAM_EN_VAL_SHIFT);
	WREG32(mmDMA_IF_E_S_DOWN_CH1_SCRAM_SRAM_EN,
			1 << DMA_IF_DOWN_CHX_SCRAM_SRAM_EN_VAL_SHIFT);
	WREG32(mmDMA_IF_W_N_DOWN_CH0_SCRAM_SRAM_EN,
			1 << DMA_IF_DOWN_CHX_SCRAM_SRAM_EN_VAL_SHIFT);
	WREG32(mmDMA_IF_W_N_DOWN_CH1_SCRAM_SRAM_EN,
			1 << DMA_IF_DOWN_CHX_SCRAM_SRAM_EN_VAL_SHIFT);
	WREG32(mmDMA_IF_W_S_DOWN_CH0_SCRAM_SRAM_EN,
			1 << DMA_IF_DOWN_CHX_SCRAM_SRAM_EN_VAL_SHIFT);
	WREG32(mmDMA_IF_W_S_DOWN_CH1_SCRAM_SRAM_EN,
			1 << DMA_IF_DOWN_CHX_SCRAM_SRAM_EN_VAL_SHIFT);

	gaudi->hw_cap_initialized |= HW_CAP_SRAM_SCRAMBLER;
}

static void gaudi_init_scrambler_hbm(struct hl_device *hdev)
{
	struct gaudi_device *gaudi = hdev->asic_specific;

	if (hdev->asic_prop.fw_security_enabled)
		return;

	if (hdev->asic_prop.fw_bootfit_cpu_boot_dev_sts0 &
					CPU_BOOT_DEV_STS0_DRAM_SCR_EN)
		return;

	if (gaudi->hw_cap_initialized & HW_CAP_HBM_SCRAMBLER)
		return;

	if (!hdev->dram_scrambler_enable)
		return;

	WREG32(mmNIF_RTR_CTRL_0_SCRAM_HBM_EN,
			1 << IF_RTR_CTRL_SCRAM_HBM_EN_VAL_SHIFT);
	WREG32(mmNIF_RTR_CTRL_1_SCRAM_HBM_EN,
			1 << IF_RTR_CTRL_SCRAM_HBM_EN_VAL_SHIFT);
	WREG32(mmNIF_RTR_CTRL_2_SCRAM_HBM_EN,
			1 << IF_RTR_CTRL_SCRAM_HBM_EN_VAL_SHIFT);
	WREG32(mmNIF_RTR_CTRL_3_SCRAM_HBM_EN,
			1 << IF_RTR_CTRL_SCRAM_HBM_EN_VAL_SHIFT);
	WREG32(mmNIF_RTR_CTRL_4_SCRAM_HBM_EN,
			1 << IF_RTR_CTRL_SCRAM_HBM_EN_VAL_SHIFT);
	WREG32(mmNIF_RTR_CTRL_5_SCRAM_HBM_EN,
			1 << IF_RTR_CTRL_SCRAM_HBM_EN_VAL_SHIFT);
	WREG32(mmNIF_RTR_CTRL_6_SCRAM_HBM_EN,
			1 << IF_RTR_CTRL_SCRAM_HBM_EN_VAL_SHIFT);
	WREG32(mmNIF_RTR_CTRL_7_SCRAM_HBM_EN,
			1 << IF_RTR_CTRL_SCRAM_HBM_EN_VAL_SHIFT);

	WREG32(mmSIF_RTR_CTRL_0_SCRAM_HBM_EN,
			1 << IF_RTR_CTRL_SCRAM_HBM_EN_VAL_SHIFT);
	WREG32(mmSIF_RTR_CTRL_1_SCRAM_HBM_EN,
			1 << IF_RTR_CTRL_SCRAM_HBM_EN_VAL_SHIFT);
	WREG32(mmSIF_RTR_CTRL_2_SCRAM_HBM_EN,
			1 << IF_RTR_CTRL_SCRAM_HBM_EN_VAL_SHIFT);
	WREG32(mmSIF_RTR_CTRL_3_SCRAM_HBM_EN,
			1 << IF_RTR_CTRL_SCRAM_HBM_EN_VAL_SHIFT);
	WREG32(mmSIF_RTR_CTRL_4_SCRAM_HBM_EN,
			1 << IF_RTR_CTRL_SCRAM_HBM_EN_VAL_SHIFT);
	WREG32(mmSIF_RTR_CTRL_5_SCRAM_HBM_EN,
			1 << IF_RTR_CTRL_SCRAM_HBM_EN_VAL_SHIFT);
	WREG32(mmSIF_RTR_CTRL_6_SCRAM_HBM_EN,
			1 << IF_RTR_CTRL_SCRAM_HBM_EN_VAL_SHIFT);
	WREG32(mmSIF_RTR_CTRL_7_SCRAM_HBM_EN,
			1 << IF_RTR_CTRL_SCRAM_HBM_EN_VAL_SHIFT);

	WREG32(mmDMA_IF_E_N_DOWN_CH0_SCRAM_HBM_EN,
			1 << DMA_IF_DOWN_CHX_SCRAM_HBM_EN_VAL_SHIFT);
	WREG32(mmDMA_IF_E_N_DOWN_CH1_SCRAM_HBM_EN,
			1 << DMA_IF_DOWN_CHX_SCRAM_HBM_EN_VAL_SHIFT);
	WREG32(mmDMA_IF_E_S_DOWN_CH0_SCRAM_HBM_EN,
			1 << DMA_IF_DOWN_CHX_SCRAM_HBM_EN_VAL_SHIFT);
	WREG32(mmDMA_IF_E_S_DOWN_CH1_SCRAM_HBM_EN,
			1 << DMA_IF_DOWN_CHX_SCRAM_HBM_EN_VAL_SHIFT);
	WREG32(mmDMA_IF_W_N_DOWN_CH0_SCRAM_HBM_EN,
			1 << DMA_IF_DOWN_CHX_SCRAM_HBM_EN_VAL_SHIFT);
	WREG32(mmDMA_IF_W_N_DOWN_CH1_SCRAM_HBM_EN,
			1 << DMA_IF_DOWN_CHX_SCRAM_HBM_EN_VAL_SHIFT);
	WREG32(mmDMA_IF_W_S_DOWN_CH0_SCRAM_HBM_EN,
			1 << DMA_IF_DOWN_CHX_SCRAM_HBM_EN_VAL_SHIFT);
	WREG32(mmDMA_IF_W_S_DOWN_CH1_SCRAM_HBM_EN,
			1 << DMA_IF_DOWN_CHX_SCRAM_HBM_EN_VAL_SHIFT);

	gaudi->hw_cap_initialized |= HW_CAP_HBM_SCRAMBLER;
}

static void gaudi_init_e2e(struct hl_device *hdev)
{
	if (hdev->asic_prop.fw_security_enabled)
		return;

	if (hdev->asic_prop.fw_bootfit_cpu_boot_dev_sts0 &
					CPU_BOOT_DEV_STS0_E2E_CRED_EN)
		return;

	WREG32(mmSIF_RTR_CTRL_0_E2E_HBM_WR_SIZE, 247 >> 3);
	WREG32(mmSIF_RTR_CTRL_0_E2E_HBM_RD_SIZE, 785 >> 3);
	WREG32(mmSIF_RTR_CTRL_0_E2E_PCI_WR_SIZE, 49);
	WREG32(mmSIF_RTR_CTRL_0_E2E_PCI_RD_SIZE, 101);

	WREG32(mmSIF_RTR_CTRL_1_E2E_HBM_WR_SIZE, 275 >> 3);
	WREG32(mmSIF_RTR_CTRL_1_E2E_HBM_RD_SIZE, 614 >> 3);
	WREG32(mmSIF_RTR_CTRL_1_E2E_PCI_WR_SIZE, 1);
	WREG32(mmSIF_RTR_CTRL_1_E2E_PCI_RD_SIZE, 39);

	WREG32(mmSIF_RTR_CTRL_2_E2E_HBM_WR_SIZE, 1);
	WREG32(mmSIF_RTR_CTRL_2_E2E_HBM_RD_SIZE, 1);
	WREG32(mmSIF_RTR_CTRL_2_E2E_PCI_WR_SIZE, 1);
	WREG32(mmSIF_RTR_CTRL_2_E2E_PCI_RD_SIZE, 32);

	WREG32(mmSIF_RTR_CTRL_3_E2E_HBM_WR_SIZE, 176 >> 3);
	WREG32(mmSIF_RTR_CTRL_3_E2E_HBM_RD_SIZE, 32 >> 3);
	WREG32(mmSIF_RTR_CTRL_3_E2E_PCI_WR_SIZE, 19);
	WREG32(mmSIF_RTR_CTRL_3_E2E_PCI_RD_SIZE, 32);

	WREG32(mmSIF_RTR_CTRL_4_E2E_HBM_WR_SIZE, 176 >> 3);
	WREG32(mmSIF_RTR_CTRL_4_E2E_HBM_RD_SIZE, 32 >> 3);
	WREG32(mmSIF_RTR_CTRL_4_E2E_PCI_WR_SIZE, 19);
	WREG32(mmSIF_RTR_CTRL_4_E2E_PCI_RD_SIZE, 32);

	WREG32(mmSIF_RTR_CTRL_5_E2E_HBM_WR_SIZE, 1);
	WREG32(mmSIF_RTR_CTRL_5_E2E_HBM_RD_SIZE, 1);
	WREG32(mmSIF_RTR_CTRL_5_E2E_PCI_WR_SIZE, 1);
	WREG32(mmSIF_RTR_CTRL_5_E2E_PCI_RD_SIZE, 32);

	WREG32(mmSIF_RTR_CTRL_6_E2E_HBM_WR_SIZE, 275 >> 3);
	WREG32(mmSIF_RTR_CTRL_6_E2E_HBM_RD_SIZE, 614 >> 3);
	WREG32(mmSIF_RTR_CTRL_6_E2E_PCI_WR_SIZE, 1);
	WREG32(mmSIF_RTR_CTRL_6_E2E_PCI_RD_SIZE, 39);

	WREG32(mmSIF_RTR_CTRL_7_E2E_HBM_WR_SIZE, 297 >> 3);
	WREG32(mmSIF_RTR_CTRL_7_E2E_HBM_RD_SIZE, 908 >> 3);
	WREG32(mmSIF_RTR_CTRL_7_E2E_PCI_WR_SIZE, 19);
	WREG32(mmSIF_RTR_CTRL_7_E2E_PCI_RD_SIZE, 19);

	WREG32(mmNIF_RTR_CTRL_0_E2E_HBM_WR_SIZE, 318 >> 3);
	WREG32(mmNIF_RTR_CTRL_0_E2E_HBM_RD_SIZE, 956 >> 3);
	WREG32(mmNIF_RTR_CTRL_0_E2E_PCI_WR_SIZE, 79);
	WREG32(mmNIF_RTR_CTRL_0_E2E_PCI_RD_SIZE, 163);

	WREG32(mmNIF_RTR_CTRL_1_E2E_HBM_WR_SIZE, 275 >> 3);
	WREG32(mmNIF_RTR_CTRL_1_E2E_HBM_RD_SIZE, 614 >> 3);
	WREG32(mmNIF_RTR_CTRL_1_E2E_PCI_WR_SIZE, 1);
	WREG32(mmNIF_RTR_CTRL_1_E2E_PCI_RD_SIZE, 39);

	WREG32(mmNIF_RTR_CTRL_2_E2E_HBM_WR_SIZE, 1);
	WREG32(mmNIF_RTR_CTRL_2_E2E_HBM_RD_SIZE, 1);
	WREG32(mmNIF_RTR_CTRL_2_E2E_PCI_WR_SIZE, 1);
	WREG32(mmNIF_RTR_CTRL_2_E2E_PCI_RD_SIZE, 32);

	WREG32(mmNIF_RTR_CTRL_3_E2E_HBM_WR_SIZE, 176 >> 3);
	WREG32(mmNIF_RTR_CTRL_3_E2E_HBM_RD_SIZE, 32 >> 3);
	WREG32(mmNIF_RTR_CTRL_3_E2E_PCI_WR_SIZE, 19);
	WREG32(mmNIF_RTR_CTRL_3_E2E_PCI_RD_SIZE, 32);

	WREG32(mmNIF_RTR_CTRL_4_E2E_HBM_WR_SIZE, 176 >> 3);
	WREG32(mmNIF_RTR_CTRL_4_E2E_HBM_RD_SIZE, 32 >> 3);
	WREG32(mmNIF_RTR_CTRL_4_E2E_PCI_WR_SIZE, 19);
	WREG32(mmNIF_RTR_CTRL_4_E2E_PCI_RD_SIZE, 32);

	WREG32(mmNIF_RTR_CTRL_5_E2E_HBM_WR_SIZE, 1);
	WREG32(mmNIF_RTR_CTRL_5_E2E_HBM_RD_SIZE, 1);
	WREG32(mmNIF_RTR_CTRL_5_E2E_PCI_WR_SIZE, 1);
	WREG32(mmNIF_RTR_CTRL_5_E2E_PCI_RD_SIZE, 32);

	WREG32(mmNIF_RTR_CTRL_6_E2E_HBM_WR_SIZE, 275 >> 3);
	WREG32(mmNIF_RTR_CTRL_6_E2E_HBM_RD_SIZE, 614 >> 3);
	WREG32(mmNIF_RTR_CTRL_6_E2E_PCI_WR_SIZE, 1);
	WREG32(mmNIF_RTR_CTRL_6_E2E_PCI_RD_SIZE, 39);

	WREG32(mmNIF_RTR_CTRL_7_E2E_HBM_WR_SIZE, 318 >> 3);
	WREG32(mmNIF_RTR_CTRL_7_E2E_HBM_RD_SIZE, 956 >> 3);
	WREG32(mmNIF_RTR_CTRL_7_E2E_PCI_WR_SIZE, 79);
	WREG32(mmNIF_RTR_CTRL_7_E2E_PCI_RD_SIZE, 79);

	WREG32(mmDMA_IF_E_N_DOWN_CH0_E2E_HBM_WR_SIZE, 344 >> 3);
	WREG32(mmDMA_IF_E_N_DOWN_CH0_E2E_HBM_RD_SIZE, 1000 >> 3);
	WREG32(mmDMA_IF_E_N_DOWN_CH0_E2E_PCI_WR_SIZE, 162);
	WREG32(mmDMA_IF_E_N_DOWN_CH0_E2E_PCI_RD_SIZE, 338);

	WREG32(mmDMA_IF_E_N_DOWN_CH1_E2E_HBM_WR_SIZE, 344 >> 3);
	WREG32(mmDMA_IF_E_N_DOWN_CH1_E2E_HBM_RD_SIZE, 1000 >> 3);
	WREG32(mmDMA_IF_E_N_DOWN_CH1_E2E_PCI_WR_SIZE, 162);
	WREG32(mmDMA_IF_E_N_DOWN_CH1_E2E_PCI_RD_SIZE, 338);

	WREG32(mmDMA_IF_E_S_DOWN_CH0_E2E_HBM_WR_SIZE, 344 >> 3);
	WREG32(mmDMA_IF_E_S_DOWN_CH0_E2E_HBM_RD_SIZE, 1000 >> 3);
	WREG32(mmDMA_IF_E_S_DOWN_CH0_E2E_PCI_WR_SIZE, 162);
	WREG32(mmDMA_IF_E_S_DOWN_CH0_E2E_PCI_RD_SIZE, 338);

	WREG32(mmDMA_IF_E_S_DOWN_CH1_E2E_HBM_WR_SIZE, 344 >> 3);
	WREG32(mmDMA_IF_E_S_DOWN_CH1_E2E_HBM_RD_SIZE, 1000 >> 3);
	WREG32(mmDMA_IF_E_S_DOWN_CH1_E2E_PCI_WR_SIZE, 162);
	WREG32(mmDMA_IF_E_S_DOWN_CH1_E2E_PCI_RD_SIZE, 338);

	WREG32(mmDMA_IF_W_N_DOWN_CH0_E2E_HBM_WR_SIZE, 344 >> 3);
	WREG32(mmDMA_IF_W_N_DOWN_CH0_E2E_HBM_RD_SIZE, 1000 >> 3);
	WREG32(mmDMA_IF_W_N_DOWN_CH0_E2E_PCI_WR_SIZE, 162);
	WREG32(mmDMA_IF_W_N_DOWN_CH0_E2E_PCI_RD_SIZE, 338);

	WREG32(mmDMA_IF_W_N_DOWN_CH1_E2E_HBM_WR_SIZE, 344 >> 3);
	WREG32(mmDMA_IF_W_N_DOWN_CH1_E2E_HBM_RD_SIZE, 1000 >> 3);
	WREG32(mmDMA_IF_W_N_DOWN_CH1_E2E_PCI_WR_SIZE, 162);
	WREG32(mmDMA_IF_W_N_DOWN_CH1_E2E_PCI_RD_SIZE, 338);

	WREG32(mmDMA_IF_W_S_DOWN_CH0_E2E_HBM_WR_SIZE, 344 >> 3);
	WREG32(mmDMA_IF_W_S_DOWN_CH0_E2E_HBM_RD_SIZE, 1000 >> 3);
	WREG32(mmDMA_IF_W_S_DOWN_CH0_E2E_PCI_WR_SIZE, 162);
	WREG32(mmDMA_IF_W_S_DOWN_CH0_E2E_PCI_RD_SIZE, 338);

	WREG32(mmDMA_IF_W_S_DOWN_CH1_E2E_HBM_WR_SIZE, 344 >> 3);
	WREG32(mmDMA_IF_W_S_DOWN_CH1_E2E_HBM_RD_SIZE, 1000 >> 3);
	WREG32(mmDMA_IF_W_S_DOWN_CH1_E2E_PCI_WR_SIZE, 162);
	WREG32(mmDMA_IF_W_S_DOWN_CH1_E2E_PCI_RD_SIZE, 338);

	if (!hdev->dram_scrambler_enable) {
		WREG32(mmSIF_RTR_CTRL_0_NL_HBM_SEL_0, 0x21);
		WREG32(mmSIF_RTR_CTRL_0_NL_HBM_SEL_1, 0x22);
		WREG32(mmSIF_RTR_CTRL_0_NL_HBM_OFFSET_18, 0x1F);
		WREG32(mmSIF_RTR_CTRL_0_NL_HBM_PC_SEL_3, 0x20);

		WREG32(mmSIF_RTR_CTRL_1_NL_HBM_SEL_0, 0x21);
		WREG32(mmSIF_RTR_CTRL_1_NL_HBM_SEL_1, 0x22);
		WREG32(mmSIF_RTR_CTRL_1_NL_HBM_OFFSET_18, 0x1F);
		WREG32(mmSIF_RTR_CTRL_1_NL_HBM_PC_SEL_3, 0x20);

		WREG32(mmSIF_RTR_CTRL_2_NL_HBM_SEL_0, 0x21);
		WREG32(mmSIF_RTR_CTRL_2_NL_HBM_SEL_1, 0x22);
		WREG32(mmSIF_RTR_CTRL_2_NL_HBM_OFFSET_18, 0x1F);
		WREG32(mmSIF_RTR_CTRL_2_NL_HBM_PC_SEL_3, 0x20);

		WREG32(mmSIF_RTR_CTRL_3_NL_HBM_SEL_0, 0x21);
		WREG32(mmSIF_RTR_CTRL_3_NL_HBM_SEL_1, 0x22);
		WREG32(mmSIF_RTR_CTRL_3_NL_HBM_OFFSET_18, 0x1F);
		WREG32(mmSIF_RTR_CTRL_3_NL_HBM_PC_SEL_3, 0x20);

		WREG32(mmSIF_RTR_CTRL_4_NL_HBM_SEL_0, 0x21);
		WREG32(mmSIF_RTR_CTRL_4_NL_HBM_SEL_1, 0x22);
		WREG32(mmSIF_RTR_CTRL_4_NL_HBM_OFFSET_18, 0x1F);
		WREG32(mmSIF_RTR_CTRL_4_NL_HBM_PC_SEL_3, 0x20);

		WREG32(mmSIF_RTR_CTRL_5_NL_HBM_SEL_0, 0x21);
		WREG32(mmSIF_RTR_CTRL_5_NL_HBM_SEL_1, 0x22);
		WREG32(mmSIF_RTR_CTRL_5_NL_HBM_OFFSET_18, 0x1F);
		WREG32(mmSIF_RTR_CTRL_5_NL_HBM_PC_SEL_3, 0x20);

		WREG32(mmSIF_RTR_CTRL_6_NL_HBM_SEL_0, 0x21);
		WREG32(mmSIF_RTR_CTRL_6_NL_HBM_SEL_1, 0x22);
		WREG32(mmSIF_RTR_CTRL_6_NL_HBM_OFFSET_18, 0x1F);
		WREG32(mmSIF_RTR_CTRL_6_NL_HBM_PC_SEL_3, 0x20);

		WREG32(mmSIF_RTR_CTRL_7_NL_HBM_SEL_0, 0x21);
		WREG32(mmSIF_RTR_CTRL_7_NL_HBM_SEL_1, 0x22);
		WREG32(mmSIF_RTR_CTRL_7_NL_HBM_OFFSET_18, 0x1F);
		WREG32(mmSIF_RTR_CTRL_7_NL_HBM_PC_SEL_3, 0x20);

		WREG32(mmNIF_RTR_CTRL_0_NL_HBM_SEL_0, 0x21);
		WREG32(mmNIF_RTR_CTRL_0_NL_HBM_SEL_1, 0x22);
		WREG32(mmNIF_RTR_CTRL_0_NL_HBM_OFFSET_18, 0x1F);
		WREG32(mmNIF_RTR_CTRL_0_NL_HBM_PC_SEL_3, 0x20);

		WREG32(mmNIF_RTR_CTRL_1_NL_HBM_SEL_0, 0x21);
		WREG32(mmNIF_RTR_CTRL_1_NL_HBM_SEL_1, 0x22);
		WREG32(mmNIF_RTR_CTRL_1_NL_HBM_OFFSET_18, 0x1F);
		WREG32(mmNIF_RTR_CTRL_1_NL_HBM_PC_SEL_3, 0x20);

		WREG32(mmNIF_RTR_CTRL_2_NL_HBM_SEL_0, 0x21);
		WREG32(mmNIF_RTR_CTRL_2_NL_HBM_SEL_1, 0x22);
		WREG32(mmNIF_RTR_CTRL_2_NL_HBM_OFFSET_18, 0x1F);
		WREG32(mmNIF_RTR_CTRL_2_NL_HBM_PC_SEL_3, 0x20);

		WREG32(mmNIF_RTR_CTRL_3_NL_HBM_SEL_0, 0x21);
		WREG32(mmNIF_RTR_CTRL_3_NL_HBM_SEL_1, 0x22);
		WREG32(mmNIF_RTR_CTRL_3_NL_HBM_OFFSET_18, 0x1F);
		WREG32(mmNIF_RTR_CTRL_3_NL_HBM_PC_SEL_3, 0x20);

		WREG32(mmNIF_RTR_CTRL_4_NL_HBM_SEL_0, 0x21);
		WREG32(mmNIF_RTR_CTRL_4_NL_HBM_SEL_1, 0x22);
		WREG32(mmNIF_RTR_CTRL_4_NL_HBM_OFFSET_18, 0x1F);
		WREG32(mmNIF_RTR_CTRL_4_NL_HBM_PC_SEL_3, 0x20);

		WREG32(mmNIF_RTR_CTRL_5_NL_HBM_SEL_0, 0x21);
		WREG32(mmNIF_RTR_CTRL_5_NL_HBM_SEL_1, 0x22);
		WREG32(mmNIF_RTR_CTRL_5_NL_HBM_OFFSET_18, 0x1F);
		WREG32(mmNIF_RTR_CTRL_5_NL_HBM_PC_SEL_3, 0x20);

		WREG32(mmNIF_RTR_CTRL_6_NL_HBM_SEL_0, 0x21);
		WREG32(mmNIF_RTR_CTRL_6_NL_HBM_SEL_1, 0x22);
		WREG32(mmNIF_RTR_CTRL_6_NL_HBM_OFFSET_18, 0x1F);
		WREG32(mmNIF_RTR_CTRL_6_NL_HBM_PC_SEL_3, 0x20);

		WREG32(mmNIF_RTR_CTRL_7_NL_HBM_SEL_0, 0x21);
		WREG32(mmNIF_RTR_CTRL_7_NL_HBM_SEL_1, 0x22);
		WREG32(mmNIF_RTR_CTRL_7_NL_HBM_OFFSET_18, 0x1F);
		WREG32(mmNIF_RTR_CTRL_7_NL_HBM_PC_SEL_3, 0x20);

		WREG32(mmDMA_IF_E_N_DOWN_CH0_NL_HBM_SEL_0, 0x21);
		WREG32(mmDMA_IF_E_N_DOWN_CH0_NL_HBM_SEL_1, 0x22);
		WREG32(mmDMA_IF_E_N_DOWN_CH0_NL_HBM_OFFSET_18, 0x1F);
		WREG32(mmDMA_IF_E_N_DOWN_CH0_NL_HBM_PC_SEL_3, 0x20);

		WREG32(mmDMA_IF_E_N_DOWN_CH1_NL_HBM_SEL_0, 0x21);
		WREG32(mmDMA_IF_E_N_DOWN_CH1_NL_HBM_SEL_1, 0x22);
		WREG32(mmDMA_IF_E_N_DOWN_CH1_NL_HBM_OFFSET_18, 0x1F);
		WREG32(mmDMA_IF_E_N_DOWN_CH1_NL_HBM_PC_SEL_3, 0x20);

		WREG32(mmDMA_IF_E_S_DOWN_CH0_NL_HBM_SEL_0, 0x21);
		WREG32(mmDMA_IF_E_S_DOWN_CH0_NL_HBM_SEL_1, 0x22);
		WREG32(mmDMA_IF_E_S_DOWN_CH0_NL_HBM_OFFSET_18, 0x1F);
		WREG32(mmDMA_IF_E_S_DOWN_CH0_NL_HBM_PC_SEL_3, 0x20);

		WREG32(mmDMA_IF_E_S_DOWN_CH1_NL_HBM_SEL_0, 0x21);
		WREG32(mmDMA_IF_E_S_DOWN_CH1_NL_HBM_SEL_1, 0x22);
		WREG32(mmDMA_IF_E_S_DOWN_CH1_NL_HBM_OFFSET_18, 0x1F);
		WREG32(mmDMA_IF_E_S_DOWN_CH1_NL_HBM_PC_SEL_3, 0x20);

		WREG32(mmDMA_IF_W_N_DOWN_CH0_NL_HBM_SEL_0, 0x21);
		WREG32(mmDMA_IF_W_N_DOWN_CH0_NL_HBM_SEL_1, 0x22);
		WREG32(mmDMA_IF_W_N_DOWN_CH0_NL_HBM_OFFSET_18, 0x1F);
		WREG32(mmDMA_IF_W_N_DOWN_CH0_NL_HBM_PC_SEL_3, 0x20);

		WREG32(mmDMA_IF_W_N_DOWN_CH1_NL_HBM_SEL_0, 0x21);
		WREG32(mmDMA_IF_W_N_DOWN_CH1_NL_HBM_SEL_1, 0x22);
		WREG32(mmDMA_IF_W_N_DOWN_CH1_NL_HBM_OFFSET_18, 0x1F);
		WREG32(mmDMA_IF_W_N_DOWN_CH1_NL_HBM_PC_SEL_3, 0x20);

		WREG32(mmDMA_IF_W_S_DOWN_CH0_NL_HBM_SEL_0, 0x21);
		WREG32(mmDMA_IF_W_S_DOWN_CH0_NL_HBM_SEL_1, 0x22);
		WREG32(mmDMA_IF_W_S_DOWN_CH0_NL_HBM_OFFSET_18, 0x1F);
		WREG32(mmDMA_IF_W_S_DOWN_CH0_NL_HBM_PC_SEL_3, 0x20);

		WREG32(mmDMA_IF_W_S_DOWN_CH1_NL_HBM_SEL_0, 0x21);
		WREG32(mmDMA_IF_W_S_DOWN_CH1_NL_HBM_SEL_1, 0x22);
		WREG32(mmDMA_IF_W_S_DOWN_CH1_NL_HBM_OFFSET_18, 0x1F);
		WREG32(mmDMA_IF_W_S_DOWN_CH1_NL_HBM_PC_SEL_3, 0x20);
	}

	WREG32(mmSIF_RTR_CTRL_0_E2E_HBM_EN,
			1 << IF_RTR_CTRL_E2E_HBM_EN_VAL_SHIFT);
	WREG32(mmSIF_RTR_CTRL_0_E2E_PCI_EN,
			1 << IF_RTR_CTRL_E2E_PCI_EN_VAL_SHIFT);

	WREG32(mmSIF_RTR_CTRL_1_E2E_HBM_EN,
			1 << IF_RTR_CTRL_E2E_HBM_EN_VAL_SHIFT);
	WREG32(mmSIF_RTR_CTRL_1_E2E_PCI_EN,
			1 << IF_RTR_CTRL_E2E_PCI_EN_VAL_SHIFT);

	WREG32(mmSIF_RTR_CTRL_2_E2E_HBM_EN,
			1 << IF_RTR_CTRL_E2E_HBM_EN_VAL_SHIFT);
	WREG32(mmSIF_RTR_CTRL_2_E2E_PCI_EN,
			1 << IF_RTR_CTRL_E2E_PCI_EN_VAL_SHIFT);

	WREG32(mmSIF_RTR_CTRL_3_E2E_HBM_EN,
			1 << IF_RTR_CTRL_E2E_HBM_EN_VAL_SHIFT);
	WREG32(mmSIF_RTR_CTRL_3_E2E_PCI_EN,
			1 << IF_RTR_CTRL_E2E_PCI_EN_VAL_SHIFT);

	WREG32(mmSIF_RTR_CTRL_4_E2E_HBM_EN,
			1 << IF_RTR_CTRL_E2E_HBM_EN_VAL_SHIFT);
	WREG32(mmSIF_RTR_CTRL_4_E2E_PCI_EN,
			1 << IF_RTR_CTRL_E2E_PCI_EN_VAL_SHIFT);

	WREG32(mmSIF_RTR_CTRL_5_E2E_HBM_EN,
			1 << IF_RTR_CTRL_E2E_HBM_EN_VAL_SHIFT);
	WREG32(mmSIF_RTR_CTRL_5_E2E_PCI_EN,
			1 << IF_RTR_CTRL_E2E_PCI_EN_VAL_SHIFT);

	WREG32(mmSIF_RTR_CTRL_6_E2E_HBM_EN,
			1 << IF_RTR_CTRL_E2E_HBM_EN_VAL_SHIFT);
	WREG32(mmSIF_RTR_CTRL_6_E2E_PCI_EN,
			1 << IF_RTR_CTRL_E2E_PCI_EN_VAL_SHIFT);

	WREG32(mmSIF_RTR_CTRL_7_E2E_HBM_EN,
			1 << IF_RTR_CTRL_E2E_HBM_EN_VAL_SHIFT);
	WREG32(mmSIF_RTR_CTRL_7_E2E_PCI_EN,
			1 << IF_RTR_CTRL_E2E_PCI_EN_VAL_SHIFT);

	WREG32(mmNIF_RTR_CTRL_0_E2E_HBM_EN,
			1 << IF_RTR_CTRL_E2E_HBM_EN_VAL_SHIFT);
	WREG32(mmNIF_RTR_CTRL_0_E2E_PCI_EN,
			1 << IF_RTR_CTRL_E2E_PCI_EN_VAL_SHIFT);

	WREG32(mmNIF_RTR_CTRL_1_E2E_HBM_EN,
			1 << IF_RTR_CTRL_E2E_HBM_EN_VAL_SHIFT);
	WREG32(mmNIF_RTR_CTRL_1_E2E_PCI_EN,
			1 << IF_RTR_CTRL_E2E_PCI_EN_VAL_SHIFT);

	WREG32(mmNIF_RTR_CTRL_2_E2E_HBM_EN,
			1 << IF_RTR_CTRL_E2E_HBM_EN_VAL_SHIFT);
	WREG32(mmNIF_RTR_CTRL_2_E2E_PCI_EN,
			1 << IF_RTR_CTRL_E2E_PCI_EN_VAL_SHIFT);

	WREG32(mmNIF_RTR_CTRL_3_E2E_HBM_EN,
			1 << IF_RTR_CTRL_E2E_HBM_EN_VAL_SHIFT);
	WREG32(mmNIF_RTR_CTRL_3_E2E_PCI_EN,
			1 << IF_RTR_CTRL_E2E_PCI_EN_VAL_SHIFT);

	WREG32(mmNIF_RTR_CTRL_4_E2E_HBM_EN,
			1 << IF_RTR_CTRL_E2E_HBM_EN_VAL_SHIFT);
	WREG32(mmNIF_RTR_CTRL_4_E2E_PCI_EN,
			1 << IF_RTR_CTRL_E2E_PCI_EN_VAL_SHIFT);

	WREG32(mmNIF_RTR_CTRL_5_E2E_HBM_EN,
			1 << IF_RTR_CTRL_E2E_HBM_EN_VAL_SHIFT);
	WREG32(mmNIF_RTR_CTRL_5_E2E_PCI_EN,
			1 << IF_RTR_CTRL_E2E_PCI_EN_VAL_SHIFT);

	WREG32(mmNIF_RTR_CTRL_6_E2E_HBM_EN,
			1 << IF_RTR_CTRL_E2E_HBM_EN_VAL_SHIFT);
	WREG32(mmNIF_RTR_CTRL_6_E2E_PCI_EN,
			1 << IF_RTR_CTRL_E2E_PCI_EN_VAL_SHIFT);

	WREG32(mmNIF_RTR_CTRL_7_E2E_HBM_EN,
			1 << IF_RTR_CTRL_E2E_HBM_EN_VAL_SHIFT);
	WREG32(mmNIF_RTR_CTRL_7_E2E_PCI_EN,
			1 << IF_RTR_CTRL_E2E_PCI_EN_VAL_SHIFT);

	WREG32(mmDMA_IF_E_N_DOWN_CH0_E2E_HBM_EN,
			1 << DMA_IF_DOWN_CHX_E2E_HBM_EN_VAL_SHIFT);
	WREG32(mmDMA_IF_E_N_DOWN_CH0_E2E_PCI_EN,
			1 << DMA_IF_DOWN_CHX_E2E_PCI_EN_VAL_SHIFT);

	WREG32(mmDMA_IF_E_N_DOWN_CH1_E2E_HBM_EN,
			1 << DMA_IF_DOWN_CHX_E2E_HBM_EN_VAL_SHIFT);
	WREG32(mmDMA_IF_E_N_DOWN_CH1_E2E_PCI_EN,
			1 << DMA_IF_DOWN_CHX_E2E_PCI_EN_VAL_SHIFT);

	WREG32(mmDMA_IF_E_S_DOWN_CH0_E2E_HBM_EN,
			1 << DMA_IF_DOWN_CHX_E2E_HBM_EN_VAL_SHIFT);
	WREG32(mmDMA_IF_E_S_DOWN_CH0_E2E_PCI_EN,
			1 << DMA_IF_DOWN_CHX_E2E_PCI_EN_VAL_SHIFT);

	WREG32(mmDMA_IF_E_S_DOWN_CH1_E2E_HBM_EN,
			1 << DMA_IF_DOWN_CHX_E2E_HBM_EN_VAL_SHIFT);
	WREG32(mmDMA_IF_E_S_DOWN_CH1_E2E_PCI_EN,
			1 << DMA_IF_DOWN_CHX_E2E_PCI_EN_VAL_SHIFT);

	WREG32(mmDMA_IF_W_N_DOWN_CH0_E2E_HBM_EN,
			1 << DMA_IF_DOWN_CHX_E2E_HBM_EN_VAL_SHIFT);
	WREG32(mmDMA_IF_W_N_DOWN_CH0_E2E_PCI_EN,
			1 << DMA_IF_DOWN_CHX_E2E_PCI_EN_VAL_SHIFT);

	WREG32(mmDMA_IF_W_N_DOWN_CH1_E2E_HBM_EN,
			1 << DMA_IF_DOWN_CHX_E2E_HBM_EN_VAL_SHIFT);
	WREG32(mmDMA_IF_W_N_DOWN_CH1_E2E_PCI_EN,
			1 << DMA_IF_DOWN_CHX_E2E_PCI_EN_VAL_SHIFT);

	WREG32(mmDMA_IF_W_S_DOWN_CH0_E2E_HBM_EN,
			1 << DMA_IF_DOWN_CHX_E2E_HBM_EN_VAL_SHIFT);
	WREG32(mmDMA_IF_W_S_DOWN_CH0_E2E_PCI_EN,
			1 << DMA_IF_DOWN_CHX_E2E_PCI_EN_VAL_SHIFT);

	WREG32(mmDMA_IF_W_S_DOWN_CH1_E2E_HBM_EN,
			1 << DMA_IF_DOWN_CHX_E2E_HBM_EN_VAL_SHIFT);
	WREG32(mmDMA_IF_W_S_DOWN_CH1_E2E_PCI_EN,
			1 << DMA_IF_DOWN_CHX_E2E_PCI_EN_VAL_SHIFT);
}

static void gaudi_init_hbm_cred(struct hl_device *hdev)
{
	u32 hbm0_wr, hbm1_wr, hbm0_rd, hbm1_rd;

	if (hdev->asic_prop.fw_security_enabled)
		return;

	if (hdev->asic_prop.fw_bootfit_cpu_boot_dev_sts0 &
						CPU_BOOT_DEV_STS0_HBM_CRED_EN)
		return;

	hbm0_wr = 0x33333333;
	hbm0_rd = 0x77777777;
	hbm1_wr = 0x55555555;
	hbm1_rd = 0xDDDDDDDD;

	WREG32(mmDMA_IF_E_N_HBM0_WR_CRED_CNT, hbm0_wr);
	WREG32(mmDMA_IF_E_N_HBM1_WR_CRED_CNT, hbm1_wr);
	WREG32(mmDMA_IF_E_N_HBM0_RD_CRED_CNT, hbm0_rd);
	WREG32(mmDMA_IF_E_N_HBM1_RD_CRED_CNT, hbm1_rd);

	WREG32(mmDMA_IF_E_S_HBM0_WR_CRED_CNT, hbm0_wr);
	WREG32(mmDMA_IF_E_S_HBM1_WR_CRED_CNT, hbm1_wr);
	WREG32(mmDMA_IF_E_S_HBM0_RD_CRED_CNT, hbm0_rd);
	WREG32(mmDMA_IF_E_S_HBM1_RD_CRED_CNT, hbm1_rd);

	WREG32(mmDMA_IF_W_N_HBM0_WR_CRED_CNT, hbm0_wr);
	WREG32(mmDMA_IF_W_N_HBM1_WR_CRED_CNT, hbm1_wr);
	WREG32(mmDMA_IF_W_N_HBM0_RD_CRED_CNT, hbm0_rd);
	WREG32(mmDMA_IF_W_N_HBM1_RD_CRED_CNT, hbm1_rd);

	WREG32(mmDMA_IF_W_S_HBM0_WR_CRED_CNT, hbm0_wr);
	WREG32(mmDMA_IF_W_S_HBM1_WR_CRED_CNT, hbm1_wr);
	WREG32(mmDMA_IF_W_S_HBM0_RD_CRED_CNT, hbm0_rd);
	WREG32(mmDMA_IF_W_S_HBM1_RD_CRED_CNT, hbm1_rd);

	WREG32(mmDMA_IF_E_N_HBM_CRED_EN_0,
			(1 << DMA_IF_HBM_CRED_EN_READ_CREDIT_EN_SHIFT) |
			(1 << DMA_IF_HBM_CRED_EN_WRITE_CREDIT_EN_SHIFT));
	WREG32(mmDMA_IF_E_S_HBM_CRED_EN_0,
			(1 << DMA_IF_HBM_CRED_EN_READ_CREDIT_EN_SHIFT) |
			(1 << DMA_IF_HBM_CRED_EN_WRITE_CREDIT_EN_SHIFT));
	WREG32(mmDMA_IF_W_N_HBM_CRED_EN_0,
			(1 << DMA_IF_HBM_CRED_EN_READ_CREDIT_EN_SHIFT) |
			(1 << DMA_IF_HBM_CRED_EN_WRITE_CREDIT_EN_SHIFT));
	WREG32(mmDMA_IF_W_S_HBM_CRED_EN_0,
			(1 << DMA_IF_HBM_CRED_EN_READ_CREDIT_EN_SHIFT) |
			(1 << DMA_IF_HBM_CRED_EN_WRITE_CREDIT_EN_SHIFT));

	WREG32(mmDMA_IF_E_N_HBM_CRED_EN_1,
			(1 << DMA_IF_HBM_CRED_EN_READ_CREDIT_EN_SHIFT) |
			(1 << DMA_IF_HBM_CRED_EN_WRITE_CREDIT_EN_SHIFT));
	WREG32(mmDMA_IF_E_S_HBM_CRED_EN_1,
			(1 << DMA_IF_HBM_CRED_EN_READ_CREDIT_EN_SHIFT) |
			(1 << DMA_IF_HBM_CRED_EN_WRITE_CREDIT_EN_SHIFT));
	WREG32(mmDMA_IF_W_N_HBM_CRED_EN_1,
			(1 << DMA_IF_HBM_CRED_EN_READ_CREDIT_EN_SHIFT) |
			(1 << DMA_IF_HBM_CRED_EN_WRITE_CREDIT_EN_SHIFT));
	WREG32(mmDMA_IF_W_S_HBM_CRED_EN_1,
			(1 << DMA_IF_HBM_CRED_EN_READ_CREDIT_EN_SHIFT) |
			(1 << DMA_IF_HBM_CRED_EN_WRITE_CREDIT_EN_SHIFT));
}

static void gaudi_init_golden_registers(struct hl_device *hdev)
{
	u32 tpc_offset;
	int tpc_id, i;

	gaudi_init_e2e(hdev);
	gaudi_init_hbm_cred(hdev);

	for (tpc_id = 0, tpc_offset = 0;
				tpc_id < TPC_NUMBER_OF_ENGINES;
				tpc_id++, tpc_offset += TPC_CFG_OFFSET) {
		/* Mask all arithmetic interrupts from TPC */
		WREG32(mmTPC0_CFG_TPC_INTR_MASK + tpc_offset, 0x8FFE);
		/* Set 16 cache lines */
		WREG32_FIELD(TPC0_CFG_MSS_CONFIG, tpc_offset,
				ICACHE_FETCH_LINE_NUM, 2);
	}

	/* Make sure 1st 128 bytes in SRAM are 0 for Tensor DMA */
	for (i = 0 ; i < 128 ; i += 8)
		writeq(0, hdev->pcie_bar[SRAM_BAR_ID] + i);

	WREG32(mmMME0_CTRL_EUS_ROLLUP_CNT_ADD, 3);
	WREG32(mmMME1_CTRL_EUS_ROLLUP_CNT_ADD, 3);
	WREG32(mmMME2_CTRL_EUS_ROLLUP_CNT_ADD, 3);
	WREG32(mmMME3_CTRL_EUS_ROLLUP_CNT_ADD, 3);
}

static void gaudi_init_pci_dma_qman(struct hl_device *hdev, int dma_id,
					int qman_id, dma_addr_t qman_pq_addr)
{
	struct cpu_dyn_regs *dyn_regs =
			&hdev->fw_loader.dynamic_loader.comm_desc.cpu_dyn_regs;
	u32 mtr_base_en_lo, mtr_base_en_hi, mtr_base_ws_lo, mtr_base_ws_hi;
	u32 so_base_en_lo, so_base_en_hi, so_base_ws_lo, so_base_ws_hi;
	u32 q_off, dma_qm_offset;
	u32 dma_qm_err_cfg, irq_handler_offset;

	dma_qm_offset = dma_id * DMA_QMAN_OFFSET;

	mtr_base_en_lo = lower_32_bits(CFG_BASE +
				mmSYNC_MNGR_E_N_SYNC_MNGR_OBJS_MON_PAY_ADDRL_0);
	mtr_base_en_hi = upper_32_bits(CFG_BASE +
				mmSYNC_MNGR_E_N_SYNC_MNGR_OBJS_MON_PAY_ADDRL_0);
	so_base_en_lo = lower_32_bits(CFG_BASE +
				mmSYNC_MNGR_E_N_SYNC_MNGR_OBJS_SOB_OBJ_0);
	so_base_en_hi = upper_32_bits(CFG_BASE +
				mmSYNC_MNGR_E_N_SYNC_MNGR_OBJS_SOB_OBJ_0);
	mtr_base_ws_lo = lower_32_bits(CFG_BASE +
				mmSYNC_MNGR_W_S_SYNC_MNGR_OBJS_MON_PAY_ADDRL_0);
	mtr_base_ws_hi = upper_32_bits(CFG_BASE +
				mmSYNC_MNGR_W_S_SYNC_MNGR_OBJS_MON_PAY_ADDRL_0);
	so_base_ws_lo = lower_32_bits(CFG_BASE +
				mmSYNC_MNGR_W_S_SYNC_MNGR_OBJS_SOB_OBJ_0);
	so_base_ws_hi = upper_32_bits(CFG_BASE +
				mmSYNC_MNGR_W_S_SYNC_MNGR_OBJS_SOB_OBJ_0);

	q_off = dma_qm_offset + qman_id * 4;

	WREG32(mmDMA0_QM_PQ_BASE_LO_0 + q_off, lower_32_bits(qman_pq_addr));
	WREG32(mmDMA0_QM_PQ_BASE_HI_0 + q_off, upper_32_bits(qman_pq_addr));

	WREG32(mmDMA0_QM_PQ_SIZE_0 + q_off, ilog2(HL_QUEUE_LENGTH));
	WREG32(mmDMA0_QM_PQ_PI_0 + q_off, 0);
	WREG32(mmDMA0_QM_PQ_CI_0 + q_off, 0);

	WREG32(mmDMA0_QM_CP_LDMA_TSIZE_OFFSET_0 + q_off, QMAN_LDMA_SIZE_OFFSET);
	WREG32(mmDMA0_QM_CP_LDMA_SRC_BASE_LO_OFFSET_0 + q_off,
							QMAN_LDMA_SRC_OFFSET);
	WREG32(mmDMA0_QM_CP_LDMA_DST_BASE_LO_OFFSET_0 + q_off,
							QMAN_LDMA_DST_OFFSET);

	WREG32(mmDMA0_QM_CP_MSG_BASE0_ADDR_LO_0 + q_off, mtr_base_en_lo);
	WREG32(mmDMA0_QM_CP_MSG_BASE0_ADDR_HI_0 + q_off, mtr_base_en_hi);
	WREG32(mmDMA0_QM_CP_MSG_BASE1_ADDR_LO_0 + q_off, so_base_en_lo);
	WREG32(mmDMA0_QM_CP_MSG_BASE1_ADDR_HI_0 + q_off, so_base_en_hi);
	WREG32(mmDMA0_QM_CP_MSG_BASE2_ADDR_LO_0 + q_off, mtr_base_ws_lo);
	WREG32(mmDMA0_QM_CP_MSG_BASE2_ADDR_HI_0 + q_off, mtr_base_ws_hi);
	WREG32(mmDMA0_QM_CP_MSG_BASE3_ADDR_LO_0 + q_off, so_base_ws_lo);
	WREG32(mmDMA0_QM_CP_MSG_BASE3_ADDR_HI_0 + q_off, so_base_ws_hi);

	WREG32(mmDMA0_QM_CP_BARRIER_CFG_0 + q_off, 0x100);

	/* The following configuration is needed only once per QMAN */
	if (qman_id == 0) {
		irq_handler_offset = hdev->asic_prop.gic_interrupts_enable ?
				mmGIC_DISTRIBUTOR__5_GICD_SETSPI_NSR :
				le32_to_cpu(dyn_regs->gic_dma_qm_irq_ctrl);

		/* Configure RAZWI IRQ */
		dma_qm_err_cfg = PCI_DMA_QMAN_GLBL_ERR_CFG_MSG_EN_MASK;
		if (hdev->stop_on_err)
			dma_qm_err_cfg |=
				PCI_DMA_QMAN_GLBL_ERR_CFG_STOP_ON_ERR_EN_MASK;

		WREG32(mmDMA0_QM_GLBL_ERR_CFG + dma_qm_offset, dma_qm_err_cfg);

		WREG32(mmDMA0_QM_GLBL_ERR_ADDR_LO + dma_qm_offset,
			lower_32_bits(CFG_BASE + irq_handler_offset));
		WREG32(mmDMA0_QM_GLBL_ERR_ADDR_HI + dma_qm_offset,
			upper_32_bits(CFG_BASE + irq_handler_offset));

		WREG32(mmDMA0_QM_GLBL_ERR_WDATA + dma_qm_offset,
			gaudi_irq_map_table[GAUDI_EVENT_DMA0_QM].cpu_id +
									dma_id);

		WREG32(mmDMA0_QM_ARB_ERR_MSG_EN + dma_qm_offset,
				QM_ARB_ERR_MSG_EN_MASK);

		/* Increase ARB WDT to support streams architecture */
		WREG32(mmDMA0_QM_ARB_SLV_CHOISE_WDT + dma_qm_offset,
				GAUDI_ARB_WDT_TIMEOUT);

		WREG32(mmDMA0_QM_GLBL_PROT + dma_qm_offset,
				QMAN_EXTERNAL_MAKE_TRUSTED);

		WREG32(mmDMA0_QM_GLBL_CFG1 + dma_qm_offset, 0);
	}
}

static void gaudi_init_dma_core(struct hl_device *hdev, int dma_id)
{
	struct cpu_dyn_regs *dyn_regs =
			&hdev->fw_loader.dynamic_loader.comm_desc.cpu_dyn_regs;
	u32 dma_err_cfg = 1 << DMA0_CORE_ERR_CFG_ERR_MSG_EN_SHIFT;
	u32 dma_offset = dma_id * DMA_CORE_OFFSET;
	u32 irq_handler_offset;

	/* Set to maximum possible according to physical size */
	WREG32(mmDMA0_CORE_RD_MAX_OUTSTAND + dma_offset, 0);
	WREG32(mmDMA0_CORE_RD_MAX_SIZE + dma_offset, 0);

	/* WA for H/W bug H3-2116 */
	WREG32(mmDMA0_CORE_LBW_MAX_OUTSTAND + dma_offset, 15);

	/* STOP_ON bit implies no completion to operation in case of RAZWI */
	if (hdev->stop_on_err)
		dma_err_cfg |= 1 << DMA0_CORE_ERR_CFG_STOP_ON_ERR_SHIFT;

	WREG32(mmDMA0_CORE_ERR_CFG + dma_offset, dma_err_cfg);

	irq_handler_offset = hdev->asic_prop.gic_interrupts_enable ?
			mmGIC_DISTRIBUTOR__5_GICD_SETSPI_NSR :
			le32_to_cpu(dyn_regs->gic_dma_core_irq_ctrl);

	WREG32(mmDMA0_CORE_ERRMSG_ADDR_LO + dma_offset,
		lower_32_bits(CFG_BASE + irq_handler_offset));
	WREG32(mmDMA0_CORE_ERRMSG_ADDR_HI + dma_offset,
		upper_32_bits(CFG_BASE + irq_handler_offset));

	WREG32(mmDMA0_CORE_ERRMSG_WDATA + dma_offset,
		gaudi_irq_map_table[GAUDI_EVENT_DMA0_CORE].cpu_id + dma_id);
	WREG32(mmDMA0_CORE_PROT + dma_offset,
			1 << DMA0_CORE_PROT_ERR_VAL_SHIFT);
	/* If the channel is secured, it should be in MMU bypass mode */
	WREG32(mmDMA0_CORE_SECURE_PROPS + dma_offset,
			1 << DMA0_CORE_SECURE_PROPS_MMBP_SHIFT);
	WREG32(mmDMA0_CORE_CFG_0 + dma_offset, 1 << DMA0_CORE_CFG_0_EN_SHIFT);
}

static void gaudi_enable_qman(struct hl_device *hdev, int dma_id,
				u32 enable_mask)
{
	u32 dma_qm_offset = dma_id * DMA_QMAN_OFFSET;

	WREG32(mmDMA0_QM_GLBL_CFG0 + dma_qm_offset, enable_mask);
}

static void gaudi_init_pci_dma_qmans(struct hl_device *hdev)
{
	struct gaudi_device *gaudi = hdev->asic_specific;
	struct hl_hw_queue *q;
	int i, j, dma_id, cpu_skip, nic_skip, cq_id = 0, q_idx, msi_vec = 0;

	if (gaudi->hw_cap_initialized & HW_CAP_PCI_DMA)
		return;

	for (i = 0 ; i < PCI_DMA_NUMBER_OF_CHNLS ; i++) {
		dma_id = gaudi_dma_assignment[i];
		/*
		 * For queues after the CPU Q need to add 1 to get the correct
		 * queue. In addition, need to add the CPU EQ and NIC IRQs in
		 * order to get the correct MSI register.
		 */
		if (dma_id > 1) {
			cpu_skip = 1;
			nic_skip = NIC_NUMBER_OF_ENGINES;
		} else {
			cpu_skip = 0;
			nic_skip = 0;
		}

		for (j = 0 ; j < QMAN_STREAMS ; j++) {
			q_idx = 4 * dma_id + j + cpu_skip;
			q = &hdev->kernel_queues[q_idx];
			q->cq_id = cq_id++;
			q->msi_vec = nic_skip + cpu_skip + msi_vec++;
			gaudi_init_pci_dma_qman(hdev, dma_id, j,
						q->bus_address);
		}

		gaudi_init_dma_core(hdev, dma_id);

		gaudi_enable_qman(hdev, dma_id, PCI_DMA_QMAN_ENABLE);
	}

	gaudi->hw_cap_initialized |= HW_CAP_PCI_DMA;
}

static void gaudi_init_hbm_dma_qman(struct hl_device *hdev, int dma_id,
					int qman_id, u64 qman_base_addr)
{
	struct cpu_dyn_regs *dyn_regs =
			&hdev->fw_loader.dynamic_loader.comm_desc.cpu_dyn_regs;
	u32 mtr_base_en_lo, mtr_base_en_hi, mtr_base_ws_lo, mtr_base_ws_hi;
	u32 so_base_en_lo, so_base_en_hi, so_base_ws_lo, so_base_ws_hi;
	u32 dma_qm_err_cfg, irq_handler_offset;
	u32 q_off, dma_qm_offset;

	dma_qm_offset = dma_id * DMA_QMAN_OFFSET;

	mtr_base_en_lo = lower_32_bits(CFG_BASE +
			mmSYNC_MNGR_E_N_SYNC_MNGR_OBJS_MON_PAY_ADDRL_0);
	mtr_base_en_hi = upper_32_bits(CFG_BASE +
				mmSYNC_MNGR_E_N_SYNC_MNGR_OBJS_MON_PAY_ADDRL_0);
	so_base_en_lo = lower_32_bits(CFG_BASE +
				mmSYNC_MNGR_E_N_SYNC_MNGR_OBJS_SOB_OBJ_0);
	so_base_en_hi = upper_32_bits(CFG_BASE +
				mmSYNC_MNGR_E_N_SYNC_MNGR_OBJS_SOB_OBJ_0);
	mtr_base_ws_lo = lower_32_bits(CFG_BASE +
				mmSYNC_MNGR_W_S_SYNC_MNGR_OBJS_MON_PAY_ADDRL_0);
	mtr_base_ws_hi = upper_32_bits(CFG_BASE +
				mmSYNC_MNGR_W_S_SYNC_MNGR_OBJS_MON_PAY_ADDRL_0);
	so_base_ws_lo = lower_32_bits(CFG_BASE +
				mmSYNC_MNGR_W_S_SYNC_MNGR_OBJS_SOB_OBJ_0);
	so_base_ws_hi = upper_32_bits(CFG_BASE +
				mmSYNC_MNGR_W_S_SYNC_MNGR_OBJS_SOB_OBJ_0);

	q_off = dma_qm_offset + qman_id * 4;

	if (qman_id < 4) {
		WREG32(mmDMA0_QM_PQ_BASE_LO_0 + q_off,
					lower_32_bits(qman_base_addr));
		WREG32(mmDMA0_QM_PQ_BASE_HI_0 + q_off,
					upper_32_bits(qman_base_addr));

		WREG32(mmDMA0_QM_PQ_SIZE_0 + q_off, ilog2(HBM_DMA_QMAN_LENGTH));
		WREG32(mmDMA0_QM_PQ_PI_0 + q_off, 0);
		WREG32(mmDMA0_QM_PQ_CI_0 + q_off, 0);

		WREG32(mmDMA0_QM_CP_LDMA_TSIZE_OFFSET_0 + q_off,
							QMAN_CPDMA_SIZE_OFFSET);
		WREG32(mmDMA0_QM_CP_LDMA_SRC_BASE_LO_OFFSET_0 + q_off,
							QMAN_CPDMA_SRC_OFFSET);
		WREG32(mmDMA0_QM_CP_LDMA_DST_BASE_LO_OFFSET_0 + q_off,
							QMAN_CPDMA_DST_OFFSET);
	} else {
		irq_handler_offset = hdev->asic_prop.gic_interrupts_enable ?
				mmGIC_DISTRIBUTOR__5_GICD_SETSPI_NSR :
				le32_to_cpu(dyn_regs->gic_dma_qm_irq_ctrl);

		WREG32(mmDMA0_QM_CP_LDMA_TSIZE_OFFSET_0 + q_off,
							QMAN_LDMA_SIZE_OFFSET);
		WREG32(mmDMA0_QM_CP_LDMA_SRC_BASE_LO_OFFSET_0 + q_off,
							QMAN_LDMA_SRC_OFFSET);
		WREG32(mmDMA0_QM_CP_LDMA_DST_BASE_LO_OFFSET_0 + q_off,
							QMAN_LDMA_DST_OFFSET);

		/* Configure RAZWI IRQ */
		dma_qm_err_cfg = HBM_DMA_QMAN_GLBL_ERR_CFG_MSG_EN_MASK;
		if (hdev->stop_on_err)
			dma_qm_err_cfg |=
				HBM_DMA_QMAN_GLBL_ERR_CFG_STOP_ON_ERR_EN_MASK;

		WREG32(mmDMA0_QM_GLBL_ERR_CFG + dma_qm_offset, dma_qm_err_cfg);

		WREG32(mmDMA0_QM_GLBL_ERR_ADDR_LO + dma_qm_offset,
			lower_32_bits(CFG_BASE + irq_handler_offset));
		WREG32(mmDMA0_QM_GLBL_ERR_ADDR_HI + dma_qm_offset,
			upper_32_bits(CFG_BASE + irq_handler_offset));

		WREG32(mmDMA0_QM_GLBL_ERR_WDATA + dma_qm_offset,
			gaudi_irq_map_table[GAUDI_EVENT_DMA0_QM].cpu_id +
									dma_id);

		WREG32(mmDMA0_QM_ARB_ERR_MSG_EN + dma_qm_offset,
				QM_ARB_ERR_MSG_EN_MASK);

		/* Increase ARB WDT to support streams architecture */
		WREG32(mmDMA0_QM_ARB_SLV_CHOISE_WDT + dma_qm_offset,
				GAUDI_ARB_WDT_TIMEOUT);

		WREG32(mmDMA0_QM_GLBL_CFG1 + dma_qm_offset, 0);
		WREG32(mmDMA0_QM_GLBL_PROT + dma_qm_offset,
				QMAN_INTERNAL_MAKE_TRUSTED);
	}

	WREG32(mmDMA0_QM_CP_MSG_BASE0_ADDR_LO_0 + q_off, mtr_base_en_lo);
	WREG32(mmDMA0_QM_CP_MSG_BASE0_ADDR_HI_0 + q_off, mtr_base_en_hi);
	WREG32(mmDMA0_QM_CP_MSG_BASE1_ADDR_LO_0 + q_off, so_base_en_lo);
	WREG32(mmDMA0_QM_CP_MSG_BASE1_ADDR_HI_0 + q_off, so_base_en_hi);

	/* Configure DMA5 CP_MSG_BASE 2/3 for sync stream collective */
	if (gaudi_dma_assignment[dma_id] == GAUDI_ENGINE_ID_DMA_5) {
		WREG32(mmDMA0_QM_CP_MSG_BASE2_ADDR_LO_0 + q_off,
				mtr_base_ws_lo);
		WREG32(mmDMA0_QM_CP_MSG_BASE2_ADDR_HI_0 + q_off,
				mtr_base_ws_hi);
		WREG32(mmDMA0_QM_CP_MSG_BASE3_ADDR_LO_0 + q_off,
				so_base_ws_lo);
		WREG32(mmDMA0_QM_CP_MSG_BASE3_ADDR_HI_0 + q_off,
				so_base_ws_hi);
	}
}

static void gaudi_init_hbm_dma_qmans(struct hl_device *hdev)
{
	struct gaudi_device *gaudi = hdev->asic_specific;
	struct gaudi_internal_qman_info *q;
	u64 qman_base_addr;
	int i, j, dma_id, internal_q_index;

	if (gaudi->hw_cap_initialized & HW_CAP_HBM_DMA)
		return;

	for (i = 0 ; i < HBM_DMA_NUMBER_OF_CHNLS ; i++) {
		dma_id = gaudi_dma_assignment[GAUDI_HBM_DMA_1 + i];

		for (j = 0 ; j < QMAN_STREAMS ; j++) {
			 /*
			  * Add the CPU queue in order to get the correct queue
			  * number as all internal queue are placed after it
			  */
			internal_q_index = dma_id * QMAN_STREAMS + j + 1;

			q = &gaudi->internal_qmans[internal_q_index];
			qman_base_addr = (u64) q->pq_dma_addr;
			gaudi_init_hbm_dma_qman(hdev, dma_id, j,
						qman_base_addr);
		}

		/* Initializing lower CP for HBM DMA QMAN */
		gaudi_init_hbm_dma_qman(hdev, dma_id, 4, 0);

		gaudi_init_dma_core(hdev, dma_id);

		gaudi_enable_qman(hdev, dma_id, HBM_DMA_QMAN_ENABLE);
	}

	gaudi->hw_cap_initialized |= HW_CAP_HBM_DMA;
}

static void gaudi_init_mme_qman(struct hl_device *hdev, u32 mme_offset,
					int qman_id, u64 qman_base_addr)
{
	struct cpu_dyn_regs *dyn_regs =
			&hdev->fw_loader.dynamic_loader.comm_desc.cpu_dyn_regs;
	u32 mtr_base_lo, mtr_base_hi;
	u32 so_base_lo, so_base_hi;
	u32 irq_handler_offset;
	u32 q_off, mme_id;
	u32 mme_qm_err_cfg;

	mtr_base_lo = lower_32_bits(CFG_BASE +
				mmSYNC_MNGR_E_N_SYNC_MNGR_OBJS_MON_PAY_ADDRL_0);
	mtr_base_hi = upper_32_bits(CFG_BASE +
				mmSYNC_MNGR_E_N_SYNC_MNGR_OBJS_MON_PAY_ADDRL_0);
	so_base_lo = lower_32_bits(CFG_BASE +
				mmSYNC_MNGR_E_N_SYNC_MNGR_OBJS_SOB_OBJ_0);
	so_base_hi = upper_32_bits(CFG_BASE +
				mmSYNC_MNGR_E_N_SYNC_MNGR_OBJS_SOB_OBJ_0);

	q_off = mme_offset + qman_id * 4;

	if (qman_id < 4) {
		WREG32(mmMME0_QM_PQ_BASE_LO_0 + q_off,
					lower_32_bits(qman_base_addr));
		WREG32(mmMME0_QM_PQ_BASE_HI_0 + q_off,
					upper_32_bits(qman_base_addr));

		WREG32(mmMME0_QM_PQ_SIZE_0 + q_off, ilog2(MME_QMAN_LENGTH));
		WREG32(mmMME0_QM_PQ_PI_0 + q_off, 0);
		WREG32(mmMME0_QM_PQ_CI_0 + q_off, 0);

		WREG32(mmMME0_QM_CP_LDMA_TSIZE_OFFSET_0 + q_off,
							QMAN_CPDMA_SIZE_OFFSET);
		WREG32(mmMME0_QM_CP_LDMA_SRC_BASE_LO_OFFSET_0 + q_off,
							QMAN_CPDMA_SRC_OFFSET);
		WREG32(mmMME0_QM_CP_LDMA_DST_BASE_LO_OFFSET_0 + q_off,
							QMAN_CPDMA_DST_OFFSET);
	} else {
		irq_handler_offset = hdev->asic_prop.gic_interrupts_enable ?
				mmGIC_DISTRIBUTOR__5_GICD_SETSPI_NSR :
				le32_to_cpu(dyn_regs->gic_mme_qm_irq_ctrl);

		WREG32(mmMME0_QM_CP_LDMA_TSIZE_OFFSET_0 + q_off,
							QMAN_LDMA_SIZE_OFFSET);
		WREG32(mmMME0_QM_CP_LDMA_SRC_BASE_LO_OFFSET_0 + q_off,
							QMAN_LDMA_SRC_OFFSET);
		WREG32(mmMME0_QM_CP_LDMA_DST_BASE_LO_OFFSET_0 + q_off,
							QMAN_LDMA_DST_OFFSET);

		/* Configure RAZWI IRQ */
		mme_id = mme_offset /
				(mmMME1_QM_GLBL_CFG0 - mmMME0_QM_GLBL_CFG0) / 2;

		mme_qm_err_cfg = MME_QMAN_GLBL_ERR_CFG_MSG_EN_MASK;
		if (hdev->stop_on_err)
			mme_qm_err_cfg |=
				MME_QMAN_GLBL_ERR_CFG_STOP_ON_ERR_EN_MASK;

		WREG32(mmMME0_QM_GLBL_ERR_CFG + mme_offset, mme_qm_err_cfg);

		WREG32(mmMME0_QM_GLBL_ERR_ADDR_LO + mme_offset,
			lower_32_bits(CFG_BASE + irq_handler_offset));
		WREG32(mmMME0_QM_GLBL_ERR_ADDR_HI + mme_offset,
			upper_32_bits(CFG_BASE + irq_handler_offset));

		WREG32(mmMME0_QM_GLBL_ERR_WDATA + mme_offset,
			gaudi_irq_map_table[GAUDI_EVENT_MME0_QM].cpu_id +
									mme_id);

		WREG32(mmMME0_QM_ARB_ERR_MSG_EN + mme_offset,
				QM_ARB_ERR_MSG_EN_MASK);

		/* Increase ARB WDT to support streams architecture */
		WREG32(mmMME0_QM_ARB_SLV_CHOISE_WDT + mme_offset,
				GAUDI_ARB_WDT_TIMEOUT);

		WREG32(mmMME0_QM_GLBL_CFG1 + mme_offset, 0);
		WREG32(mmMME0_QM_GLBL_PROT + mme_offset,
				QMAN_INTERNAL_MAKE_TRUSTED);
	}

	WREG32(mmMME0_QM_CP_MSG_BASE0_ADDR_LO_0 + q_off, mtr_base_lo);
	WREG32(mmMME0_QM_CP_MSG_BASE0_ADDR_HI_0 + q_off, mtr_base_hi);
	WREG32(mmMME0_QM_CP_MSG_BASE1_ADDR_LO_0 + q_off, so_base_lo);
	WREG32(mmMME0_QM_CP_MSG_BASE1_ADDR_HI_0 + q_off, so_base_hi);
}

static void gaudi_init_mme_qmans(struct hl_device *hdev)
{
	struct gaudi_device *gaudi = hdev->asic_specific;
	struct gaudi_internal_qman_info *q;
	u64 qman_base_addr;
	u32 mme_offset;
	int i, internal_q_index;

	if (gaudi->hw_cap_initialized & HW_CAP_MME)
		return;

	/*
	 * map GAUDI_QUEUE_ID_MME_0_X to the N_W_MME (mmMME2_QM_BASE)
	 * and GAUDI_QUEUE_ID_MME_1_X to the S_W_MME (mmMME0_QM_BASE)
	 */

	mme_offset = mmMME2_QM_GLBL_CFG0 - mmMME0_QM_GLBL_CFG0;

	for (i = 0 ; i < MME_NUMBER_OF_QMANS ; i++) {
		internal_q_index = GAUDI_QUEUE_ID_MME_0_0 + i;
		q = &gaudi->internal_qmans[internal_q_index];
		qman_base_addr = (u64) q->pq_dma_addr;
		gaudi_init_mme_qman(hdev, mme_offset, (i & 0x3),
					qman_base_addr);
		if (i == 3)
			mme_offset = 0;
	}

	/* Initializing lower CP for MME QMANs */
	mme_offset = mmMME2_QM_GLBL_CFG0 - mmMME0_QM_GLBL_CFG0;
	gaudi_init_mme_qman(hdev, mme_offset, 4, 0);
	gaudi_init_mme_qman(hdev, 0, 4, 0);

	WREG32(mmMME2_QM_GLBL_CFG0, QMAN_MME_ENABLE);
	WREG32(mmMME0_QM_GLBL_CFG0, QMAN_MME_ENABLE);

	gaudi->hw_cap_initialized |= HW_CAP_MME;
}

static void gaudi_init_tpc_qman(struct hl_device *hdev, u32 tpc_offset,
				int qman_id, u64 qman_base_addr)
{
	struct cpu_dyn_regs *dyn_regs =
			&hdev->fw_loader.dynamic_loader.comm_desc.cpu_dyn_regs;
	u32 mtr_base_en_lo, mtr_base_en_hi, mtr_base_ws_lo, mtr_base_ws_hi;
	u32 so_base_en_lo, so_base_en_hi, so_base_ws_lo, so_base_ws_hi;
	u32 tpc_qm_err_cfg, irq_handler_offset;
	u32 q_off, tpc_id;

	mtr_base_en_lo = lower_32_bits(CFG_BASE +
			mmSYNC_MNGR_E_N_SYNC_MNGR_OBJS_MON_PAY_ADDRL_0);
	mtr_base_en_hi = upper_32_bits(CFG_BASE +
				mmSYNC_MNGR_E_N_SYNC_MNGR_OBJS_MON_PAY_ADDRL_0);
	so_base_en_lo = lower_32_bits(CFG_BASE +
				mmSYNC_MNGR_E_N_SYNC_MNGR_OBJS_SOB_OBJ_0);
	so_base_en_hi = upper_32_bits(CFG_BASE +
				mmSYNC_MNGR_E_N_SYNC_MNGR_OBJS_SOB_OBJ_0);
	mtr_base_ws_lo = lower_32_bits(CFG_BASE +
				mmSYNC_MNGR_W_S_SYNC_MNGR_OBJS_MON_PAY_ADDRL_0);
	mtr_base_ws_hi = upper_32_bits(CFG_BASE +
				mmSYNC_MNGR_W_S_SYNC_MNGR_OBJS_MON_PAY_ADDRL_0);
	so_base_ws_lo = lower_32_bits(CFG_BASE +
				mmSYNC_MNGR_W_S_SYNC_MNGR_OBJS_SOB_OBJ_0);
	so_base_ws_hi = upper_32_bits(CFG_BASE +
				mmSYNC_MNGR_W_S_SYNC_MNGR_OBJS_SOB_OBJ_0);

	q_off = tpc_offset + qman_id * 4;

	tpc_id = tpc_offset /
			(mmTPC1_QM_GLBL_CFG0 - mmTPC0_QM_GLBL_CFG0);

	if (qman_id < 4) {
		WREG32(mmTPC0_QM_PQ_BASE_LO_0 + q_off,
					lower_32_bits(qman_base_addr));
		WREG32(mmTPC0_QM_PQ_BASE_HI_0 + q_off,
					upper_32_bits(qman_base_addr));

		WREG32(mmTPC0_QM_PQ_SIZE_0 + q_off, ilog2(TPC_QMAN_LENGTH));
		WREG32(mmTPC0_QM_PQ_PI_0 + q_off, 0);
		WREG32(mmTPC0_QM_PQ_CI_0 + q_off, 0);

		WREG32(mmTPC0_QM_CP_LDMA_TSIZE_OFFSET_0 + q_off,
							QMAN_CPDMA_SIZE_OFFSET);
		WREG32(mmTPC0_QM_CP_LDMA_SRC_BASE_LO_OFFSET_0 + q_off,
							QMAN_CPDMA_SRC_OFFSET);
		WREG32(mmTPC0_QM_CP_LDMA_DST_BASE_LO_OFFSET_0 + q_off,
							QMAN_CPDMA_DST_OFFSET);
	} else {
		irq_handler_offset = hdev->asic_prop.gic_interrupts_enable ?
				mmGIC_DISTRIBUTOR__5_GICD_SETSPI_NSR :
				le32_to_cpu(dyn_regs->gic_tpc_qm_irq_ctrl);

		WREG32(mmTPC0_QM_CP_LDMA_TSIZE_OFFSET_0 + q_off,
							QMAN_LDMA_SIZE_OFFSET);
		WREG32(mmTPC0_QM_CP_LDMA_SRC_BASE_LO_OFFSET_0 + q_off,
							QMAN_LDMA_SRC_OFFSET);
		WREG32(mmTPC0_QM_CP_LDMA_DST_BASE_LO_OFFSET_0 + q_off,
							QMAN_LDMA_DST_OFFSET);

		/* Configure RAZWI IRQ */
		tpc_qm_err_cfg = TPC_QMAN_GLBL_ERR_CFG_MSG_EN_MASK;
		if (hdev->stop_on_err)
			tpc_qm_err_cfg |=
				TPC_QMAN_GLBL_ERR_CFG_STOP_ON_ERR_EN_MASK;

		WREG32(mmTPC0_QM_GLBL_ERR_CFG + tpc_offset, tpc_qm_err_cfg);

		WREG32(mmTPC0_QM_GLBL_ERR_ADDR_LO + tpc_offset,
			lower_32_bits(CFG_BASE + irq_handler_offset));
		WREG32(mmTPC0_QM_GLBL_ERR_ADDR_HI + tpc_offset,
			upper_32_bits(CFG_BASE + irq_handler_offset));

		WREG32(mmTPC0_QM_GLBL_ERR_WDATA + tpc_offset,
			gaudi_irq_map_table[GAUDI_EVENT_TPC0_QM].cpu_id +
									tpc_id);

		WREG32(mmTPC0_QM_ARB_ERR_MSG_EN + tpc_offset,
				QM_ARB_ERR_MSG_EN_MASK);

		/* Increase ARB WDT to support streams architecture */
		WREG32(mmTPC0_QM_ARB_SLV_CHOISE_WDT + tpc_offset,
				GAUDI_ARB_WDT_TIMEOUT);

		WREG32(mmTPC0_QM_GLBL_CFG1 + tpc_offset, 0);
		WREG32(mmTPC0_QM_GLBL_PROT + tpc_offset,
				QMAN_INTERNAL_MAKE_TRUSTED);
	}

	WREG32(mmTPC0_QM_CP_MSG_BASE0_ADDR_LO_0 + q_off, mtr_base_en_lo);
	WREG32(mmTPC0_QM_CP_MSG_BASE0_ADDR_HI_0 + q_off, mtr_base_en_hi);
	WREG32(mmTPC0_QM_CP_MSG_BASE1_ADDR_LO_0 + q_off, so_base_en_lo);
	WREG32(mmTPC0_QM_CP_MSG_BASE1_ADDR_HI_0 + q_off, so_base_en_hi);

	/* Configure TPC7 CP_MSG_BASE 2/3 for sync stream collective */
	if (tpc_id == 6) {
		WREG32(mmTPC0_QM_CP_MSG_BASE2_ADDR_LO_0 + q_off,
				mtr_base_ws_lo);
		WREG32(mmTPC0_QM_CP_MSG_BASE2_ADDR_HI_0 + q_off,
				mtr_base_ws_hi);
		WREG32(mmTPC0_QM_CP_MSG_BASE3_ADDR_LO_0 + q_off,
				so_base_ws_lo);
		WREG32(mmTPC0_QM_CP_MSG_BASE3_ADDR_HI_0 + q_off,
				so_base_ws_hi);
	}
}

static void gaudi_init_tpc_qmans(struct hl_device *hdev)
{
	struct gaudi_device *gaudi = hdev->asic_specific;
	struct gaudi_internal_qman_info *q;
	u64 qman_base_addr;
	u32 so_base_hi, tpc_offset = 0;
	u32 tpc_delta = mmTPC1_CFG_SM_BASE_ADDRESS_HIGH -
			mmTPC0_CFG_SM_BASE_ADDRESS_HIGH;
	int i, tpc_id, internal_q_index;

	if (gaudi->hw_cap_initialized & HW_CAP_TPC_MASK)
		return;

	so_base_hi = upper_32_bits(CFG_BASE +
				mmSYNC_MNGR_E_N_SYNC_MNGR_OBJS_SOB_OBJ_0);

	for (tpc_id = 0 ; tpc_id < TPC_NUMBER_OF_ENGINES ; tpc_id++) {
		for (i = 0 ; i < QMAN_STREAMS ; i++) {
			internal_q_index = GAUDI_QUEUE_ID_TPC_0_0 +
						tpc_id * QMAN_STREAMS + i;
			q = &gaudi->internal_qmans[internal_q_index];
			qman_base_addr = (u64) q->pq_dma_addr;
			gaudi_init_tpc_qman(hdev, tpc_offset, i,
						qman_base_addr);

			if (i == 3) {
				/* Initializing lower CP for TPC QMAN */
				gaudi_init_tpc_qman(hdev, tpc_offset, 4, 0);

				/* Enable the QMAN and TPC channel */
				WREG32(mmTPC0_QM_GLBL_CFG0 + tpc_offset,
						QMAN_TPC_ENABLE);
			}
		}

		WREG32(mmTPC0_CFG_SM_BASE_ADDRESS_HIGH + tpc_id * tpc_delta,
				so_base_hi);

		tpc_offset += mmTPC1_QM_GLBL_CFG0 - mmTPC0_QM_GLBL_CFG0;

		gaudi->hw_cap_initialized |=
				FIELD_PREP(HW_CAP_TPC_MASK, 1 << tpc_id);
	}
}

static void gaudi_init_nic_qman(struct hl_device *hdev, u32 nic_offset,
				int qman_id, u64 qman_base_addr, int nic_id)
{
	struct cpu_dyn_regs *dyn_regs =
			&hdev->fw_loader.dynamic_loader.comm_desc.cpu_dyn_regs;
	u32 mtr_base_en_lo, mtr_base_en_hi, mtr_base_ws_lo, mtr_base_ws_hi;
	u32 so_base_en_lo, so_base_en_hi, so_base_ws_lo, so_base_ws_hi;
	u32 nic_qm_err_cfg, irq_handler_offset;
	u32 q_off;

	mtr_base_en_lo = lower_32_bits(CFG_BASE +
			mmSYNC_MNGR_E_N_SYNC_MNGR_OBJS_MON_PAY_ADDRL_0);
	mtr_base_en_hi = upper_32_bits(CFG_BASE +
				mmSYNC_MNGR_E_N_SYNC_MNGR_OBJS_MON_PAY_ADDRL_0);
	so_base_en_lo = lower_32_bits(CFG_BASE +
				mmSYNC_MNGR_E_N_SYNC_MNGR_OBJS_SOB_OBJ_0);
	so_base_en_hi = upper_32_bits(CFG_BASE +
				mmSYNC_MNGR_E_N_SYNC_MNGR_OBJS_SOB_OBJ_0);
	mtr_base_ws_lo = lower_32_bits(CFG_BASE +
				mmSYNC_MNGR_W_S_SYNC_MNGR_OBJS_MON_PAY_ADDRL_0);
	mtr_base_ws_hi = upper_32_bits(CFG_BASE +
				mmSYNC_MNGR_W_S_SYNC_MNGR_OBJS_MON_PAY_ADDRL_0);
	so_base_ws_lo = lower_32_bits(CFG_BASE +
				mmSYNC_MNGR_W_S_SYNC_MNGR_OBJS_SOB_OBJ_0);
	so_base_ws_hi = upper_32_bits(CFG_BASE +
				mmSYNC_MNGR_W_S_SYNC_MNGR_OBJS_SOB_OBJ_0);

	q_off = nic_offset + qman_id * 4;

	WREG32(mmNIC0_QM0_PQ_BASE_LO_0 + q_off, lower_32_bits(qman_base_addr));
	WREG32(mmNIC0_QM0_PQ_BASE_HI_0 + q_off, upper_32_bits(qman_base_addr));

	WREG32(mmNIC0_QM0_PQ_SIZE_0 + q_off, ilog2(NIC_QMAN_LENGTH));
	WREG32(mmNIC0_QM0_PQ_PI_0 + q_off, 0);
	WREG32(mmNIC0_QM0_PQ_CI_0 + q_off, 0);

	WREG32(mmNIC0_QM0_CP_LDMA_TSIZE_OFFSET_0 + q_off,
							QMAN_LDMA_SIZE_OFFSET);
	WREG32(mmNIC0_QM0_CP_LDMA_SRC_BASE_LO_OFFSET_0 + q_off,
							QMAN_LDMA_SRC_OFFSET);
	WREG32(mmNIC0_QM0_CP_LDMA_DST_BASE_LO_OFFSET_0 + q_off,
							QMAN_LDMA_DST_OFFSET);

	WREG32(mmNIC0_QM0_CP_MSG_BASE0_ADDR_LO_0 + q_off, mtr_base_en_lo);
	WREG32(mmNIC0_QM0_CP_MSG_BASE0_ADDR_HI_0 + q_off, mtr_base_en_hi);
	WREG32(mmNIC0_QM0_CP_MSG_BASE1_ADDR_LO_0 + q_off, so_base_en_lo);
	WREG32(mmNIC0_QM0_CP_MSG_BASE1_ADDR_HI_0 + q_off, so_base_en_hi);

	/* Configure NIC CP_MSG_BASE 2/3 for sync stream collective */
	WREG32(mmNIC0_QM0_CP_MSG_BASE2_ADDR_LO_0 + q_off, mtr_base_ws_lo);
	WREG32(mmNIC0_QM0_CP_MSG_BASE2_ADDR_HI_0 + q_off, mtr_base_ws_hi);
	WREG32(mmNIC0_QM0_CP_MSG_BASE3_ADDR_LO_0 + q_off, so_base_ws_lo);
	WREG32(mmNIC0_QM0_CP_MSG_BASE3_ADDR_HI_0 + q_off, so_base_ws_hi);

	if (qman_id == 0) {
		irq_handler_offset = hdev->asic_prop.gic_interrupts_enable ?
				mmGIC_DISTRIBUTOR__5_GICD_SETSPI_NSR :
				le32_to_cpu(dyn_regs->gic_nic_qm_irq_ctrl);

		/* Configure RAZWI IRQ */
		nic_qm_err_cfg = NIC_QMAN_GLBL_ERR_CFG_MSG_EN_MASK;
		if (hdev->stop_on_err)
			nic_qm_err_cfg |=
				NIC_QMAN_GLBL_ERR_CFG_STOP_ON_ERR_EN_MASK;

		WREG32(mmNIC0_QM0_GLBL_ERR_CFG + nic_offset, nic_qm_err_cfg);

		WREG32(mmNIC0_QM0_GLBL_ERR_ADDR_LO + nic_offset,
			lower_32_bits(CFG_BASE + irq_handler_offset));
		WREG32(mmNIC0_QM0_GLBL_ERR_ADDR_HI + nic_offset,
			upper_32_bits(CFG_BASE + irq_handler_offset));

		WREG32(mmNIC0_QM0_GLBL_ERR_WDATA + nic_offset,
			gaudi_irq_map_table[GAUDI_EVENT_NIC0_QM0].cpu_id +
									nic_id);

		WREG32(mmNIC0_QM0_ARB_ERR_MSG_EN + nic_offset,
				QM_ARB_ERR_MSG_EN_MASK);

		/* Increase ARB WDT to support streams architecture */
		WREG32(mmNIC0_QM0_ARB_SLV_CHOISE_WDT + nic_offset,
				GAUDI_ARB_WDT_TIMEOUT);

		WREG32(mmNIC0_QM0_GLBL_CFG1 + nic_offset, 0);
		WREG32(mmNIC0_QM0_GLBL_PROT + nic_offset,
				QMAN_INTERNAL_MAKE_TRUSTED);
	}
}

static void gaudi_init_nic_qmans(struct hl_device *hdev)
{
	struct gaudi_device *gaudi = hdev->asic_specific;
	struct gaudi_internal_qman_info *q;
	u64 qman_base_addr;
	u32 nic_offset = 0;
	u32 nic_delta_between_qmans =
			mmNIC0_QM1_GLBL_CFG0 - mmNIC0_QM0_GLBL_CFG0;
	u32 nic_delta_between_nics =
			mmNIC1_QM0_GLBL_CFG0 - mmNIC0_QM0_GLBL_CFG0;
	int i, nic_id, internal_q_index;

	if (!hdev->nic_ports_mask)
		return;

	if (gaudi->hw_cap_initialized & HW_CAP_NIC_MASK)
		return;

	dev_dbg(hdev->dev, "Initializing NIC QMANs\n");

	for (nic_id = 0 ; nic_id < NIC_NUMBER_OF_ENGINES ; nic_id++) {
		if (!(hdev->nic_ports_mask & (1 << nic_id))) {
			nic_offset += nic_delta_between_qmans;
			if (nic_id & 1) {
				nic_offset -= (nic_delta_between_qmans * 2);
				nic_offset += nic_delta_between_nics;
			}
			continue;
		}

		for (i = 0 ; i < QMAN_STREAMS ; i++) {
			internal_q_index = GAUDI_QUEUE_ID_NIC_0_0 +
						nic_id * QMAN_STREAMS + i;
			q = &gaudi->internal_qmans[internal_q_index];
			qman_base_addr = (u64) q->pq_dma_addr;
			gaudi_init_nic_qman(hdev, nic_offset, (i & 0x3),
						qman_base_addr, nic_id);
		}

		/* Enable the QMAN */
		WREG32(mmNIC0_QM0_GLBL_CFG0 + nic_offset, NIC_QMAN_ENABLE);

		nic_offset += nic_delta_between_qmans;
		if (nic_id & 1) {
			nic_offset -= (nic_delta_between_qmans * 2);
			nic_offset += nic_delta_between_nics;
		}

		gaudi->hw_cap_initialized |= 1 << (HW_CAP_NIC_SHIFT + nic_id);
	}
}

static void gaudi_disable_pci_dma_qmans(struct hl_device *hdev)
{
	struct gaudi_device *gaudi = hdev->asic_specific;

	if (!(gaudi->hw_cap_initialized & HW_CAP_PCI_DMA))
		return;

	WREG32(mmDMA0_QM_GLBL_CFG0, 0);
	WREG32(mmDMA1_QM_GLBL_CFG0, 0);
	WREG32(mmDMA5_QM_GLBL_CFG0, 0);
}

static void gaudi_disable_hbm_dma_qmans(struct hl_device *hdev)
{
	struct gaudi_device *gaudi = hdev->asic_specific;

	if (!(gaudi->hw_cap_initialized & HW_CAP_HBM_DMA))
		return;

	WREG32(mmDMA2_QM_GLBL_CFG0, 0);
	WREG32(mmDMA3_QM_GLBL_CFG0, 0);
	WREG32(mmDMA4_QM_GLBL_CFG0, 0);
	WREG32(mmDMA6_QM_GLBL_CFG0, 0);
	WREG32(mmDMA7_QM_GLBL_CFG0, 0);
}

static void gaudi_disable_mme_qmans(struct hl_device *hdev)
{
	struct gaudi_device *gaudi = hdev->asic_specific;

	if (!(gaudi->hw_cap_initialized & HW_CAP_MME))
		return;

	WREG32(mmMME2_QM_GLBL_CFG0, 0);
	WREG32(mmMME0_QM_GLBL_CFG0, 0);
}

static void gaudi_disable_tpc_qmans(struct hl_device *hdev)
{
	struct gaudi_device *gaudi = hdev->asic_specific;
	u32 tpc_offset = 0;
	int tpc_id;

	if (!(gaudi->hw_cap_initialized & HW_CAP_TPC_MASK))
		return;

	for (tpc_id = 0 ; tpc_id < TPC_NUMBER_OF_ENGINES ; tpc_id++) {
		WREG32(mmTPC0_QM_GLBL_CFG0 + tpc_offset, 0);
		tpc_offset += mmTPC1_QM_GLBL_CFG0 - mmTPC0_QM_GLBL_CFG0;
	}
}

static void gaudi_disable_nic_qmans(struct hl_device *hdev)
{
	struct gaudi_device *gaudi = hdev->asic_specific;
	u32 nic_mask, nic_offset = 0;
	u32 nic_delta_between_qmans =
			mmNIC0_QM1_GLBL_CFG0 - mmNIC0_QM0_GLBL_CFG0;
	u32 nic_delta_between_nics =
			mmNIC1_QM0_GLBL_CFG0 - mmNIC0_QM0_GLBL_CFG0;
	int nic_id;

	for (nic_id = 0 ; nic_id < NIC_NUMBER_OF_ENGINES ; nic_id++) {
		nic_mask = 1 << (HW_CAP_NIC_SHIFT + nic_id);

		if (gaudi->hw_cap_initialized & nic_mask)
			WREG32(mmNIC0_QM0_GLBL_CFG0 + nic_offset, 0);

		nic_offset += nic_delta_between_qmans;
		if (nic_id & 1) {
			nic_offset -= (nic_delta_between_qmans * 2);
			nic_offset += nic_delta_between_nics;
		}
	}
}

static void gaudi_stop_pci_dma_qmans(struct hl_device *hdev)
{
	struct gaudi_device *gaudi = hdev->asic_specific;

	if (!(gaudi->hw_cap_initialized & HW_CAP_PCI_DMA))
		return;

	/* Stop upper CPs of QMANs 0.0 to 1.3 and 5.0 to 5.3 */
	WREG32(mmDMA0_QM_GLBL_CFG1, 0xF << DMA0_QM_GLBL_CFG1_CP_STOP_SHIFT);
	WREG32(mmDMA1_QM_GLBL_CFG1, 0xF << DMA0_QM_GLBL_CFG1_CP_STOP_SHIFT);
	WREG32(mmDMA5_QM_GLBL_CFG1, 0xF << DMA0_QM_GLBL_CFG1_CP_STOP_SHIFT);
}

static void gaudi_stop_hbm_dma_qmans(struct hl_device *hdev)
{
	struct gaudi_device *gaudi = hdev->asic_specific;

	if (!(gaudi->hw_cap_initialized & HW_CAP_HBM_DMA))
		return;

	/* Stop CPs of HBM DMA QMANs */

	WREG32(mmDMA2_QM_GLBL_CFG1, 0x1F << DMA0_QM_GLBL_CFG1_CP_STOP_SHIFT);
	WREG32(mmDMA3_QM_GLBL_CFG1, 0x1F << DMA0_QM_GLBL_CFG1_CP_STOP_SHIFT);
	WREG32(mmDMA4_QM_GLBL_CFG1, 0x1F << DMA0_QM_GLBL_CFG1_CP_STOP_SHIFT);
	WREG32(mmDMA6_QM_GLBL_CFG1, 0x1F << DMA0_QM_GLBL_CFG1_CP_STOP_SHIFT);
	WREG32(mmDMA7_QM_GLBL_CFG1, 0x1F << DMA0_QM_GLBL_CFG1_CP_STOP_SHIFT);
}

static void gaudi_stop_mme_qmans(struct hl_device *hdev)
{
	struct gaudi_device *gaudi = hdev->asic_specific;

	if (!(gaudi->hw_cap_initialized & HW_CAP_MME))
		return;

	/* Stop CPs of MME QMANs */
	WREG32(mmMME2_QM_GLBL_CFG1, 0x1F << MME0_QM_GLBL_CFG1_CP_STOP_SHIFT);
	WREG32(mmMME0_QM_GLBL_CFG1, 0x1F << MME0_QM_GLBL_CFG1_CP_STOP_SHIFT);
}

static void gaudi_stop_tpc_qmans(struct hl_device *hdev)
{
	struct gaudi_device *gaudi = hdev->asic_specific;

	if (!(gaudi->hw_cap_initialized & HW_CAP_TPC_MASK))
		return;

	WREG32(mmTPC0_QM_GLBL_CFG1, 0x1F << TPC0_QM_GLBL_CFG1_CP_STOP_SHIFT);
	WREG32(mmTPC1_QM_GLBL_CFG1, 0x1F << TPC0_QM_GLBL_CFG1_CP_STOP_SHIFT);
	WREG32(mmTPC2_QM_GLBL_CFG1, 0x1F << TPC0_QM_GLBL_CFG1_CP_STOP_SHIFT);
	WREG32(mmTPC3_QM_GLBL_CFG1, 0x1F << TPC0_QM_GLBL_CFG1_CP_STOP_SHIFT);
	WREG32(mmTPC4_QM_GLBL_CFG1, 0x1F << TPC0_QM_GLBL_CFG1_CP_STOP_SHIFT);
	WREG32(mmTPC5_QM_GLBL_CFG1, 0x1F << TPC0_QM_GLBL_CFG1_CP_STOP_SHIFT);
	WREG32(mmTPC6_QM_GLBL_CFG1, 0x1F << TPC0_QM_GLBL_CFG1_CP_STOP_SHIFT);
	WREG32(mmTPC7_QM_GLBL_CFG1, 0x1F << TPC0_QM_GLBL_CFG1_CP_STOP_SHIFT);
}

static void gaudi_stop_nic_qmans(struct hl_device *hdev)
{
	struct gaudi_device *gaudi = hdev->asic_specific;

	/* Stop upper CPs of QMANs */

	if (gaudi->hw_cap_initialized & HW_CAP_NIC0)
		WREG32(mmNIC0_QM0_GLBL_CFG1,
				NIC0_QM0_GLBL_CFG1_PQF_STOP_MASK |
				NIC0_QM0_GLBL_CFG1_CQF_STOP_MASK |
				NIC0_QM0_GLBL_CFG1_CP_STOP_MASK);

	if (gaudi->hw_cap_initialized & HW_CAP_NIC1)
		WREG32(mmNIC0_QM1_GLBL_CFG1,
				NIC0_QM0_GLBL_CFG1_PQF_STOP_MASK |
				NIC0_QM0_GLBL_CFG1_CQF_STOP_MASK |
				NIC0_QM0_GLBL_CFG1_CP_STOP_MASK);

	if (gaudi->hw_cap_initialized & HW_CAP_NIC2)
		WREG32(mmNIC1_QM0_GLBL_CFG1,
				NIC0_QM0_GLBL_CFG1_PQF_STOP_MASK |
				NIC0_QM0_GLBL_CFG1_CQF_STOP_MASK |
				NIC0_QM0_GLBL_CFG1_CP_STOP_MASK);

	if (gaudi->hw_cap_initialized & HW_CAP_NIC3)
		WREG32(mmNIC1_QM1_GLBL_CFG1,
				NIC0_QM0_GLBL_CFG1_PQF_STOP_MASK |
				NIC0_QM0_GLBL_CFG1_CQF_STOP_MASK |
				NIC0_QM0_GLBL_CFG1_CP_STOP_MASK);

	if (gaudi->hw_cap_initialized & HW_CAP_NIC4)
		WREG32(mmNIC2_QM0_GLBL_CFG1,
				NIC0_QM0_GLBL_CFG1_PQF_STOP_MASK |
				NIC0_QM0_GLBL_CFG1_CQF_STOP_MASK |
				NIC0_QM0_GLBL_CFG1_CP_STOP_MASK);

	if (gaudi->hw_cap_initialized & HW_CAP_NIC5)
		WREG32(mmNIC2_QM1_GLBL_CFG1,
				NIC0_QM0_GLBL_CFG1_PQF_STOP_MASK |
				NIC0_QM0_GLBL_CFG1_CQF_STOP_MASK |
				NIC0_QM0_GLBL_CFG1_CP_STOP_MASK);

	if (gaudi->hw_cap_initialized & HW_CAP_NIC6)
		WREG32(mmNIC3_QM0_GLBL_CFG1,
				NIC0_QM0_GLBL_CFG1_PQF_STOP_MASK |
				NIC0_QM0_GLBL_CFG1_CQF_STOP_MASK |
				NIC0_QM0_GLBL_CFG1_CP_STOP_MASK);

	if (gaudi->hw_cap_initialized & HW_CAP_NIC7)
		WREG32(mmNIC3_QM1_GLBL_CFG1,
				NIC0_QM0_GLBL_CFG1_PQF_STOP_MASK |
				NIC0_QM0_GLBL_CFG1_CQF_STOP_MASK |
				NIC0_QM0_GLBL_CFG1_CP_STOP_MASK);

	if (gaudi->hw_cap_initialized & HW_CAP_NIC8)
		WREG32(mmNIC4_QM0_GLBL_CFG1,
				NIC0_QM0_GLBL_CFG1_PQF_STOP_MASK |
				NIC0_QM0_GLBL_CFG1_CQF_STOP_MASK |
				NIC0_QM0_GLBL_CFG1_CP_STOP_MASK);

	if (gaudi->hw_cap_initialized & HW_CAP_NIC9)
		WREG32(mmNIC4_QM1_GLBL_CFG1,
				NIC0_QM0_GLBL_CFG1_PQF_STOP_MASK |
				NIC0_QM0_GLBL_CFG1_CQF_STOP_MASK |
				NIC0_QM0_GLBL_CFG1_CP_STOP_MASK);
}

static void gaudi_pci_dma_stall(struct hl_device *hdev)
{
	struct gaudi_device *gaudi = hdev->asic_specific;

	if (!(gaudi->hw_cap_initialized & HW_CAP_PCI_DMA))
		return;

	WREG32(mmDMA0_CORE_CFG_1, 1 << DMA0_CORE_CFG_1_HALT_SHIFT);
	WREG32(mmDMA1_CORE_CFG_1, 1 << DMA0_CORE_CFG_1_HALT_SHIFT);
	WREG32(mmDMA5_CORE_CFG_1, 1 << DMA0_CORE_CFG_1_HALT_SHIFT);
}

static void gaudi_hbm_dma_stall(struct hl_device *hdev)
{
	struct gaudi_device *gaudi = hdev->asic_specific;

	if (!(gaudi->hw_cap_initialized & HW_CAP_HBM_DMA))
		return;

	WREG32(mmDMA2_CORE_CFG_1, 1 << DMA0_CORE_CFG_1_HALT_SHIFT);
	WREG32(mmDMA3_CORE_CFG_1, 1 << DMA0_CORE_CFG_1_HALT_SHIFT);
	WREG32(mmDMA4_CORE_CFG_1, 1 << DMA0_CORE_CFG_1_HALT_SHIFT);
	WREG32(mmDMA6_CORE_CFG_1, 1 << DMA0_CORE_CFG_1_HALT_SHIFT);
	WREG32(mmDMA7_CORE_CFG_1, 1 << DMA0_CORE_CFG_1_HALT_SHIFT);
}

static void gaudi_mme_stall(struct hl_device *hdev)
{
	struct gaudi_device *gaudi = hdev->asic_specific;

	if (!(gaudi->hw_cap_initialized & HW_CAP_MME))
		return;

	/* WA for H3-1800 bug: do ACC and SBAB writes twice */
	WREG32(mmMME0_ACC_ACC_STALL, 1 << MME_ACC_ACC_STALL_R_SHIFT);
	WREG32(mmMME0_ACC_ACC_STALL, 1 << MME_ACC_ACC_STALL_R_SHIFT);
	WREG32(mmMME0_SBAB_SB_STALL, 1 << MME_SBAB_SB_STALL_R_SHIFT);
	WREG32(mmMME0_SBAB_SB_STALL, 1 << MME_SBAB_SB_STALL_R_SHIFT);
	WREG32(mmMME1_ACC_ACC_STALL, 1 << MME_ACC_ACC_STALL_R_SHIFT);
	WREG32(mmMME1_ACC_ACC_STALL, 1 << MME_ACC_ACC_STALL_R_SHIFT);
	WREG32(mmMME1_SBAB_SB_STALL, 1 << MME_SBAB_SB_STALL_R_SHIFT);
	WREG32(mmMME1_SBAB_SB_STALL, 1 << MME_SBAB_SB_STALL_R_SHIFT);
	WREG32(mmMME2_ACC_ACC_STALL, 1 << MME_ACC_ACC_STALL_R_SHIFT);
	WREG32(mmMME2_ACC_ACC_STALL, 1 << MME_ACC_ACC_STALL_R_SHIFT);
	WREG32(mmMME2_SBAB_SB_STALL, 1 << MME_SBAB_SB_STALL_R_SHIFT);
	WREG32(mmMME2_SBAB_SB_STALL, 1 << MME_SBAB_SB_STALL_R_SHIFT);
	WREG32(mmMME3_ACC_ACC_STALL, 1 << MME_ACC_ACC_STALL_R_SHIFT);
	WREG32(mmMME3_ACC_ACC_STALL, 1 << MME_ACC_ACC_STALL_R_SHIFT);
	WREG32(mmMME3_SBAB_SB_STALL, 1 << MME_SBAB_SB_STALL_R_SHIFT);
	WREG32(mmMME3_SBAB_SB_STALL, 1 << MME_SBAB_SB_STALL_R_SHIFT);
}

static void gaudi_tpc_stall(struct hl_device *hdev)
{
	struct gaudi_device *gaudi = hdev->asic_specific;

	if (!(gaudi->hw_cap_initialized & HW_CAP_TPC_MASK))
		return;

	WREG32(mmTPC0_CFG_TPC_STALL, 1 << TPC0_CFG_TPC_STALL_V_SHIFT);
	WREG32(mmTPC1_CFG_TPC_STALL, 1 << TPC0_CFG_TPC_STALL_V_SHIFT);
	WREG32(mmTPC2_CFG_TPC_STALL, 1 << TPC0_CFG_TPC_STALL_V_SHIFT);
	WREG32(mmTPC3_CFG_TPC_STALL, 1 << TPC0_CFG_TPC_STALL_V_SHIFT);
	WREG32(mmTPC4_CFG_TPC_STALL, 1 << TPC0_CFG_TPC_STALL_V_SHIFT);
	WREG32(mmTPC5_CFG_TPC_STALL, 1 << TPC0_CFG_TPC_STALL_V_SHIFT);
	WREG32(mmTPC6_CFG_TPC_STALL, 1 << TPC0_CFG_TPC_STALL_V_SHIFT);
	WREG32(mmTPC7_CFG_TPC_STALL, 1 << TPC0_CFG_TPC_STALL_V_SHIFT);
}

static void gaudi_set_clock_gating(struct hl_device *hdev)
{
	struct gaudi_device *gaudi = hdev->asic_specific;
	u32 qman_offset;
	bool enable;
	int i;

	/* In case we are during debug session, don't enable the clock gate
	 * as it may interfere
	 */
	if (hdev->in_debug)
		return;

	if (hdev->asic_prop.fw_security_enabled)
		return;

	for (i = GAUDI_PCI_DMA_1, qman_offset = 0 ; i < GAUDI_HBM_DMA_1 ; i++) {
		enable = !!(hdev->clock_gating_mask &
				(BIT_ULL(gaudi_dma_assignment[i])));

		qman_offset = gaudi_dma_assignment[i] * DMA_QMAN_OFFSET;
		WREG32(mmDMA0_QM_CGM_CFG1 + qman_offset,
				enable ? QMAN_CGM1_PWR_GATE_EN : 0);
		WREG32(mmDMA0_QM_CGM_CFG + qman_offset,
				enable ? QMAN_UPPER_CP_CGM_PWR_GATE_EN : 0);
	}

	for (i = GAUDI_HBM_DMA_1 ; i < GAUDI_DMA_MAX ; i++) {
		enable = !!(hdev->clock_gating_mask &
				(BIT_ULL(gaudi_dma_assignment[i])));

		/* GC sends work to DMA engine through Upper CP in DMA5 so
		 * we need to not enable clock gating in that DMA
		 */
		if (i == GAUDI_HBM_DMA_4)
			enable = 0;

		qman_offset = gaudi_dma_assignment[i] * DMA_QMAN_OFFSET;
		WREG32(mmDMA0_QM_CGM_CFG1 + qman_offset,
				enable ? QMAN_CGM1_PWR_GATE_EN : 0);
		WREG32(mmDMA0_QM_CGM_CFG + qman_offset,
				enable ? QMAN_COMMON_CP_CGM_PWR_GATE_EN : 0);
	}

	enable = !!(hdev->clock_gating_mask & (BIT_ULL(GAUDI_ENGINE_ID_MME_0)));
	WREG32(mmMME0_QM_CGM_CFG1, enable ? QMAN_CGM1_PWR_GATE_EN : 0);
	WREG32(mmMME0_QM_CGM_CFG, enable ? QMAN_COMMON_CP_CGM_PWR_GATE_EN : 0);

	enable = !!(hdev->clock_gating_mask & (BIT_ULL(GAUDI_ENGINE_ID_MME_2)));
	WREG32(mmMME2_QM_CGM_CFG1, enable ? QMAN_CGM1_PWR_GATE_EN : 0);
	WREG32(mmMME2_QM_CGM_CFG, enable ? QMAN_COMMON_CP_CGM_PWR_GATE_EN : 0);

	for (i = 0, qman_offset = 0 ; i < TPC_NUMBER_OF_ENGINES ; i++) {
		enable = !!(hdev->clock_gating_mask &
				(BIT_ULL(GAUDI_ENGINE_ID_TPC_0 + i)));

		WREG32(mmTPC0_QM_CGM_CFG1 + qman_offset,
				enable ? QMAN_CGM1_PWR_GATE_EN : 0);
		WREG32(mmTPC0_QM_CGM_CFG + qman_offset,
				enable ? QMAN_COMMON_CP_CGM_PWR_GATE_EN : 0);

		qman_offset += TPC_QMAN_OFFSET;
	}

	gaudi->hw_cap_initialized |= HW_CAP_CLK_GATE;
}

static void gaudi_disable_clock_gating(struct hl_device *hdev)
{
	struct gaudi_device *gaudi = hdev->asic_specific;
	u32 qman_offset;
	int i;

	if (hdev->asic_prop.fw_security_enabled)
		return;

	for (i = 0, qman_offset = 0 ; i < DMA_NUMBER_OF_CHANNELS ; i++) {
		WREG32(mmDMA0_QM_CGM_CFG + qman_offset, 0);
		WREG32(mmDMA0_QM_CGM_CFG1 + qman_offset, 0);

		qman_offset += (mmDMA1_QM_CGM_CFG - mmDMA0_QM_CGM_CFG);
	}

	WREG32(mmMME0_QM_CGM_CFG, 0);
	WREG32(mmMME0_QM_CGM_CFG1, 0);
	WREG32(mmMME2_QM_CGM_CFG, 0);
	WREG32(mmMME2_QM_CGM_CFG1, 0);

	for (i = 0, qman_offset = 0 ; i < TPC_NUMBER_OF_ENGINES ; i++) {
		WREG32(mmTPC0_QM_CGM_CFG + qman_offset, 0);
		WREG32(mmTPC0_QM_CGM_CFG1 + qman_offset, 0);

		qman_offset += (mmTPC1_QM_CGM_CFG - mmTPC0_QM_CGM_CFG);
	}

	gaudi->hw_cap_initialized &= ~(HW_CAP_CLK_GATE);
}

static void gaudi_enable_timestamp(struct hl_device *hdev)
{
	/* Disable the timestamp counter */
	WREG32(mmPSOC_TIMESTAMP_BASE - CFG_BASE, 0);

	/* Zero the lower/upper parts of the 64-bit counter */
	WREG32(mmPSOC_TIMESTAMP_BASE - CFG_BASE + 0xC, 0);
	WREG32(mmPSOC_TIMESTAMP_BASE - CFG_BASE + 0x8, 0);

	/* Enable the counter */
	WREG32(mmPSOC_TIMESTAMP_BASE - CFG_BASE, 1);
}

static void gaudi_disable_timestamp(struct hl_device *hdev)
{
	/* Disable the timestamp counter */
	WREG32(mmPSOC_TIMESTAMP_BASE - CFG_BASE, 0);
}

static void gaudi_halt_engines(struct hl_device *hdev, bool hard_reset, bool fw_reset)
{
	u32 wait_timeout_ms;

	dev_info(hdev->dev,
		"Halting compute engines and disabling interrupts\n");

	if (hdev->pldm)
		wait_timeout_ms = GAUDI_PLDM_RESET_WAIT_MSEC;
	else
		wait_timeout_ms = GAUDI_RESET_WAIT_MSEC;

	if (fw_reset)
		goto skip_engines;

	gaudi_stop_nic_qmans(hdev);
	gaudi_stop_mme_qmans(hdev);
	gaudi_stop_tpc_qmans(hdev);
	gaudi_stop_hbm_dma_qmans(hdev);
	gaudi_stop_pci_dma_qmans(hdev);

	hdev->asic_funcs->disable_clock_gating(hdev);

	msleep(wait_timeout_ms);

	gaudi_pci_dma_stall(hdev);
	gaudi_hbm_dma_stall(hdev);
	gaudi_tpc_stall(hdev);
	gaudi_mme_stall(hdev);

	msleep(wait_timeout_ms);

	gaudi_disable_nic_qmans(hdev);
	gaudi_disable_mme_qmans(hdev);
	gaudi_disable_tpc_qmans(hdev);
	gaudi_disable_hbm_dma_qmans(hdev);
	gaudi_disable_pci_dma_qmans(hdev);

	gaudi_disable_timestamp(hdev);

skip_engines:
	gaudi_disable_msi(hdev);
}

static int gaudi_mmu_init(struct hl_device *hdev)
{
	struct asic_fixed_properties *prop = &hdev->asic_prop;
	struct gaudi_device *gaudi = hdev->asic_specific;
	u64 hop0_addr;
	int rc, i;

	if (!hdev->mmu_enable)
		return 0;

	if (gaudi->hw_cap_initialized & HW_CAP_MMU)
		return 0;

	for (i = 0 ; i < prop->max_asid ; i++) {
		hop0_addr = prop->mmu_pgt_addr +
				(i * prop->mmu_hop_table_size);

		rc = gaudi_mmu_update_asid_hop0_addr(hdev, i, hop0_addr);
		if (rc) {
			dev_err(hdev->dev,
				"failed to set hop0 addr for asid %d\n", i);
			goto err;
		}
	}

	/* init MMU cache manage page */
	WREG32(mmSTLB_CACHE_INV_BASE_39_8, MMU_CACHE_MNG_ADDR >> 8);
	WREG32(mmSTLB_CACHE_INV_BASE_49_40, MMU_CACHE_MNG_ADDR >> 40);

	/* mem cache invalidation */
	WREG32(mmSTLB_MEM_CACHE_INVALIDATION, 1);

	hdev->asic_funcs->mmu_invalidate_cache(hdev, true, 0);

	WREG32(mmMMU_UP_MMU_ENABLE, 1);
	WREG32(mmMMU_UP_SPI_MASK, 0xF);

	WREG32(mmSTLB_HOP_CONFIGURATION,
			hdev->mmu_huge_page_opt ? 0x30440 : 0x40440);

	/*
	 * The H/W expects the first PI after init to be 1. After wraparound
	 * we'll write 0.
	 */
	gaudi->mmu_cache_inv_pi = 1;

	gaudi->hw_cap_initialized |= HW_CAP_MMU;

	return 0;

err:
	return rc;
}

static int gaudi_load_firmware_to_device(struct hl_device *hdev)
{
	void __iomem *dst;

	dst = hdev->pcie_bar[HBM_BAR_ID] + LINUX_FW_OFFSET;

	return hl_fw_load_fw_to_device(hdev, GAUDI_LINUX_FW_FILE, dst, 0, 0);
}

static int gaudi_load_boot_fit_to_device(struct hl_device *hdev)
{
	void __iomem *dst;

	dst = hdev->pcie_bar[SRAM_BAR_ID] + BOOT_FIT_SRAM_OFFSET;

	return hl_fw_load_fw_to_device(hdev, GAUDI_BOOT_FIT_FILE, dst, 0, 0);
}

static void gaudi_init_dynamic_firmware_loader(struct hl_device *hdev)
{
	struct dynamic_fw_load_mgr *dynamic_loader;
	struct cpu_dyn_regs *dyn_regs;

	dynamic_loader = &hdev->fw_loader.dynamic_loader;

	/*
	 * here we update initial values for few specific dynamic regs (as
	 * before reading the first descriptor from FW those value has to be
	 * hard-coded) in later stages of the protocol those values will be
	 * updated automatically by reading the FW descriptor so data there
	 * will always be up-to-date
	 */
	dyn_regs = &dynamic_loader->comm_desc.cpu_dyn_regs;
	dyn_regs->kmd_msg_to_cpu =
				cpu_to_le32(mmPSOC_GLOBAL_CONF_KMD_MSG_TO_CPU);
	dyn_regs->cpu_cmd_status_to_host =
				cpu_to_le32(mmCPU_CMD_STATUS_TO_HOST);

	dynamic_loader->wait_for_bl_timeout = GAUDI_WAIT_FOR_BL_TIMEOUT_USEC;
}

static void gaudi_init_static_firmware_loader(struct hl_device *hdev)
{
	struct static_fw_load_mgr *static_loader;

	static_loader = &hdev->fw_loader.static_loader;

	static_loader->preboot_version_max_off = SRAM_SIZE - VERSION_MAX_LEN;
	static_loader->boot_fit_version_max_off = SRAM_SIZE - VERSION_MAX_LEN;
	static_loader->kmd_msg_to_cpu_reg = mmPSOC_GLOBAL_CONF_KMD_MSG_TO_CPU;
	static_loader->cpu_cmd_status_to_host_reg = mmCPU_CMD_STATUS_TO_HOST;
	static_loader->cpu_boot_status_reg = mmPSOC_GLOBAL_CONF_CPU_BOOT_STATUS;
	static_loader->cpu_boot_dev_status0_reg = mmCPU_BOOT_DEV_STS0;
	static_loader->cpu_boot_dev_status1_reg = mmCPU_BOOT_DEV_STS1;
	static_loader->boot_err0_reg = mmCPU_BOOT_ERR0;
	static_loader->boot_err1_reg = mmCPU_BOOT_ERR1;
	static_loader->preboot_version_offset_reg = mmPREBOOT_VER_OFFSET;
	static_loader->boot_fit_version_offset_reg = mmUBOOT_VER_OFFSET;
	static_loader->sram_offset_mask = ~(lower_32_bits(SRAM_BASE_ADDR));
	static_loader->cpu_reset_wait_msec = hdev->pldm ?
			GAUDI_PLDM_RESET_WAIT_MSEC :
			GAUDI_CPU_RESET_WAIT_MSEC;
}

static void gaudi_init_firmware_loader(struct hl_device *hdev)
{
	struct asic_fixed_properties *prop = &hdev->asic_prop;
	struct fw_load_mgr *fw_loader = &hdev->fw_loader;

	/* fill common fields */
	fw_loader->linux_loaded = false;
	fw_loader->boot_fit_img.image_name = GAUDI_BOOT_FIT_FILE;
	fw_loader->linux_img.image_name = GAUDI_LINUX_FW_FILE;
	fw_loader->cpu_timeout = GAUDI_CPU_TIMEOUT_USEC;
	fw_loader->boot_fit_timeout = GAUDI_BOOT_FIT_REQ_TIMEOUT_USEC;
	fw_loader->skip_bmc = !hdev->bmc_enable;
	fw_loader->sram_bar_id = SRAM_BAR_ID;
	fw_loader->dram_bar_id = HBM_BAR_ID;

	if (prop->dynamic_fw_load)
		gaudi_init_dynamic_firmware_loader(hdev);
	else
		gaudi_init_static_firmware_loader(hdev);
}

static int gaudi_init_cpu(struct hl_device *hdev)
{
	struct gaudi_device *gaudi = hdev->asic_specific;
	int rc;

	if (!(hdev->fw_components & FW_TYPE_PREBOOT_CPU))
		return 0;

	if (gaudi->hw_cap_initialized & HW_CAP_CPU)
		return 0;

	/*
	 * The device CPU works with 40 bits addresses.
	 * This register sets the extension to 50 bits.
	 */
	if (!hdev->asic_prop.fw_security_enabled)
		WREG32(mmCPU_IF_CPU_MSB_ADDR, hdev->cpu_pci_msb_addr);

	rc = hl_fw_init_cpu(hdev);

	if (rc)
		return rc;

	gaudi->hw_cap_initialized |= HW_CAP_CPU;

	return 0;
}

static int gaudi_init_cpu_queues(struct hl_device *hdev, u32 cpu_timeout)
{
	struct cpu_dyn_regs *dyn_regs =
			&hdev->fw_loader.dynamic_loader.comm_desc.cpu_dyn_regs;
	struct asic_fixed_properties *prop = &hdev->asic_prop;
	struct gaudi_device *gaudi = hdev->asic_specific;
	u32 status, irq_handler_offset;
	struct hl_eq *eq;
	struct hl_hw_queue *cpu_pq =
			&hdev->kernel_queues[GAUDI_QUEUE_ID_CPU_PQ];
	int err;

	if (!hdev->cpu_queues_enable)
		return 0;

	if (gaudi->hw_cap_initialized & HW_CAP_CPU_Q)
		return 0;

	eq = &hdev->event_queue;

	WREG32(mmCPU_IF_PQ_BASE_ADDR_LOW, lower_32_bits(cpu_pq->bus_address));
	WREG32(mmCPU_IF_PQ_BASE_ADDR_HIGH, upper_32_bits(cpu_pq->bus_address));

	WREG32(mmCPU_IF_EQ_BASE_ADDR_LOW, lower_32_bits(eq->bus_address));
	WREG32(mmCPU_IF_EQ_BASE_ADDR_HIGH, upper_32_bits(eq->bus_address));

	WREG32(mmCPU_IF_CQ_BASE_ADDR_LOW,
			lower_32_bits(hdev->cpu_accessible_dma_address));
	WREG32(mmCPU_IF_CQ_BASE_ADDR_HIGH,
			upper_32_bits(hdev->cpu_accessible_dma_address));

	WREG32(mmCPU_IF_PQ_LENGTH, HL_QUEUE_SIZE_IN_BYTES);
	WREG32(mmCPU_IF_EQ_LENGTH, HL_EQ_SIZE_IN_BYTES);
	WREG32(mmCPU_IF_CQ_LENGTH, HL_CPU_ACCESSIBLE_MEM_SIZE);

	/* Used for EQ CI */
	WREG32(mmCPU_IF_EQ_RD_OFFS, 0);

	WREG32(mmCPU_IF_PF_PQ_PI, 0);

	if (gaudi->multi_msi_mode)
		WREG32(mmCPU_IF_QUEUE_INIT, PQ_INIT_STATUS_READY_FOR_CP);
	else
		WREG32(mmCPU_IF_QUEUE_INIT,
			PQ_INIT_STATUS_READY_FOR_CP_SINGLE_MSI);

	irq_handler_offset = prop->gic_interrupts_enable ?
			mmGIC_DISTRIBUTOR__5_GICD_SETSPI_NSR :
			le32_to_cpu(dyn_regs->gic_host_pi_upd_irq);

	WREG32(irq_handler_offset,
		gaudi_irq_map_table[GAUDI_EVENT_PI_UPDATE].cpu_id);

	err = hl_poll_timeout(
		hdev,
		mmCPU_IF_QUEUE_INIT,
		status,
		(status == PQ_INIT_STATUS_READY_FOR_HOST),
		1000,
		cpu_timeout);

	if (err) {
		dev_err(hdev->dev,
			"Failed to communicate with Device CPU (CPU-CP timeout)\n");
		return -EIO;
	}

	/* update FW application security bits */
	if (prop->fw_cpu_boot_dev_sts0_valid)
		prop->fw_app_cpu_boot_dev_sts0 = RREG32(mmCPU_BOOT_DEV_STS0);
	if (prop->fw_cpu_boot_dev_sts1_valid)
		prop->fw_app_cpu_boot_dev_sts1 = RREG32(mmCPU_BOOT_DEV_STS1);

	gaudi->hw_cap_initialized |= HW_CAP_CPU_Q;
	return 0;
}

static void gaudi_pre_hw_init(struct hl_device *hdev)
{
	/* Perform read from the device to make sure device is up */
	RREG32(mmHW_STATE);

	if (!hdev->asic_prop.fw_security_enabled) {
		/* Set the access through PCI bars (Linux driver only) as
		 * secured
		 */
		WREG32(mmPCIE_WRAP_LBW_PROT_OVR,
				(PCIE_WRAP_LBW_PROT_OVR_RD_EN_MASK |
				PCIE_WRAP_LBW_PROT_OVR_WR_EN_MASK));

		/* Perform read to flush the waiting writes to ensure
		 * configuration was set in the device
		 */
		RREG32(mmPCIE_WRAP_LBW_PROT_OVR);
	}

	/*
	 * Let's mark in the H/W that we have reached this point. We check
	 * this value in the reset_before_init function to understand whether
	 * we need to reset the chip before doing H/W init. This register is
	 * cleared by the H/W upon H/W reset
	 */
	WREG32(mmHW_STATE, HL_DEVICE_HW_STATE_DIRTY);
}

static int gaudi_hw_init(struct hl_device *hdev)
{
	struct gaudi_device *gaudi = hdev->asic_specific;
	int rc;

	gaudi_pre_hw_init(hdev);

	/* If iATU is done by FW, the HBM bar ALWAYS points to DRAM_PHYS_BASE.
	 * So we set it here and if anyone tries to move it later to
	 * a different address, there will be an error
	 */
	if (hdev->asic_prop.iatu_done_by_fw)
		gaudi->hbm_bar_cur_addr = DRAM_PHYS_BASE;

	/*
	 * Before pushing u-boot/linux to device, need to set the hbm bar to
	 * base address of dram
	 */
	if (gaudi_set_hbm_bar_base(hdev, DRAM_PHYS_BASE) == U64_MAX) {
		dev_err(hdev->dev,
			"failed to map HBM bar to DRAM base address\n");
		return -EIO;
	}

	rc = gaudi_init_cpu(hdev);
	if (rc) {
		dev_err(hdev->dev, "failed to initialize CPU\n");
		return rc;
	}

	/* In case the clock gating was enabled in preboot we need to disable
	 * it here before touching the MME/TPC registers.
	 * There is no need to take clk gating mutex because when this function
	 * runs, no other relevant code can run
	 */
	hdev->asic_funcs->disable_clock_gating(hdev);

	/* SRAM scrambler must be initialized after CPU is running from HBM */
	gaudi_init_scrambler_sram(hdev);

	/* This is here just in case we are working without CPU */
	gaudi_init_scrambler_hbm(hdev);

	gaudi_init_golden_registers(hdev);

	rc = gaudi_mmu_init(hdev);
	if (rc)
		return rc;

	gaudi_init_security(hdev);

	gaudi_init_pci_dma_qmans(hdev);

	gaudi_init_hbm_dma_qmans(hdev);

	gaudi_init_mme_qmans(hdev);

	gaudi_init_tpc_qmans(hdev);

	gaudi_init_nic_qmans(hdev);

	hdev->asic_funcs->set_clock_gating(hdev);

	gaudi_enable_timestamp(hdev);

	/* MSI must be enabled before CPU queues and NIC are initialized */
	rc = gaudi_enable_msi(hdev);
	if (rc)
		goto disable_queues;

	/* must be called after MSI was enabled */
	rc = gaudi_init_cpu_queues(hdev, GAUDI_CPU_TIMEOUT_USEC);
	if (rc) {
		dev_err(hdev->dev, "failed to initialize CPU H/W queues %d\n",
			rc);
		goto disable_msi;
	}

	/* Perform read from the device to flush all configuration */
	RREG32(mmHW_STATE);

	return 0;

disable_msi:
	gaudi_disable_msi(hdev);
disable_queues:
	gaudi_disable_mme_qmans(hdev);
	gaudi_disable_pci_dma_qmans(hdev);

	return rc;
}

static void gaudi_hw_fini(struct hl_device *hdev, bool hard_reset, bool fw_reset)
{
	struct cpu_dyn_regs *dyn_regs =
			&hdev->fw_loader.dynamic_loader.comm_desc.cpu_dyn_regs;
	u32 status, reset_timeout_ms, cpu_timeout_ms, irq_handler_offset;
	struct gaudi_device *gaudi = hdev->asic_specific;
	bool driver_performs_reset;

	if (!hard_reset) {
		dev_err(hdev->dev, "GAUDI doesn't support soft-reset\n");
		return;
	}

	if (hdev->pldm) {
		reset_timeout_ms = GAUDI_PLDM_HRESET_TIMEOUT_MSEC;
		cpu_timeout_ms = GAUDI_PLDM_RESET_WAIT_MSEC;
	} else {
		reset_timeout_ms = GAUDI_RESET_TIMEOUT_MSEC;
		cpu_timeout_ms = GAUDI_CPU_RESET_WAIT_MSEC;
	}

	if (fw_reset) {
		dev_info(hdev->dev,
			"Firmware performs HARD reset, going to wait %dms\n",
			reset_timeout_ms);

		goto skip_reset;
	}

	driver_performs_reset = !!(!hdev->asic_prop.fw_security_enabled &&
					!hdev->asic_prop.hard_reset_done_by_fw);

	/* Set device to handle FLR by H/W as we will put the device CPU to
	 * halt mode
	 */
	if (driver_performs_reset)
		WREG32(mmPCIE_AUX_FLR_CTRL, (PCIE_AUX_FLR_CTRL_HW_CTRL_MASK |
					PCIE_AUX_FLR_CTRL_INT_MASK_MASK));

	/* If linux is loaded in the device CPU we need to communicate with it
	 * via the GIC. Otherwise, we need to use COMMS or the MSG_TO_CPU
	 * registers in case of old F/Ws
	 */
	if (hdev->fw_loader.linux_loaded) {
		irq_handler_offset = hdev->asic_prop.gic_interrupts_enable ?
				mmGIC_DISTRIBUTOR__5_GICD_SETSPI_NSR :
				le32_to_cpu(dyn_regs->gic_host_halt_irq);

		WREG32(irq_handler_offset,
			gaudi_irq_map_table[GAUDI_EVENT_HALT_MACHINE].cpu_id);
	} else {
		if (hdev->asic_prop.hard_reset_done_by_fw)
			hl_fw_ask_hard_reset_without_linux(hdev);
		else
			hl_fw_ask_halt_machine_without_linux(hdev);
	}

	if (driver_performs_reset) {

		/* Configure the reset registers. Must be done as early as
		 * possible in case we fail during H/W initialization
		 */
		WREG32(mmPSOC_GLOBAL_CONF_SOFT_RST_CFG_H,
						(CFG_RST_H_DMA_MASK |
						CFG_RST_H_MME_MASK |
						CFG_RST_H_SM_MASK |
						CFG_RST_H_TPC_7_MASK));

		WREG32(mmPSOC_GLOBAL_CONF_SOFT_RST_CFG_L, CFG_RST_L_TPC_MASK);

		WREG32(mmPSOC_GLOBAL_CONF_SW_ALL_RST_CFG_H,
						(CFG_RST_H_HBM_MASK |
						CFG_RST_H_TPC_7_MASK |
						CFG_RST_H_NIC_MASK |
						CFG_RST_H_SM_MASK |
						CFG_RST_H_DMA_MASK |
						CFG_RST_H_MME_MASK |
						CFG_RST_H_CPU_MASK |
						CFG_RST_H_MMU_MASK));

		WREG32(mmPSOC_GLOBAL_CONF_SW_ALL_RST_CFG_L,
						(CFG_RST_L_IF_MASK |
						CFG_RST_L_PSOC_MASK |
						CFG_RST_L_TPC_MASK));

		msleep(cpu_timeout_ms);

		/* Tell ASIC not to re-initialize PCIe */
		WREG32(mmPREBOOT_PCIE_EN, LKD_HARD_RESET_MAGIC);

		/* Restart BTL/BLR upon hard-reset */
		WREG32(mmPSOC_GLOBAL_CONF_BOOT_SEQ_RE_START, 1);

		WREG32(mmPSOC_GLOBAL_CONF_SW_ALL_RST,
			1 << PSOC_GLOBAL_CONF_SW_ALL_RST_IND_SHIFT);

		dev_info(hdev->dev,
			"Issued HARD reset command, going to wait %dms\n",
			reset_timeout_ms);
	} else {
		dev_info(hdev->dev,
			"Firmware performs HARD reset, going to wait %dms\n",
			reset_timeout_ms);
	}

skip_reset:
	/*
	 * After hard reset, we can't poll the BTM_FSM register because the PSOC
	 * itself is in reset. Need to wait until the reset is deasserted
	 */
	msleep(reset_timeout_ms);

	status = RREG32(mmPSOC_GLOBAL_CONF_BTM_FSM);
	if (status & PSOC_GLOBAL_CONF_BTM_FSM_STATE_MASK)
		dev_err(hdev->dev,
			"Timeout while waiting for device to reset 0x%x\n",
			status);

	if (gaudi) {
		gaudi->hw_cap_initialized &= ~(HW_CAP_CPU | HW_CAP_CPU_Q |
				HW_CAP_HBM | HW_CAP_PCI_DMA |
				HW_CAP_MME | HW_CAP_TPC_MASK |
				HW_CAP_HBM_DMA | HW_CAP_PLL |
				HW_CAP_NIC_MASK | HW_CAP_MMU |
				HW_CAP_SRAM_SCRAMBLER |
				HW_CAP_HBM_SCRAMBLER |
				HW_CAP_CLK_GATE);

		memset(gaudi->events_stat, 0, sizeof(gaudi->events_stat));

		hdev->device_cpu_is_halted = false;
	}
}

static int gaudi_suspend(struct hl_device *hdev)
{
	int rc;

	rc = hl_fw_send_pci_access_msg(hdev, CPUCP_PACKET_DISABLE_PCI_ACCESS);
	if (rc)
		dev_err(hdev->dev, "Failed to disable PCI access from CPU\n");

	return rc;
}

static int gaudi_resume(struct hl_device *hdev)
{
	return gaudi_init_iatu(hdev);
}

static int gaudi_mmap(struct hl_device *hdev, struct vm_area_struct *vma,
			void *cpu_addr, dma_addr_t dma_addr, size_t size)
{
	int rc;

	vma->vm_flags |= VM_IO | VM_PFNMAP | VM_DONTEXPAND | VM_DONTDUMP |
			VM_DONTCOPY | VM_NORESERVE;

	rc = dma_mmap_coherent(hdev->dev, vma, cpu_addr,
				(dma_addr - HOST_PHYS_BASE), size);
	if (rc)
		dev_err(hdev->dev, "dma_mmap_coherent error %d", rc);

	return rc;
}

static void gaudi_ring_doorbell(struct hl_device *hdev, u32 hw_queue_id, u32 pi)
{
	struct cpu_dyn_regs *dyn_regs =
			&hdev->fw_loader.dynamic_loader.comm_desc.cpu_dyn_regs;
	u32 db_reg_offset, db_value, dma_qm_offset, q_off, irq_handler_offset;
	struct gaudi_device *gaudi = hdev->asic_specific;
	bool invalid_queue = false;
	int dma_id;

	switch (hw_queue_id) {
	case GAUDI_QUEUE_ID_DMA_0_0...GAUDI_QUEUE_ID_DMA_0_3:
		dma_id = gaudi_dma_assignment[GAUDI_PCI_DMA_1];
		dma_qm_offset = dma_id * DMA_QMAN_OFFSET;
		q_off = dma_qm_offset + (hw_queue_id & 0x3) * 4;
		db_reg_offset = mmDMA0_QM_PQ_PI_0 + q_off;
		break;

	case GAUDI_QUEUE_ID_DMA_1_0...GAUDI_QUEUE_ID_DMA_1_3:
		dma_id = gaudi_dma_assignment[GAUDI_PCI_DMA_2];
		dma_qm_offset = dma_id * DMA_QMAN_OFFSET;
		q_off = dma_qm_offset + (hw_queue_id & 0x3) * 4;
		db_reg_offset = mmDMA0_QM_PQ_PI_0 + q_off;
		break;

	case GAUDI_QUEUE_ID_DMA_2_0...GAUDI_QUEUE_ID_DMA_2_3:
		dma_id = gaudi_dma_assignment[GAUDI_HBM_DMA_1];
		dma_qm_offset = dma_id * DMA_QMAN_OFFSET;
		q_off = dma_qm_offset + ((hw_queue_id - 1) & 0x3) * 4;
		db_reg_offset = mmDMA0_QM_PQ_PI_0 + q_off;
		break;

	case GAUDI_QUEUE_ID_DMA_3_0...GAUDI_QUEUE_ID_DMA_3_3:
		dma_id = gaudi_dma_assignment[GAUDI_HBM_DMA_2];
		dma_qm_offset = dma_id * DMA_QMAN_OFFSET;
		q_off = dma_qm_offset + ((hw_queue_id - 1) & 0x3) * 4;
		db_reg_offset = mmDMA0_QM_PQ_PI_0 + q_off;
		break;

	case GAUDI_QUEUE_ID_DMA_4_0...GAUDI_QUEUE_ID_DMA_4_3:
		dma_id = gaudi_dma_assignment[GAUDI_HBM_DMA_3];
		dma_qm_offset = dma_id * DMA_QMAN_OFFSET;
		q_off = dma_qm_offset + ((hw_queue_id - 1) & 0x3) * 4;
		db_reg_offset = mmDMA0_QM_PQ_PI_0 + q_off;
		break;

	case GAUDI_QUEUE_ID_DMA_5_0...GAUDI_QUEUE_ID_DMA_5_3:
		dma_id = gaudi_dma_assignment[GAUDI_HBM_DMA_4];
		dma_qm_offset = dma_id * DMA_QMAN_OFFSET;
		q_off = dma_qm_offset + ((hw_queue_id - 1) & 0x3) * 4;
		db_reg_offset = mmDMA0_QM_PQ_PI_0 + q_off;
		break;

	case GAUDI_QUEUE_ID_DMA_6_0...GAUDI_QUEUE_ID_DMA_6_3:
		dma_id = gaudi_dma_assignment[GAUDI_HBM_DMA_5];
		dma_qm_offset = dma_id * DMA_QMAN_OFFSET;
		q_off = dma_qm_offset + ((hw_queue_id - 1) & 0x3) * 4;
		db_reg_offset = mmDMA0_QM_PQ_PI_0 + q_off;
		break;

	case GAUDI_QUEUE_ID_DMA_7_0...GAUDI_QUEUE_ID_DMA_7_3:
		dma_id = gaudi_dma_assignment[GAUDI_HBM_DMA_6];
		dma_qm_offset = dma_id * DMA_QMAN_OFFSET;
		q_off = dma_qm_offset + ((hw_queue_id - 1) & 0x3) * 4;
		db_reg_offset = mmDMA0_QM_PQ_PI_0 + q_off;
		break;

	case GAUDI_QUEUE_ID_CPU_PQ:
		if (gaudi->hw_cap_initialized & HW_CAP_CPU_Q)
			db_reg_offset = mmCPU_IF_PF_PQ_PI;
		else
			invalid_queue = true;
		break;

	case GAUDI_QUEUE_ID_MME_0_0:
		db_reg_offset = mmMME2_QM_PQ_PI_0;
		break;

	case GAUDI_QUEUE_ID_MME_0_1:
		db_reg_offset = mmMME2_QM_PQ_PI_1;
		break;

	case GAUDI_QUEUE_ID_MME_0_2:
		db_reg_offset = mmMME2_QM_PQ_PI_2;
		break;

	case GAUDI_QUEUE_ID_MME_0_3:
		db_reg_offset = mmMME2_QM_PQ_PI_3;
		break;

	case GAUDI_QUEUE_ID_MME_1_0:
		db_reg_offset = mmMME0_QM_PQ_PI_0;
		break;

	case GAUDI_QUEUE_ID_MME_1_1:
		db_reg_offset = mmMME0_QM_PQ_PI_1;
		break;

	case GAUDI_QUEUE_ID_MME_1_2:
		db_reg_offset = mmMME0_QM_PQ_PI_2;
		break;

	case GAUDI_QUEUE_ID_MME_1_3:
		db_reg_offset = mmMME0_QM_PQ_PI_3;
		break;

	case GAUDI_QUEUE_ID_TPC_0_0:
		db_reg_offset = mmTPC0_QM_PQ_PI_0;
		break;

	case GAUDI_QUEUE_ID_TPC_0_1:
		db_reg_offset = mmTPC0_QM_PQ_PI_1;
		break;

	case GAUDI_QUEUE_ID_TPC_0_2:
		db_reg_offset = mmTPC0_QM_PQ_PI_2;
		break;

	case GAUDI_QUEUE_ID_TPC_0_3:
		db_reg_offset = mmTPC0_QM_PQ_PI_3;
		break;

	case GAUDI_QUEUE_ID_TPC_1_0:
		db_reg_offset = mmTPC1_QM_PQ_PI_0;
		break;

	case GAUDI_QUEUE_ID_TPC_1_1:
		db_reg_offset = mmTPC1_QM_PQ_PI_1;
		break;

	case GAUDI_QUEUE_ID_TPC_1_2:
		db_reg_offset = mmTPC1_QM_PQ_PI_2;
		break;

	case GAUDI_QUEUE_ID_TPC_1_3:
		db_reg_offset = mmTPC1_QM_PQ_PI_3;
		break;

	case GAUDI_QUEUE_ID_TPC_2_0:
		db_reg_offset = mmTPC2_QM_PQ_PI_0;
		break;

	case GAUDI_QUEUE_ID_TPC_2_1:
		db_reg_offset = mmTPC2_QM_PQ_PI_1;
		break;

	case GAUDI_QUEUE_ID_TPC_2_2:
		db_reg_offset = mmTPC2_QM_PQ_PI_2;
		break;

	case GAUDI_QUEUE_ID_TPC_2_3:
		db_reg_offset = mmTPC2_QM_PQ_PI_3;
		break;

	case GAUDI_QUEUE_ID_TPC_3_0:
		db_reg_offset = mmTPC3_QM_PQ_PI_0;
		break;

	case GAUDI_QUEUE_ID_TPC_3_1:
		db_reg_offset = mmTPC3_QM_PQ_PI_1;
		break;

	case GAUDI_QUEUE_ID_TPC_3_2:
		db_reg_offset = mmTPC3_QM_PQ_PI_2;
		break;

	case GAUDI_QUEUE_ID_TPC_3_3:
		db_reg_offset = mmTPC3_QM_PQ_PI_3;
		break;

	case GAUDI_QUEUE_ID_TPC_4_0:
		db_reg_offset = mmTPC4_QM_PQ_PI_0;
		break;

	case GAUDI_QUEUE_ID_TPC_4_1:
		db_reg_offset = mmTPC4_QM_PQ_PI_1;
		break;

	case GAUDI_QUEUE_ID_TPC_4_2:
		db_reg_offset = mmTPC4_QM_PQ_PI_2;
		break;

	case GAUDI_QUEUE_ID_TPC_4_3:
		db_reg_offset = mmTPC4_QM_PQ_PI_3;
		break;

	case GAUDI_QUEUE_ID_TPC_5_0:
		db_reg_offset = mmTPC5_QM_PQ_PI_0;
		break;

	case GAUDI_QUEUE_ID_TPC_5_1:
		db_reg_offset = mmTPC5_QM_PQ_PI_1;
		break;

	case GAUDI_QUEUE_ID_TPC_5_2:
		db_reg_offset = mmTPC5_QM_PQ_PI_2;
		break;

	case GAUDI_QUEUE_ID_TPC_5_3:
		db_reg_offset = mmTPC5_QM_PQ_PI_3;
		break;

	case GAUDI_QUEUE_ID_TPC_6_0:
		db_reg_offset = mmTPC6_QM_PQ_PI_0;
		break;

	case GAUDI_QUEUE_ID_TPC_6_1:
		db_reg_offset = mmTPC6_QM_PQ_PI_1;
		break;

	case GAUDI_QUEUE_ID_TPC_6_2:
		db_reg_offset = mmTPC6_QM_PQ_PI_2;
		break;

	case GAUDI_QUEUE_ID_TPC_6_3:
		db_reg_offset = mmTPC6_QM_PQ_PI_3;
		break;

	case GAUDI_QUEUE_ID_TPC_7_0:
		db_reg_offset = mmTPC7_QM_PQ_PI_0;
		break;

	case GAUDI_QUEUE_ID_TPC_7_1:
		db_reg_offset = mmTPC7_QM_PQ_PI_1;
		break;

	case GAUDI_QUEUE_ID_TPC_7_2:
		db_reg_offset = mmTPC7_QM_PQ_PI_2;
		break;

	case GAUDI_QUEUE_ID_TPC_7_3:
		db_reg_offset = mmTPC7_QM_PQ_PI_3;
		break;

	case GAUDI_QUEUE_ID_NIC_0_0...GAUDI_QUEUE_ID_NIC_0_3:
		if (!(gaudi->hw_cap_initialized & HW_CAP_NIC0))
			invalid_queue = true;
<<<<<<< HEAD

		q_off = ((hw_queue_id - 1) & 0x3) * 4;
		db_reg_offset = mmNIC0_QM0_PQ_PI_0 + q_off;
		break;

	case GAUDI_QUEUE_ID_NIC_1_0...GAUDI_QUEUE_ID_NIC_1_3:
		if (!(gaudi->hw_cap_initialized & HW_CAP_NIC1))
			invalid_queue = true;

		q_off = ((hw_queue_id - 1) & 0x3) * 4;
		db_reg_offset = mmNIC0_QM1_PQ_PI_0 + q_off;
		break;

	case GAUDI_QUEUE_ID_NIC_2_0...GAUDI_QUEUE_ID_NIC_2_3:
		if (!(gaudi->hw_cap_initialized & HW_CAP_NIC2))
			invalid_queue = true;

		q_off = ((hw_queue_id - 1) & 0x3) * 4;
		db_reg_offset = mmNIC1_QM0_PQ_PI_0 + q_off;
		break;

	case GAUDI_QUEUE_ID_NIC_3_0...GAUDI_QUEUE_ID_NIC_3_3:
		if (!(gaudi->hw_cap_initialized & HW_CAP_NIC3))
			invalid_queue = true;

		q_off = ((hw_queue_id - 1) & 0x3) * 4;
		db_reg_offset = mmNIC1_QM1_PQ_PI_0 + q_off;
		break;

	case GAUDI_QUEUE_ID_NIC_4_0...GAUDI_QUEUE_ID_NIC_4_3:
		if (!(gaudi->hw_cap_initialized & HW_CAP_NIC4))
			invalid_queue = true;

		q_off = ((hw_queue_id - 1) & 0x3) * 4;
		db_reg_offset = mmNIC2_QM0_PQ_PI_0 + q_off;
		break;

	case GAUDI_QUEUE_ID_NIC_5_0...GAUDI_QUEUE_ID_NIC_5_3:
		if (!(gaudi->hw_cap_initialized & HW_CAP_NIC5))
			invalid_queue = true;

		q_off = ((hw_queue_id - 1) & 0x3) * 4;
		db_reg_offset = mmNIC2_QM1_PQ_PI_0 + q_off;
		break;

	case GAUDI_QUEUE_ID_NIC_6_0...GAUDI_QUEUE_ID_NIC_6_3:
		if (!(gaudi->hw_cap_initialized & HW_CAP_NIC6))
			invalid_queue = true;

		q_off = ((hw_queue_id - 1) & 0x3) * 4;
		db_reg_offset = mmNIC3_QM0_PQ_PI_0 + q_off;
		break;

	case GAUDI_QUEUE_ID_NIC_7_0...GAUDI_QUEUE_ID_NIC_7_3:
		if (!(gaudi->hw_cap_initialized & HW_CAP_NIC7))
			invalid_queue = true;

		q_off = ((hw_queue_id - 1) & 0x3) * 4;
		db_reg_offset = mmNIC3_QM1_PQ_PI_0 + q_off;
		break;

	case GAUDI_QUEUE_ID_NIC_8_0...GAUDI_QUEUE_ID_NIC_8_3:
		if (!(gaudi->hw_cap_initialized & HW_CAP_NIC8))
			invalid_queue = true;

		q_off = ((hw_queue_id - 1) & 0x3) * 4;
		db_reg_offset = mmNIC4_QM0_PQ_PI_0 + q_off;
		break;

	case GAUDI_QUEUE_ID_NIC_9_0...GAUDI_QUEUE_ID_NIC_9_3:
		if (!(gaudi->hw_cap_initialized & HW_CAP_NIC9))
			invalid_queue = true;

		q_off = ((hw_queue_id - 1) & 0x3) * 4;
		db_reg_offset = mmNIC4_QM1_PQ_PI_0 + q_off;
		break;

	default:
		invalid_queue = true;
	}

	if (invalid_queue) {
		/* Should never get here */
		dev_err(hdev->dev, "h/w queue %d is invalid. Can't set pi\n",
			hw_queue_id);
		return;
	}

	db_value = pi;

	/* ring the doorbell */
	WREG32(db_reg_offset, db_value);

	if (hw_queue_id == GAUDI_QUEUE_ID_CPU_PQ) {
		/* make sure device CPU will read latest data from host */
		mb();

		irq_handler_offset = hdev->asic_prop.gic_interrupts_enable ?
				mmGIC_DISTRIBUTOR__5_GICD_SETSPI_NSR :
				le32_to_cpu(dyn_regs->gic_host_pi_upd_irq);

		WREG32(irq_handler_offset,
			gaudi_irq_map_table[GAUDI_EVENT_PI_UPDATE].cpu_id);
	}
}

=======

		q_off = ((hw_queue_id - 1) & 0x3) * 4;
		db_reg_offset = mmNIC0_QM0_PQ_PI_0 + q_off;
		break;

	case GAUDI_QUEUE_ID_NIC_1_0...GAUDI_QUEUE_ID_NIC_1_3:
		if (!(gaudi->hw_cap_initialized & HW_CAP_NIC1))
			invalid_queue = true;

		q_off = ((hw_queue_id - 1) & 0x3) * 4;
		db_reg_offset = mmNIC0_QM1_PQ_PI_0 + q_off;
		break;

	case GAUDI_QUEUE_ID_NIC_2_0...GAUDI_QUEUE_ID_NIC_2_3:
		if (!(gaudi->hw_cap_initialized & HW_CAP_NIC2))
			invalid_queue = true;

		q_off = ((hw_queue_id - 1) & 0x3) * 4;
		db_reg_offset = mmNIC1_QM0_PQ_PI_0 + q_off;
		break;

	case GAUDI_QUEUE_ID_NIC_3_0...GAUDI_QUEUE_ID_NIC_3_3:
		if (!(gaudi->hw_cap_initialized & HW_CAP_NIC3))
			invalid_queue = true;

		q_off = ((hw_queue_id - 1) & 0x3) * 4;
		db_reg_offset = mmNIC1_QM1_PQ_PI_0 + q_off;
		break;

	case GAUDI_QUEUE_ID_NIC_4_0...GAUDI_QUEUE_ID_NIC_4_3:
		if (!(gaudi->hw_cap_initialized & HW_CAP_NIC4))
			invalid_queue = true;

		q_off = ((hw_queue_id - 1) & 0x3) * 4;
		db_reg_offset = mmNIC2_QM0_PQ_PI_0 + q_off;
		break;

	case GAUDI_QUEUE_ID_NIC_5_0...GAUDI_QUEUE_ID_NIC_5_3:
		if (!(gaudi->hw_cap_initialized & HW_CAP_NIC5))
			invalid_queue = true;

		q_off = ((hw_queue_id - 1) & 0x3) * 4;
		db_reg_offset = mmNIC2_QM1_PQ_PI_0 + q_off;
		break;

	case GAUDI_QUEUE_ID_NIC_6_0...GAUDI_QUEUE_ID_NIC_6_3:
		if (!(gaudi->hw_cap_initialized & HW_CAP_NIC6))
			invalid_queue = true;

		q_off = ((hw_queue_id - 1) & 0x3) * 4;
		db_reg_offset = mmNIC3_QM0_PQ_PI_0 + q_off;
		break;

	case GAUDI_QUEUE_ID_NIC_7_0...GAUDI_QUEUE_ID_NIC_7_3:
		if (!(gaudi->hw_cap_initialized & HW_CAP_NIC7))
			invalid_queue = true;

		q_off = ((hw_queue_id - 1) & 0x3) * 4;
		db_reg_offset = mmNIC3_QM1_PQ_PI_0 + q_off;
		break;

	case GAUDI_QUEUE_ID_NIC_8_0...GAUDI_QUEUE_ID_NIC_8_3:
		if (!(gaudi->hw_cap_initialized & HW_CAP_NIC8))
			invalid_queue = true;

		q_off = ((hw_queue_id - 1) & 0x3) * 4;
		db_reg_offset = mmNIC4_QM0_PQ_PI_0 + q_off;
		break;

	case GAUDI_QUEUE_ID_NIC_9_0...GAUDI_QUEUE_ID_NIC_9_3:
		if (!(gaudi->hw_cap_initialized & HW_CAP_NIC9))
			invalid_queue = true;

		q_off = ((hw_queue_id - 1) & 0x3) * 4;
		db_reg_offset = mmNIC4_QM1_PQ_PI_0 + q_off;
		break;

	default:
		invalid_queue = true;
	}

	if (invalid_queue) {
		/* Should never get here */
		dev_err(hdev->dev, "h/w queue %d is invalid. Can't set pi\n",
			hw_queue_id);
		return;
	}

	db_value = pi;

	/* ring the doorbell */
	WREG32(db_reg_offset, db_value);

	if (hw_queue_id == GAUDI_QUEUE_ID_CPU_PQ) {
		/* make sure device CPU will read latest data from host */
		mb();

		irq_handler_offset = hdev->asic_prop.gic_interrupts_enable ?
				mmGIC_DISTRIBUTOR__5_GICD_SETSPI_NSR :
				le32_to_cpu(dyn_regs->gic_host_pi_upd_irq);

		WREG32(irq_handler_offset,
			gaudi_irq_map_table[GAUDI_EVENT_PI_UPDATE].cpu_id);
	}
}

>>>>>>> df0cc57e
static void gaudi_pqe_write(struct hl_device *hdev, __le64 *pqe,
				struct hl_bd *bd)
{
	__le64 *pbd = (__le64 *) bd;

	/* The QMANs are on the host memory so a simple copy suffice */
	pqe[0] = pbd[0];
	pqe[1] = pbd[1];
}

static void *gaudi_dma_alloc_coherent(struct hl_device *hdev, size_t size,
					dma_addr_t *dma_handle, gfp_t flags)
{
	void *kernel_addr = dma_alloc_coherent(&hdev->pdev->dev, size,
						dma_handle, flags);

	/* Shift to the device's base physical address of host memory */
	if (kernel_addr)
		*dma_handle += HOST_PHYS_BASE;

	return kernel_addr;
}

static void gaudi_dma_free_coherent(struct hl_device *hdev, size_t size,
		void *cpu_addr, dma_addr_t dma_handle)
{
	/* Cancel the device's base physical address of host memory */
	dma_addr_t fixed_dma_handle = dma_handle - HOST_PHYS_BASE;

	dma_free_coherent(&hdev->pdev->dev, size, cpu_addr, fixed_dma_handle);
}

static int gaudi_hbm_scrubbing(struct hl_device *hdev)
{
	struct asic_fixed_properties *prop = &hdev->asic_prop;
	u64  cur_addr = DRAM_BASE_ADDR_USER;
	u32 val;
	u32 chunk_size;
	int rc, dma_id;

	while (cur_addr < prop->dram_end_address) {
		for (dma_id = 0 ; dma_id < DMA_NUMBER_OF_CHANNELS ; dma_id++) {
			u32 dma_offset = dma_id * DMA_CORE_OFFSET;

			chunk_size =
			min((u64)SZ_2G, prop->dram_end_address - cur_addr);

			dev_dbg(hdev->dev,
				"Doing HBM scrubbing for 0x%09llx - 0x%09llx\n",
				cur_addr, cur_addr + chunk_size);

			WREG32(mmDMA0_CORE_SRC_BASE_LO + dma_offset, 0xdeadbeaf);
			WREG32(mmDMA0_CORE_SRC_BASE_HI + dma_offset, 0xdeadbeaf);
			WREG32(mmDMA0_CORE_DST_BASE_LO + dma_offset,
						lower_32_bits(cur_addr));
			WREG32(mmDMA0_CORE_DST_BASE_HI + dma_offset,
						upper_32_bits(cur_addr));
			WREG32(mmDMA0_CORE_DST_TSIZE_0 + dma_offset,
					chunk_size);
			WREG32(mmDMA0_CORE_COMMIT + dma_offset,
					((1 << DMA0_CORE_COMMIT_LIN_SHIFT) |
					(1 << DMA0_CORE_COMMIT_MEM_SET_SHIFT)));

			cur_addr += chunk_size;

			if (cur_addr == prop->dram_end_address)
				break;
		}

		for (dma_id = 0 ; dma_id < DMA_NUMBER_OF_CHANNELS ; dma_id++) {
			u32 dma_offset = dma_id * DMA_CORE_OFFSET;

			rc = hl_poll_timeout(
				hdev,
				mmDMA0_CORE_STS0 + dma_offset,
				val,
				((val & DMA0_CORE_STS0_BUSY_MASK) == 0),
				1000,
				HBM_SCRUBBING_TIMEOUT_US);

			if (rc) {
				dev_err(hdev->dev,
					"DMA Timeout during HBM scrubbing of DMA #%d\n",
					dma_id);
				return -EIO;
			}
		}
	}

	return 0;
}

static int gaudi_scrub_device_mem(struct hl_device *hdev, u64 addr, u64 size)
{
	struct asic_fixed_properties *prop = &hdev->asic_prop;
	struct gaudi_device *gaudi = hdev->asic_specific;
	int rc = 0;
	u64 val = 0;

	if (!hdev->memory_scrub)
		return 0;

	if (!addr && !size) {
		/* Wait till device is idle */
		rc = hl_poll_timeout(
				hdev,
				mmDMA0_CORE_STS0/* dummy */,
				val/* dummy */,
				(hdev->asic_funcs->is_device_idle(hdev, NULL,
						0, NULL)),
						1000,
						HBM_SCRUBBING_TIMEOUT_US);
		if (rc) {
			dev_err(hdev->dev, "waiting for idle timeout\n");
			return -EIO;
		}

		/* Scrub SRAM */
		addr = prop->sram_user_base_address;
		size = hdev->pldm ? 0x10000 :
				(prop->sram_size - SRAM_USER_BASE_OFFSET);
		val = 0x7777777777777777ull;

		rc = gaudi_memset_device_memory(hdev, addr, size, val);
		if (rc) {
			dev_err(hdev->dev,
				"Failed to clear SRAM in mem scrub all\n");
			return rc;
		}

		mutex_lock(&gaudi->clk_gate_mutex);
		hdev->asic_funcs->disable_clock_gating(hdev);

		/* Scrub HBM using all DMA channels in parallel */
		rc = gaudi_hbm_scrubbing(hdev);
		if (rc)
			dev_err(hdev->dev,
				"Failed to clear HBM in mem scrub all\n");

		hdev->asic_funcs->set_clock_gating(hdev);
		mutex_unlock(&gaudi->clk_gate_mutex);
	}

	return rc;
}

static void *gaudi_get_int_queue_base(struct hl_device *hdev,
				u32 queue_id, dma_addr_t *dma_handle,
				u16 *queue_len)
{
	struct gaudi_device *gaudi = hdev->asic_specific;
	struct gaudi_internal_qman_info *q;

	if (queue_id >= GAUDI_QUEUE_ID_SIZE ||
			gaudi_queue_type[queue_id] != QUEUE_TYPE_INT) {
		dev_err(hdev->dev, "Got invalid queue id %d\n", queue_id);
		return NULL;
	}

	q = &gaudi->internal_qmans[queue_id];
	*dma_handle = q->pq_dma_addr;
	*queue_len = q->pq_size / QMAN_PQ_ENTRY_SIZE;

	return q->pq_kernel_addr;
}

static int gaudi_send_cpu_message(struct hl_device *hdev, u32 *msg,
				u16 len, u32 timeout, u64 *result)
{
	struct gaudi_device *gaudi = hdev->asic_specific;

	if (!(gaudi->hw_cap_initialized & HW_CAP_CPU_Q)) {
		if (result)
			*result = 0;
		return 0;
	}

	if (!timeout)
		timeout = GAUDI_MSG_TO_CPU_TIMEOUT_USEC;

	return hl_fw_send_cpu_message(hdev, GAUDI_QUEUE_ID_CPU_PQ, msg, len,
						timeout, result);
}

static int gaudi_test_queue(struct hl_device *hdev, u32 hw_queue_id)
{
	struct packet_msg_prot *fence_pkt;
	dma_addr_t pkt_dma_addr;
	u32 fence_val, tmp, timeout_usec;
	dma_addr_t fence_dma_addr;
	u32 *fence_ptr;
	int rc;

	if (hdev->pldm)
		timeout_usec = GAUDI_PLDM_TEST_QUEUE_WAIT_USEC;
	else
		timeout_usec = GAUDI_TEST_QUEUE_WAIT_USEC;

	fence_val = GAUDI_QMAN0_FENCE_VAL;

	fence_ptr = hdev->asic_funcs->asic_dma_pool_zalloc(hdev, 4, GFP_KERNEL,
							&fence_dma_addr);
	if (!fence_ptr) {
		dev_err(hdev->dev,
			"Failed to allocate memory for H/W queue %d testing\n",
			hw_queue_id);
		return -ENOMEM;
	}

	*fence_ptr = 0;

	fence_pkt = hdev->asic_funcs->asic_dma_pool_zalloc(hdev,
					sizeof(struct packet_msg_prot),
					GFP_KERNEL, &pkt_dma_addr);
	if (!fence_pkt) {
		dev_err(hdev->dev,
			"Failed to allocate packet for H/W queue %d testing\n",
			hw_queue_id);
		rc = -ENOMEM;
		goto free_fence_ptr;
	}

	tmp = FIELD_PREP(GAUDI_PKT_CTL_OPCODE_MASK, PACKET_MSG_PROT);
	tmp |= FIELD_PREP(GAUDI_PKT_CTL_EB_MASK, 1);
	tmp |= FIELD_PREP(GAUDI_PKT_CTL_MB_MASK, 1);

	fence_pkt->ctl = cpu_to_le32(tmp);
	fence_pkt->value = cpu_to_le32(fence_val);
	fence_pkt->addr = cpu_to_le64(fence_dma_addr);

	rc = hl_hw_queue_send_cb_no_cmpl(hdev, hw_queue_id,
					sizeof(struct packet_msg_prot),
					pkt_dma_addr);
	if (rc) {
		dev_err(hdev->dev,
			"Failed to send fence packet to H/W queue %d\n",
			hw_queue_id);
		goto free_pkt;
	}

	rc = hl_poll_timeout_memory(hdev, fence_ptr, tmp, (tmp == fence_val),
					1000, timeout_usec, true);

	hl_hw_queue_inc_ci_kernel(hdev, hw_queue_id);

	if (rc == -ETIMEDOUT) {
		dev_err(hdev->dev,
			"H/W queue %d test failed (scratch(0x%08llX) == 0x%08X)\n",
			hw_queue_id, (unsigned long long) fence_dma_addr, tmp);
		rc = -EIO;
	}

free_pkt:
	hdev->asic_funcs->asic_dma_pool_free(hdev, (void *) fence_pkt,
					pkt_dma_addr);
free_fence_ptr:
	hdev->asic_funcs->asic_dma_pool_free(hdev, (void *) fence_ptr,
					fence_dma_addr);
	return rc;
}

static int gaudi_test_cpu_queue(struct hl_device *hdev)
{
	struct gaudi_device *gaudi = hdev->asic_specific;

	/*
	 * check capability here as send_cpu_message() won't update the result
	 * value if no capability
	 */
	if (!(gaudi->hw_cap_initialized & HW_CAP_CPU_Q))
		return 0;

	return hl_fw_test_cpu_queue(hdev);
}

static int gaudi_test_queues(struct hl_device *hdev)
{
	int i, rc, ret_val = 0;

	for (i = 0 ; i < hdev->asic_prop.max_queues ; i++) {
		if (hdev->asic_prop.hw_queues_props[i].type == QUEUE_TYPE_EXT) {
			rc = gaudi_test_queue(hdev, i);
			if (rc)
				ret_val = -EINVAL;
		}
	}

	rc = gaudi_test_cpu_queue(hdev);
	if (rc)
		ret_val = -EINVAL;

	return ret_val;
}

static void *gaudi_dma_pool_zalloc(struct hl_device *hdev, size_t size,
		gfp_t mem_flags, dma_addr_t *dma_handle)
{
	void *kernel_addr;

	if (size > GAUDI_DMA_POOL_BLK_SIZE)
		return NULL;

	kernel_addr = dma_pool_zalloc(hdev->dma_pool, mem_flags, dma_handle);

	/* Shift to the device's base physical address of host memory */
	if (kernel_addr)
		*dma_handle += HOST_PHYS_BASE;

	return kernel_addr;
}

static void gaudi_dma_pool_free(struct hl_device *hdev, void *vaddr,
			dma_addr_t dma_addr)
{
	/* Cancel the device's base physical address of host memory */
	dma_addr_t fixed_dma_addr = dma_addr - HOST_PHYS_BASE;

	dma_pool_free(hdev->dma_pool, vaddr, fixed_dma_addr);
}

static void *gaudi_cpu_accessible_dma_pool_alloc(struct hl_device *hdev,
					size_t size, dma_addr_t *dma_handle)
{
	return hl_fw_cpu_accessible_dma_pool_alloc(hdev, size, dma_handle);
}

static void gaudi_cpu_accessible_dma_pool_free(struct hl_device *hdev,
						size_t size, void *vaddr)
{
	hl_fw_cpu_accessible_dma_pool_free(hdev, size, vaddr);
}

static int gaudi_dma_map_sg(struct hl_device *hdev, struct scatterlist *sgl,
			int nents, enum dma_data_direction dir)
{
	struct scatterlist *sg;
	int i;

	if (!dma_map_sg(&hdev->pdev->dev, sgl, nents, dir))
		return -ENOMEM;

	/* Shift to the device's base physical address of host memory */
	for_each_sg(sgl, sg, nents, i)
		sg->dma_address += HOST_PHYS_BASE;

	return 0;
}

static void gaudi_dma_unmap_sg(struct hl_device *hdev, struct scatterlist *sgl,
			int nents, enum dma_data_direction dir)
{
	struct scatterlist *sg;
	int i;

	/* Cancel the device's base physical address of host memory */
	for_each_sg(sgl, sg, nents, i)
		sg->dma_address -= HOST_PHYS_BASE;

	dma_unmap_sg(&hdev->pdev->dev, sgl, nents, dir);
}

static u32 gaudi_get_dma_desc_list_size(struct hl_device *hdev,
					struct sg_table *sgt)
{
	struct scatterlist *sg, *sg_next_iter;
	u32 count, dma_desc_cnt;
	u64 len, len_next;
	dma_addr_t addr, addr_next;

	dma_desc_cnt = 0;

	for_each_sg(sgt->sgl, sg, sgt->nents, count) {

		len = sg_dma_len(sg);
		addr = sg_dma_address(sg);

		if (len == 0)
			break;

		while ((count + 1) < sgt->nents) {
			sg_next_iter = sg_next(sg);
			len_next = sg_dma_len(sg_next_iter);
			addr_next = sg_dma_address(sg_next_iter);

			if (len_next == 0)
				break;

			if ((addr + len == addr_next) &&
				(len + len_next <= DMA_MAX_TRANSFER_SIZE)) {
				len += len_next;
				count++;
				sg = sg_next_iter;
			} else {
				break;
			}
		}

		dma_desc_cnt++;
	}

	return dma_desc_cnt * sizeof(struct packet_lin_dma);
}

static int gaudi_pin_memory_before_cs(struct hl_device *hdev,
				struct hl_cs_parser *parser,
				struct packet_lin_dma *user_dma_pkt,
				u64 addr, enum dma_data_direction dir)
{
	struct hl_userptr *userptr;
	int rc;

	if (hl_userptr_is_pinned(hdev, addr, le32_to_cpu(user_dma_pkt->tsize),
			parser->job_userptr_list, &userptr))
		goto already_pinned;

	userptr = kzalloc(sizeof(*userptr), GFP_KERNEL);
	if (!userptr)
		return -ENOMEM;

	rc = hl_pin_host_memory(hdev, addr, le32_to_cpu(user_dma_pkt->tsize),
				userptr);
	if (rc)
		goto free_userptr;

	list_add_tail(&userptr->job_node, parser->job_userptr_list);

	rc = hdev->asic_funcs->asic_dma_map_sg(hdev, userptr->sgt->sgl,
					userptr->sgt->nents, dir);
	if (rc) {
		dev_err(hdev->dev, "failed to map sgt with DMA region\n");
		goto unpin_memory;
	}

	userptr->dma_mapped = true;
	userptr->dir = dir;

already_pinned:
	parser->patched_cb_size +=
			gaudi_get_dma_desc_list_size(hdev, userptr->sgt);

	return 0;

unpin_memory:
	list_del(&userptr->job_node);
	hl_unpin_host_memory(hdev, userptr);
free_userptr:
	kfree(userptr);
	return rc;
}

static int gaudi_validate_dma_pkt_host(struct hl_device *hdev,
				struct hl_cs_parser *parser,
				struct packet_lin_dma *user_dma_pkt,
				bool src_in_host)
{
	enum dma_data_direction dir;
	bool skip_host_mem_pin = false, user_memset;
	u64 addr;
	int rc = 0;

	user_memset = (le32_to_cpu(user_dma_pkt->ctl) &
			GAUDI_PKT_LIN_DMA_CTL_MEMSET_MASK) >>
			GAUDI_PKT_LIN_DMA_CTL_MEMSET_SHIFT;

	if (src_in_host) {
		if (user_memset)
			skip_host_mem_pin = true;

		dev_dbg(hdev->dev, "DMA direction is HOST --> DEVICE\n");
		dir = DMA_TO_DEVICE;
		addr = le64_to_cpu(user_dma_pkt->src_addr);
	} else {
		dev_dbg(hdev->dev, "DMA direction is DEVICE --> HOST\n");
		dir = DMA_FROM_DEVICE;
		addr = (le64_to_cpu(user_dma_pkt->dst_addr) &
				GAUDI_PKT_LIN_DMA_DST_ADDR_MASK) >>
				GAUDI_PKT_LIN_DMA_DST_ADDR_SHIFT;
	}

	if (skip_host_mem_pin)
		parser->patched_cb_size += sizeof(*user_dma_pkt);
	else
		rc = gaudi_pin_memory_before_cs(hdev, parser, user_dma_pkt,
						addr, dir);

	return rc;
}

static int gaudi_validate_dma_pkt_no_mmu(struct hl_device *hdev,
				struct hl_cs_parser *parser,
				struct packet_lin_dma *user_dma_pkt)
{
	bool src_in_host = false;
	u64 dst_addr = (le64_to_cpu(user_dma_pkt->dst_addr) &
			GAUDI_PKT_LIN_DMA_DST_ADDR_MASK) >>
			GAUDI_PKT_LIN_DMA_DST_ADDR_SHIFT;

	dev_dbg(hdev->dev, "DMA packet details:\n");
	dev_dbg(hdev->dev, "source == 0x%llx\n",
				le64_to_cpu(user_dma_pkt->src_addr));
	dev_dbg(hdev->dev, "destination == 0x%llx\n", dst_addr);
	dev_dbg(hdev->dev, "size == %u\n", le32_to_cpu(user_dma_pkt->tsize));

	/*
	 * Special handling for DMA with size 0. Bypass all validations
	 * because no transactions will be done except for WR_COMP, which
	 * is not a security issue
	 */
	if (!le32_to_cpu(user_dma_pkt->tsize)) {
		parser->patched_cb_size += sizeof(*user_dma_pkt);
		return 0;
	}

	if (parser->hw_queue_id <= GAUDI_QUEUE_ID_DMA_0_3)
		src_in_host = true;

	return gaudi_validate_dma_pkt_host(hdev, parser, user_dma_pkt,
						src_in_host);
}

static int gaudi_validate_load_and_exe_pkt(struct hl_device *hdev,
					struct hl_cs_parser *parser,
					struct packet_load_and_exe *user_pkt)
{
	u32 cfg;

	cfg = le32_to_cpu(user_pkt->cfg);

	if (cfg & GAUDI_PKT_LOAD_AND_EXE_CFG_DST_MASK) {
		dev_err(hdev->dev,
			"User not allowed to use Load and Execute\n");
		return -EPERM;
	}

	parser->patched_cb_size += sizeof(struct packet_load_and_exe);

	return 0;
}

static int gaudi_validate_cb(struct hl_device *hdev,
			struct hl_cs_parser *parser, bool is_mmu)
{
	u32 cb_parsed_length = 0;
	int rc = 0;

	parser->patched_cb_size = 0;

	/* cb_user_size is more than 0 so loop will always be executed */
	while (cb_parsed_length < parser->user_cb_size) {
		enum packet_id pkt_id;
		u16 pkt_size;
		struct gaudi_packet *user_pkt;

		user_pkt = parser->user_cb->kernel_address + cb_parsed_length;

		pkt_id = (enum packet_id) (
				(le64_to_cpu(user_pkt->header) &
				PACKET_HEADER_PACKET_ID_MASK) >>
					PACKET_HEADER_PACKET_ID_SHIFT);

		if (!validate_packet_id(pkt_id)) {
			dev_err(hdev->dev, "Invalid packet id %u\n", pkt_id);
			rc = -EINVAL;
			break;
		}

		pkt_size = gaudi_packet_sizes[pkt_id];
		cb_parsed_length += pkt_size;
		if (cb_parsed_length > parser->user_cb_size) {
			dev_err(hdev->dev,
				"packet 0x%x is out of CB boundary\n", pkt_id);
			rc = -EINVAL;
			break;
		}

		switch (pkt_id) {
		case PACKET_MSG_PROT:
			dev_err(hdev->dev,
				"User not allowed to use MSG_PROT\n");
			rc = -EPERM;
			break;

		case PACKET_CP_DMA:
			dev_err(hdev->dev, "User not allowed to use CP_DMA\n");
			rc = -EPERM;
			break;

		case PACKET_STOP:
			dev_err(hdev->dev, "User not allowed to use STOP\n");
			rc = -EPERM;
			break;

		case PACKET_WREG_BULK:
			dev_err(hdev->dev,
				"User not allowed to use WREG_BULK\n");
			rc = -EPERM;
			break;

		case PACKET_LOAD_AND_EXE:
			rc = gaudi_validate_load_and_exe_pkt(hdev, parser,
				(struct packet_load_and_exe *) user_pkt);
			break;

		case PACKET_LIN_DMA:
			parser->contains_dma_pkt = true;
			if (is_mmu)
				parser->patched_cb_size += pkt_size;
			else
				rc = gaudi_validate_dma_pkt_no_mmu(hdev, parser,
					(struct packet_lin_dma *) user_pkt);
			break;

		case PACKET_WREG_32:
		case PACKET_MSG_LONG:
		case PACKET_MSG_SHORT:
		case PACKET_REPEAT:
		case PACKET_FENCE:
		case PACKET_NOP:
		case PACKET_ARB_POINT:
			parser->patched_cb_size += pkt_size;
			break;

		default:
			dev_err(hdev->dev, "Invalid packet header 0x%x\n",
				pkt_id);
			rc = -EINVAL;
			break;
		}

		if (rc)
			break;
	}

	/*
	 * The new CB should have space at the end for two MSG_PROT packets:
	 * 1. A packet that will act as a completion packet
	 * 2. A packet that will generate MSI-X interrupt
	 */
	if (parser->completion)
		parser->patched_cb_size += sizeof(struct packet_msg_prot) * 2;

	return rc;
}

static int gaudi_patch_dma_packet(struct hl_device *hdev,
				struct hl_cs_parser *parser,
				struct packet_lin_dma *user_dma_pkt,
				struct packet_lin_dma *new_dma_pkt,
				u32 *new_dma_pkt_size)
{
	struct hl_userptr *userptr;
	struct scatterlist *sg, *sg_next_iter;
	u32 count, dma_desc_cnt, user_wrcomp_en_mask, ctl;
	u64 len, len_next;
	dma_addr_t dma_addr, dma_addr_next;
	u64 device_memory_addr, addr;
	enum dma_data_direction dir;
	struct sg_table *sgt;
	bool src_in_host = false;
	bool skip_host_mem_pin = false;
	bool user_memset;

	ctl = le32_to_cpu(user_dma_pkt->ctl);

	if (parser->hw_queue_id <= GAUDI_QUEUE_ID_DMA_0_3)
		src_in_host = true;

	user_memset = (ctl & GAUDI_PKT_LIN_DMA_CTL_MEMSET_MASK) >>
			GAUDI_PKT_LIN_DMA_CTL_MEMSET_SHIFT;

	if (src_in_host) {
		addr = le64_to_cpu(user_dma_pkt->src_addr);
		device_memory_addr = le64_to_cpu(user_dma_pkt->dst_addr);
		dir = DMA_TO_DEVICE;
		if (user_memset)
			skip_host_mem_pin = true;
	} else {
		addr = le64_to_cpu(user_dma_pkt->dst_addr);
		device_memory_addr = le64_to_cpu(user_dma_pkt->src_addr);
		dir = DMA_FROM_DEVICE;
	}

	if ((!skip_host_mem_pin) &&
		(!hl_userptr_is_pinned(hdev, addr,
					le32_to_cpu(user_dma_pkt->tsize),
					parser->job_userptr_list, &userptr))) {
		dev_err(hdev->dev, "Userptr 0x%llx + 0x%x NOT mapped\n",
				addr, user_dma_pkt->tsize);
		return -EFAULT;
	}

	if ((user_memset) && (dir == DMA_TO_DEVICE)) {
		memcpy(new_dma_pkt, user_dma_pkt, sizeof(*user_dma_pkt));
		*new_dma_pkt_size = sizeof(*user_dma_pkt);
		return 0;
	}

	user_wrcomp_en_mask = ctl & GAUDI_PKT_LIN_DMA_CTL_WRCOMP_EN_MASK;

	sgt = userptr->sgt;
	dma_desc_cnt = 0;

	for_each_sg(sgt->sgl, sg, sgt->nents, count) {
		len = sg_dma_len(sg);
		dma_addr = sg_dma_address(sg);

		if (len == 0)
			break;

		while ((count + 1) < sgt->nents) {
			sg_next_iter = sg_next(sg);
			len_next = sg_dma_len(sg_next_iter);
			dma_addr_next = sg_dma_address(sg_next_iter);

			if (len_next == 0)
				break;

			if ((dma_addr + len == dma_addr_next) &&
				(len + len_next <= DMA_MAX_TRANSFER_SIZE)) {
				len += len_next;
				count++;
				sg = sg_next_iter;
			} else {
				break;
			}
		}

		ctl = le32_to_cpu(user_dma_pkt->ctl);
		if (likely(dma_desc_cnt))
			ctl &= ~GAUDI_PKT_CTL_EB_MASK;
		ctl &= ~GAUDI_PKT_LIN_DMA_CTL_WRCOMP_EN_MASK;
		new_dma_pkt->ctl = cpu_to_le32(ctl);
		new_dma_pkt->tsize = cpu_to_le32(len);

		if (dir == DMA_TO_DEVICE) {
			new_dma_pkt->src_addr = cpu_to_le64(dma_addr);
			new_dma_pkt->dst_addr = cpu_to_le64(device_memory_addr);
		} else {
			new_dma_pkt->src_addr = cpu_to_le64(device_memory_addr);
			new_dma_pkt->dst_addr = cpu_to_le64(dma_addr);
		}

		if (!user_memset)
			device_memory_addr += len;
		dma_desc_cnt++;
		new_dma_pkt++;
	}

	if (!dma_desc_cnt) {
		dev_err(hdev->dev,
			"Error of 0 SG entries when patching DMA packet\n");
		return -EFAULT;
	}

	/* Fix the last dma packet - wrcomp must be as user set it */
	new_dma_pkt--;
	new_dma_pkt->ctl |= cpu_to_le32(user_wrcomp_en_mask);

	*new_dma_pkt_size = dma_desc_cnt * sizeof(struct packet_lin_dma);

	return 0;
}

static int gaudi_patch_cb(struct hl_device *hdev,
				struct hl_cs_parser *parser)
{
	u32 cb_parsed_length = 0;
	u32 cb_patched_cur_length = 0;
	int rc = 0;

	/* cb_user_size is more than 0 so loop will always be executed */
	while (cb_parsed_length < parser->user_cb_size) {
		enum packet_id pkt_id;
		u16 pkt_size;
		u32 new_pkt_size = 0;
		struct gaudi_packet *user_pkt, *kernel_pkt;

		user_pkt = parser->user_cb->kernel_address + cb_parsed_length;
		kernel_pkt = parser->patched_cb->kernel_address +
					cb_patched_cur_length;

		pkt_id = (enum packet_id) (
				(le64_to_cpu(user_pkt->header) &
				PACKET_HEADER_PACKET_ID_MASK) >>
					PACKET_HEADER_PACKET_ID_SHIFT);

		if (!validate_packet_id(pkt_id)) {
			dev_err(hdev->dev, "Invalid packet id %u\n", pkt_id);
			rc = -EINVAL;
			break;
		}

		pkt_size = gaudi_packet_sizes[pkt_id];
		cb_parsed_length += pkt_size;
		if (cb_parsed_length > parser->user_cb_size) {
			dev_err(hdev->dev,
				"packet 0x%x is out of CB boundary\n", pkt_id);
			rc = -EINVAL;
			break;
		}

		switch (pkt_id) {
		case PACKET_LIN_DMA:
			rc = gaudi_patch_dma_packet(hdev, parser,
					(struct packet_lin_dma *) user_pkt,
					(struct packet_lin_dma *) kernel_pkt,
					&new_pkt_size);
			cb_patched_cur_length += new_pkt_size;
			break;

		case PACKET_MSG_PROT:
			dev_err(hdev->dev,
				"User not allowed to use MSG_PROT\n");
			rc = -EPERM;
			break;

		case PACKET_CP_DMA:
			dev_err(hdev->dev, "User not allowed to use CP_DMA\n");
			rc = -EPERM;
			break;

		case PACKET_STOP:
			dev_err(hdev->dev, "User not allowed to use STOP\n");
			rc = -EPERM;
			break;

		case PACKET_WREG_32:
		case PACKET_WREG_BULK:
		case PACKET_MSG_LONG:
		case PACKET_MSG_SHORT:
		case PACKET_REPEAT:
		case PACKET_FENCE:
		case PACKET_NOP:
		case PACKET_ARB_POINT:
		case PACKET_LOAD_AND_EXE:
			memcpy(kernel_pkt, user_pkt, pkt_size);
			cb_patched_cur_length += pkt_size;
			break;

		default:
			dev_err(hdev->dev, "Invalid packet header 0x%x\n",
				pkt_id);
			rc = -EINVAL;
			break;
		}

		if (rc)
			break;
	}

	return rc;
}

static int gaudi_parse_cb_mmu(struct hl_device *hdev,
		struct hl_cs_parser *parser)
{
	u64 patched_cb_handle;
	u32 patched_cb_size;
	struct hl_cb *user_cb;
	int rc;

	/*
	 * The new CB should have space at the end for two MSG_PROT pkt:
	 * 1. A packet that will act as a completion packet
	 * 2. A packet that will generate MSI interrupt
	 */
	if (parser->completion)
		parser->patched_cb_size = parser->user_cb_size +
				sizeof(struct packet_msg_prot) * 2;
	else
		parser->patched_cb_size = parser->user_cb_size;

	rc = hl_cb_create(hdev, &hdev->kernel_cb_mgr, hdev->kernel_ctx,
				parser->patched_cb_size, false, false,
				&patched_cb_handle);

	if (rc) {
		dev_err(hdev->dev,
			"Failed to allocate patched CB for DMA CS %d\n",
			rc);
		return rc;
	}

	patched_cb_handle >>= PAGE_SHIFT;
	parser->patched_cb = hl_cb_get(hdev, &hdev->kernel_cb_mgr,
				(u32) patched_cb_handle);
	/* hl_cb_get should never fail */
	if (!parser->patched_cb) {
		dev_crit(hdev->dev, "DMA CB handle invalid 0x%x\n",
			(u32) patched_cb_handle);
		rc = -EFAULT;
		goto out;
	}

	/*
	 * The check that parser->user_cb_size <= parser->user_cb->size was done
	 * in validate_queue_index().
	 */
	memcpy(parser->patched_cb->kernel_address,
		parser->user_cb->kernel_address,
		parser->user_cb_size);

	patched_cb_size = parser->patched_cb_size;

	/* Validate patched CB instead of user CB */
	user_cb = parser->user_cb;
	parser->user_cb = parser->patched_cb;
	rc = gaudi_validate_cb(hdev, parser, true);
	parser->user_cb = user_cb;

	if (rc) {
		hl_cb_put(parser->patched_cb);
		goto out;
	}

	if (patched_cb_size != parser->patched_cb_size) {
		dev_err(hdev->dev, "user CB size mismatch\n");
		hl_cb_put(parser->patched_cb);
		rc = -EINVAL;
		goto out;
	}

out:
	/*
	 * Always call cb destroy here because we still have 1 reference
	 * to it by calling cb_get earlier. After the job will be completed,
	 * cb_put will release it, but here we want to remove it from the
	 * idr
	 */
	hl_cb_destroy(hdev, &hdev->kernel_cb_mgr,
					patched_cb_handle << PAGE_SHIFT);

	return rc;
}

static int gaudi_parse_cb_no_mmu(struct hl_device *hdev,
		struct hl_cs_parser *parser)
{
	u64 patched_cb_handle;
	int rc;

	rc = gaudi_validate_cb(hdev, parser, false);

	if (rc)
		goto free_userptr;

	rc = hl_cb_create(hdev, &hdev->kernel_cb_mgr, hdev->kernel_ctx,
				parser->patched_cb_size, false, false,
				&patched_cb_handle);
	if (rc) {
		dev_err(hdev->dev,
			"Failed to allocate patched CB for DMA CS %d\n", rc);
		goto free_userptr;
	}

	patched_cb_handle >>= PAGE_SHIFT;
	parser->patched_cb = hl_cb_get(hdev, &hdev->kernel_cb_mgr,
				(u32) patched_cb_handle);
	/* hl_cb_get should never fail here */
	if (!parser->patched_cb) {
		dev_crit(hdev->dev, "DMA CB handle invalid 0x%x\n",
				(u32) patched_cb_handle);
		rc = -EFAULT;
		goto out;
	}

	rc = gaudi_patch_cb(hdev, parser);

	if (rc)
		hl_cb_put(parser->patched_cb);

out:
	/*
	 * Always call cb destroy here because we still have 1 reference
	 * to it by calling cb_get earlier. After the job will be completed,
	 * cb_put will release it, but here we want to remove it from the
	 * idr
	 */
	hl_cb_destroy(hdev, &hdev->kernel_cb_mgr,
				patched_cb_handle << PAGE_SHIFT);

free_userptr:
	if (rc)
		hl_userptr_delete_list(hdev, parser->job_userptr_list);
	return rc;
}

static int gaudi_parse_cb_no_ext_queue(struct hl_device *hdev,
					struct hl_cs_parser *parser)
{
	struct asic_fixed_properties *asic_prop = &hdev->asic_prop;
	struct gaudi_device *gaudi = hdev->asic_specific;
	u32 nic_mask_q_id = 1 << (HW_CAP_NIC_SHIFT +
		((parser->hw_queue_id - GAUDI_QUEUE_ID_NIC_0_0) >> 2));

	if ((parser->hw_queue_id >= GAUDI_QUEUE_ID_NIC_0_0) &&
			(parser->hw_queue_id <= GAUDI_QUEUE_ID_NIC_9_3) &&
			(!(gaudi->hw_cap_initialized & nic_mask_q_id))) {
		dev_err(hdev->dev, "h/w queue %d is disabled\n",
				parser->hw_queue_id);
		return -EINVAL;
	}

	/* For internal queue jobs just check if CB address is valid */
	if (hl_mem_area_inside_range((u64) (uintptr_t) parser->user_cb,
					parser->user_cb_size,
					asic_prop->sram_user_base_address,
					asic_prop->sram_end_address))
		return 0;

	if (hl_mem_area_inside_range((u64) (uintptr_t) parser->user_cb,
					parser->user_cb_size,
					asic_prop->dram_user_base_address,
					asic_prop->dram_end_address))
		return 0;

	/* PMMU and HPMMU addresses are equal, check only one of them */
	if (hl_mem_area_inside_range((u64) (uintptr_t) parser->user_cb,
					parser->user_cb_size,
					asic_prop->pmmu.start_addr,
					asic_prop->pmmu.end_addr))
		return 0;

	dev_err(hdev->dev,
		"CB address 0x%px + 0x%x for internal QMAN is not valid\n",
		parser->user_cb, parser->user_cb_size);

	return -EFAULT;
}

static int gaudi_cs_parser(struct hl_device *hdev, struct hl_cs_parser *parser)
{
	struct gaudi_device *gaudi = hdev->asic_specific;

	if (parser->queue_type == QUEUE_TYPE_INT)
		return gaudi_parse_cb_no_ext_queue(hdev, parser);

	if (gaudi->hw_cap_initialized & HW_CAP_MMU)
		return gaudi_parse_cb_mmu(hdev, parser);
	else
		return gaudi_parse_cb_no_mmu(hdev, parser);
}

static void gaudi_add_end_of_cb_packets(struct hl_device *hdev,
					void *kernel_address, u32 len,
					u64 cq_addr, u32 cq_val, u32 msi_vec,
					bool eb)
{
	struct gaudi_device *gaudi = hdev->asic_specific;
	struct packet_msg_prot *cq_pkt;
	u64 msi_addr;
	u32 tmp;

	cq_pkt = kernel_address + len - (sizeof(struct packet_msg_prot) * 2);

	tmp = FIELD_PREP(GAUDI_PKT_CTL_OPCODE_MASK, PACKET_MSG_PROT);
	tmp |= FIELD_PREP(GAUDI_PKT_CTL_MB_MASK, 1);

	if (eb)
		tmp |= FIELD_PREP(GAUDI_PKT_CTL_EB_MASK, 1);

	cq_pkt->ctl = cpu_to_le32(tmp);
	cq_pkt->value = cpu_to_le32(cq_val);
	cq_pkt->addr = cpu_to_le64(cq_addr);

	cq_pkt++;

	tmp = FIELD_PREP(GAUDI_PKT_CTL_OPCODE_MASK, PACKET_MSG_PROT);
	tmp |= FIELD_PREP(GAUDI_PKT_CTL_MB_MASK, 1);
	cq_pkt->ctl = cpu_to_le32(tmp);
	cq_pkt->value = cpu_to_le32(1);

	if (gaudi->multi_msi_mode)
		msi_addr = mmPCIE_MSI_INTR_0 + msi_vec * 4;
	else
		msi_addr = mmPCIE_CORE_MSI_REQ;

	cq_pkt->addr = cpu_to_le64(CFG_BASE + msi_addr);
}

static void gaudi_update_eq_ci(struct hl_device *hdev, u32 val)
{
	WREG32(mmCPU_IF_EQ_RD_OFFS, val);
}

static int gaudi_memset_device_memory(struct hl_device *hdev, u64 addr,
					u32 size, u64 val)
{
	struct packet_lin_dma *lin_dma_pkt;
	struct hl_cs_job *job;
	u32 cb_size, ctl, err_cause;
	struct hl_cb *cb;
	u64 id;
	int rc;

	cb = hl_cb_kernel_create(hdev, PAGE_SIZE, false);
	if (!cb)
		return -EFAULT;

	lin_dma_pkt = cb->kernel_address;
	memset(lin_dma_pkt, 0, sizeof(*lin_dma_pkt));
	cb_size = sizeof(*lin_dma_pkt);

	ctl = FIELD_PREP(GAUDI_PKT_CTL_OPCODE_MASK, PACKET_LIN_DMA);
	ctl |= FIELD_PREP(GAUDI_PKT_LIN_DMA_CTL_MEMSET_MASK, 1);
	ctl |= FIELD_PREP(GAUDI_PKT_LIN_DMA_CTL_LIN_MASK, 1);
	ctl |= FIELD_PREP(GAUDI_PKT_CTL_MB_MASK, 1);
	ctl |= FIELD_PREP(GAUDI_PKT_CTL_RB_MASK, 1);

	lin_dma_pkt->ctl = cpu_to_le32(ctl);
	lin_dma_pkt->src_addr = cpu_to_le64(val);
	lin_dma_pkt->dst_addr |= cpu_to_le64(addr);
	lin_dma_pkt->tsize = cpu_to_le32(size);

	job = hl_cs_allocate_job(hdev, QUEUE_TYPE_EXT, true);
	if (!job) {
		dev_err(hdev->dev, "Failed to allocate a new job\n");
		rc = -ENOMEM;
		goto release_cb;
	}

	/* Verify DMA is OK */
	err_cause = RREG32(mmDMA0_CORE_ERR_CAUSE);
	if (err_cause && !hdev->init_done) {
		dev_dbg(hdev->dev,
			"Clearing DMA0 engine from errors (cause 0x%x)\n",
			err_cause);
		WREG32(mmDMA0_CORE_ERR_CAUSE, err_cause);
	}

	job->id = 0;
	job->user_cb = cb;
	atomic_inc(&job->user_cb->cs_cnt);
	job->user_cb_size = cb_size;
	job->hw_queue_id = GAUDI_QUEUE_ID_DMA_0_0;
	job->patched_cb = job->user_cb;
	job->job_cb_size = job->user_cb_size + sizeof(struct packet_msg_prot);

	hl_debugfs_add_job(hdev, job);

	rc = gaudi_send_job_on_qman0(hdev, job);
	hl_debugfs_remove_job(hdev, job);
	kfree(job);
	atomic_dec(&cb->cs_cnt);

	/* Verify DMA is OK */
	err_cause = RREG32(mmDMA0_CORE_ERR_CAUSE);
	if (err_cause) {
		dev_err(hdev->dev, "DMA Failed, cause 0x%x\n", err_cause);
		rc = -EIO;
		if (!hdev->init_done) {
			dev_dbg(hdev->dev,
				"Clearing DMA0 engine from errors (cause 0x%x)\n",
				err_cause);
			WREG32(mmDMA0_CORE_ERR_CAUSE, err_cause);
		}
	}

release_cb:
	id = cb->id;
	hl_cb_put(cb);
	hl_cb_destroy(hdev, &hdev->kernel_cb_mgr, id << PAGE_SHIFT);

	return rc;
}

static int gaudi_memset_registers(struct hl_device *hdev, u64 reg_base,
					u32 num_regs, u32 val)
{
	struct packet_msg_long *pkt;
	struct hl_cs_job *job;
	u32 cb_size, ctl;
	struct hl_cb *cb;
	int i, rc;

	cb_size = (sizeof(*pkt) * num_regs) + sizeof(struct packet_msg_prot);

	if (cb_size > SZ_2M) {
		dev_err(hdev->dev, "CB size must be smaller than %uMB", SZ_2M);
		return -ENOMEM;
	}

	cb = hl_cb_kernel_create(hdev, cb_size, false);
	if (!cb)
		return -EFAULT;

	pkt = cb->kernel_address;

	ctl = FIELD_PREP(GAUDI_PKT_LONG_CTL_OP_MASK, 0); /* write the value */
	ctl |= FIELD_PREP(GAUDI_PKT_CTL_OPCODE_MASK, PACKET_MSG_LONG);
	ctl |= FIELD_PREP(GAUDI_PKT_CTL_EB_MASK, 1);
	ctl |= FIELD_PREP(GAUDI_PKT_CTL_RB_MASK, 1);
	ctl |= FIELD_PREP(GAUDI_PKT_CTL_MB_MASK, 1);

	for (i = 0; i < num_regs ; i++, pkt++) {
		pkt->ctl = cpu_to_le32(ctl);
		pkt->value = cpu_to_le32(val);
		pkt->addr = cpu_to_le64(reg_base + (i * 4));
	}

	job = hl_cs_allocate_job(hdev, QUEUE_TYPE_EXT, true);
	if (!job) {
		dev_err(hdev->dev, "Failed to allocate a new job\n");
		rc = -ENOMEM;
		goto release_cb;
	}

	job->id = 0;
	job->user_cb = cb;
	atomic_inc(&job->user_cb->cs_cnt);
	job->user_cb_size = cb_size;
	job->hw_queue_id = GAUDI_QUEUE_ID_DMA_0_0;
	job->patched_cb = job->user_cb;
	job->job_cb_size = cb_size;

	hl_debugfs_add_job(hdev, job);

	rc = gaudi_send_job_on_qman0(hdev, job);
	hl_debugfs_remove_job(hdev, job);
	kfree(job);
	atomic_dec(&cb->cs_cnt);

release_cb:
	hl_cb_put(cb);
	hl_cb_destroy(hdev, &hdev->kernel_cb_mgr, cb->id << PAGE_SHIFT);

	return rc;
}

static int gaudi_restore_sm_registers(struct hl_device *hdev)
{
	u64 base_addr;
	u32 num_regs;
	int rc;

	base_addr = CFG_BASE + mmSYNC_MNGR_E_N_SYNC_MNGR_OBJS_SOB_OBJ_0;
	num_regs = NUM_OF_SOB_IN_BLOCK;
	rc = gaudi_memset_registers(hdev, base_addr, num_regs, 0);
	if (rc) {
		dev_err(hdev->dev, "failed resetting SM registers");
		return -ENOMEM;
	}

	base_addr = CFG_BASE +  mmSYNC_MNGR_E_S_SYNC_MNGR_OBJS_SOB_OBJ_0;
	num_regs = NUM_OF_SOB_IN_BLOCK;
	rc = gaudi_memset_registers(hdev, base_addr, num_regs, 0);
	if (rc) {
		dev_err(hdev->dev, "failed resetting SM registers");
		return -ENOMEM;
	}

	base_addr = CFG_BASE +  mmSYNC_MNGR_W_N_SYNC_MNGR_OBJS_SOB_OBJ_0;
	num_regs = NUM_OF_SOB_IN_BLOCK;
	rc = gaudi_memset_registers(hdev, base_addr, num_regs, 0);
	if (rc) {
		dev_err(hdev->dev, "failed resetting SM registers");
		return -ENOMEM;
	}

	base_addr = CFG_BASE +  mmSYNC_MNGR_E_N_SYNC_MNGR_OBJS_MON_STATUS_0;
	num_regs = NUM_OF_MONITORS_IN_BLOCK;
	rc = gaudi_memset_registers(hdev, base_addr, num_regs, 0);
	if (rc) {
		dev_err(hdev->dev, "failed resetting SM registers");
		return -ENOMEM;
	}

	base_addr = CFG_BASE +  mmSYNC_MNGR_E_S_SYNC_MNGR_OBJS_MON_STATUS_0;
	num_regs = NUM_OF_MONITORS_IN_BLOCK;
	rc = gaudi_memset_registers(hdev, base_addr, num_regs, 0);
	if (rc) {
		dev_err(hdev->dev, "failed resetting SM registers");
		return -ENOMEM;
	}

	base_addr = CFG_BASE +  mmSYNC_MNGR_W_N_SYNC_MNGR_OBJS_MON_STATUS_0;
	num_regs = NUM_OF_MONITORS_IN_BLOCK;
	rc = gaudi_memset_registers(hdev, base_addr, num_regs, 0);
	if (rc) {
		dev_err(hdev->dev, "failed resetting SM registers");
		return -ENOMEM;
	}

	base_addr = CFG_BASE +  mmSYNC_MNGR_W_S_SYNC_MNGR_OBJS_SOB_OBJ_0 +
			(GAUDI_FIRST_AVAILABLE_W_S_SYNC_OBJECT * 4);
	num_regs = NUM_OF_SOB_IN_BLOCK - GAUDI_FIRST_AVAILABLE_W_S_SYNC_OBJECT;
	rc = gaudi_memset_registers(hdev, base_addr, num_regs, 0);
	if (rc) {
		dev_err(hdev->dev, "failed resetting SM registers");
		return -ENOMEM;
	}

	base_addr = CFG_BASE +  mmSYNC_MNGR_W_S_SYNC_MNGR_OBJS_MON_STATUS_0 +
			(GAUDI_FIRST_AVAILABLE_W_S_MONITOR * 4);
	num_regs = NUM_OF_MONITORS_IN_BLOCK - GAUDI_FIRST_AVAILABLE_W_S_MONITOR;
	rc = gaudi_memset_registers(hdev, base_addr, num_regs, 0);
	if (rc) {
		dev_err(hdev->dev, "failed resetting SM registers");
		return -ENOMEM;
	}

	return 0;
}

static void gaudi_restore_dma_registers(struct hl_device *hdev)
{
	u32 sob_delta = mmSYNC_MNGR_E_N_SYNC_MNGR_OBJS_SOB_OBJ_1 -
			mmSYNC_MNGR_E_N_SYNC_MNGR_OBJS_SOB_OBJ_0;
	int i;

	for (i = 0 ; i < DMA_NUMBER_OF_CHANNELS ; i++) {
		u64 sob_addr = CFG_BASE +
				mmSYNC_MNGR_E_N_SYNC_MNGR_OBJS_SOB_OBJ_0 +
				(i * sob_delta);
		u32 dma_offset = i * DMA_CORE_OFFSET;

		WREG32(mmDMA0_CORE_WR_COMP_ADDR_LO + dma_offset,
				lower_32_bits(sob_addr));
		WREG32(mmDMA0_CORE_WR_COMP_ADDR_HI + dma_offset,
				upper_32_bits(sob_addr));
		WREG32(mmDMA0_CORE_WR_COMP_WDATA + dma_offset, 0x80000001);

		/* For DMAs 2-7, need to restore WR_AWUSER_31_11 as it can be
		 * modified by the user for SRAM reduction
		 */
		if (i > 1)
			WREG32(mmDMA0_CORE_WR_AWUSER_31_11 + dma_offset,
								0x00000001);
	}
}

static void gaudi_restore_qm_registers(struct hl_device *hdev)
{
	u32 qman_offset;
	int i;

	for (i = 0 ; i < DMA_NUMBER_OF_CHANNELS ; i++) {
		qman_offset = i * DMA_QMAN_OFFSET;
		WREG32(mmDMA0_QM_ARB_CFG_0 + qman_offset, 0);
	}

	for (i = 0 ; i < MME_NUMBER_OF_MASTER_ENGINES ; i++) {
		qman_offset = i * (mmMME2_QM_BASE - mmMME0_QM_BASE);
		WREG32(mmMME0_QM_ARB_CFG_0 + qman_offset, 0);
	}

	for (i = 0 ; i < TPC_NUMBER_OF_ENGINES ; i++) {
		qman_offset = i * TPC_QMAN_OFFSET;
		WREG32(mmTPC0_QM_ARB_CFG_0 + qman_offset, 0);
	}

	for (i = 0 ; i < NIC_NUMBER_OF_ENGINES ; i++) {
		qman_offset = (i >> 1) * NIC_MACRO_QMAN_OFFSET +
				(i & 0x1) * NIC_ENGINE_QMAN_OFFSET;
		WREG32(mmNIC0_QM0_ARB_CFG_0 + qman_offset, 0);
	}
}

static int gaudi_restore_user_registers(struct hl_device *hdev)
{
	int rc;

	rc = gaudi_restore_sm_registers(hdev);
	if (rc)
		return rc;

	gaudi_restore_dma_registers(hdev);
	gaudi_restore_qm_registers(hdev);

	return 0;
}

static int gaudi_context_switch(struct hl_device *hdev, u32 asid)
{
	return 0;
}

static int gaudi_mmu_clear_pgt_range(struct hl_device *hdev)
{
	struct asic_fixed_properties *prop = &hdev->asic_prop;
	struct gaudi_device *gaudi = hdev->asic_specific;
	u64 addr = prop->mmu_pgt_addr;
	u32 size = prop->mmu_pgt_size + MMU_CACHE_MNG_SIZE;

	if (!(gaudi->hw_cap_initialized & HW_CAP_MMU))
		return 0;

	return gaudi_memset_device_memory(hdev, addr, size, 0);
}

static void gaudi_restore_phase_topology(struct hl_device *hdev)
{

}

static int gaudi_debugfs_read32(struct hl_device *hdev, u64 addr,
			bool user_address, u32 *val)
{
	struct asic_fixed_properties *prop = &hdev->asic_prop;
	struct gaudi_device *gaudi = hdev->asic_specific;
	u64 hbm_bar_addr, host_phys_end;
	int rc = 0;

	host_phys_end = HOST_PHYS_BASE + HOST_PHYS_SIZE;

	if ((addr >= CFG_BASE) && (addr < CFG_BASE + CFG_SIZE)) {

		if ((gaudi->hw_cap_initialized & HW_CAP_CLK_GATE) &&
				(hdev->clock_gating_mask &
						GAUDI_CLK_GATE_DEBUGFS_MASK)) {

			dev_err_ratelimited(hdev->dev,
				"Can't read register - clock gating is enabled!\n");
			rc = -EFAULT;
		} else {
			*val = RREG32(addr - CFG_BASE);
		}

	} else if ((addr >= SRAM_BASE_ADDR) &&
			(addr < SRAM_BASE_ADDR + SRAM_BAR_SIZE)) {
		*val = readl(hdev->pcie_bar[SRAM_BAR_ID] +
				(addr - SRAM_BASE_ADDR));
	} else if (addr < DRAM_PHYS_BASE + hdev->asic_prop.dram_size) {
		u64 bar_base_addr = DRAM_PHYS_BASE +
				(addr & ~(prop->dram_pci_bar_size - 0x1ull));

		hbm_bar_addr = gaudi_set_hbm_bar_base(hdev, bar_base_addr);
		if (hbm_bar_addr != U64_MAX) {
			*val = readl(hdev->pcie_bar[HBM_BAR_ID] +
						(addr - bar_base_addr));

			hbm_bar_addr = gaudi_set_hbm_bar_base(hdev,
						hbm_bar_addr);
		}
		if (hbm_bar_addr == U64_MAX)
			rc = -EIO;
	} else if (addr >= HOST_PHYS_BASE && addr < host_phys_end &&
			user_address && !iommu_present(&pci_bus_type)) {
		*val = *(u32 *) phys_to_virt(addr - HOST_PHYS_BASE);
	} else {
		rc = -EFAULT;
	}

	return rc;
}

static int gaudi_debugfs_write32(struct hl_device *hdev, u64 addr,
			bool user_address, u32 val)
{
	struct asic_fixed_properties *prop = &hdev->asic_prop;
	struct gaudi_device *gaudi = hdev->asic_specific;
	u64 hbm_bar_addr, host_phys_end;
	int rc = 0;

	host_phys_end = HOST_PHYS_BASE + HOST_PHYS_SIZE;

	if ((addr >= CFG_BASE) && (addr < CFG_BASE + CFG_SIZE)) {

		if ((gaudi->hw_cap_initialized & HW_CAP_CLK_GATE) &&
				(hdev->clock_gating_mask &
						GAUDI_CLK_GATE_DEBUGFS_MASK)) {

			dev_err_ratelimited(hdev->dev,
				"Can't write register - clock gating is enabled!\n");
			rc = -EFAULT;
		} else {
			WREG32(addr - CFG_BASE, val);
		}

	} else if ((addr >= SRAM_BASE_ADDR) &&
			(addr < SRAM_BASE_ADDR + SRAM_BAR_SIZE)) {
		writel(val, hdev->pcie_bar[SRAM_BAR_ID] +
					(addr - SRAM_BASE_ADDR));
	} else if (addr < DRAM_PHYS_BASE + hdev->asic_prop.dram_size) {
		u64 bar_base_addr = DRAM_PHYS_BASE +
				(addr & ~(prop->dram_pci_bar_size - 0x1ull));

		hbm_bar_addr = gaudi_set_hbm_bar_base(hdev, bar_base_addr);
		if (hbm_bar_addr != U64_MAX) {
			writel(val, hdev->pcie_bar[HBM_BAR_ID] +
						(addr - bar_base_addr));

			hbm_bar_addr = gaudi_set_hbm_bar_base(hdev,
						hbm_bar_addr);
		}
		if (hbm_bar_addr == U64_MAX)
			rc = -EIO;
	} else if (addr >= HOST_PHYS_BASE && addr < host_phys_end &&
			user_address && !iommu_present(&pci_bus_type)) {
		*(u32 *) phys_to_virt(addr - HOST_PHYS_BASE) = val;
	} else {
		rc = -EFAULT;
	}

	return rc;
}

static int gaudi_debugfs_read64(struct hl_device *hdev, u64 addr,
				bool user_address, u64 *val)
{
	struct asic_fixed_properties *prop = &hdev->asic_prop;
	struct gaudi_device *gaudi = hdev->asic_specific;
	u64 hbm_bar_addr, host_phys_end;
	int rc = 0;

	host_phys_end = HOST_PHYS_BASE + HOST_PHYS_SIZE;

	if ((addr >= CFG_BASE) && (addr <= CFG_BASE + CFG_SIZE - sizeof(u64))) {

		if ((gaudi->hw_cap_initialized & HW_CAP_CLK_GATE) &&
				(hdev->clock_gating_mask &
						GAUDI_CLK_GATE_DEBUGFS_MASK)) {

			dev_err_ratelimited(hdev->dev,
				"Can't read register - clock gating is enabled!\n");
			rc = -EFAULT;
		} else {
			u32 val_l = RREG32(addr - CFG_BASE);
			u32 val_h = RREG32(addr + sizeof(u32) - CFG_BASE);

			*val = (((u64) val_h) << 32) | val_l;
		}

	} else if ((addr >= SRAM_BASE_ADDR) &&
		   (addr <= SRAM_BASE_ADDR + SRAM_BAR_SIZE - sizeof(u64))) {
		*val = readq(hdev->pcie_bar[SRAM_BAR_ID] +
				(addr - SRAM_BASE_ADDR));
	} else if (addr <=
		    DRAM_PHYS_BASE + hdev->asic_prop.dram_size - sizeof(u64)) {
		u64 bar_base_addr = DRAM_PHYS_BASE +
				(addr & ~(prop->dram_pci_bar_size - 0x1ull));

		hbm_bar_addr = gaudi_set_hbm_bar_base(hdev, bar_base_addr);
		if (hbm_bar_addr != U64_MAX) {
			*val = readq(hdev->pcie_bar[HBM_BAR_ID] +
						(addr - bar_base_addr));

			hbm_bar_addr = gaudi_set_hbm_bar_base(hdev,
						hbm_bar_addr);
		}
		if (hbm_bar_addr == U64_MAX)
			rc = -EIO;
	} else if (addr >= HOST_PHYS_BASE && addr < host_phys_end &&
			user_address && !iommu_present(&pci_bus_type)) {
		*val = *(u64 *) phys_to_virt(addr - HOST_PHYS_BASE);
	} else {
		rc = -EFAULT;
	}

	return rc;
}

static int gaudi_debugfs_write64(struct hl_device *hdev, u64 addr,
				bool user_address, u64 val)
{
	struct asic_fixed_properties *prop = &hdev->asic_prop;
	struct gaudi_device *gaudi = hdev->asic_specific;
	u64 hbm_bar_addr, host_phys_end;
	int rc = 0;

	host_phys_end = HOST_PHYS_BASE + HOST_PHYS_SIZE;

	if ((addr >= CFG_BASE) && (addr <= CFG_BASE + CFG_SIZE - sizeof(u64))) {

		if ((gaudi->hw_cap_initialized & HW_CAP_CLK_GATE) &&
				(hdev->clock_gating_mask &
						GAUDI_CLK_GATE_DEBUGFS_MASK)) {

			dev_err_ratelimited(hdev->dev,
				"Can't write register - clock gating is enabled!\n");
			rc = -EFAULT;
		} else {
			WREG32(addr - CFG_BASE, lower_32_bits(val));
			WREG32(addr + sizeof(u32) - CFG_BASE,
				upper_32_bits(val));
		}

	} else if ((addr >= SRAM_BASE_ADDR) &&
		   (addr <= SRAM_BASE_ADDR + SRAM_BAR_SIZE - sizeof(u64))) {
		writeq(val, hdev->pcie_bar[SRAM_BAR_ID] +
					(addr - SRAM_BASE_ADDR));
	} else if (addr <=
		    DRAM_PHYS_BASE + hdev->asic_prop.dram_size - sizeof(u64)) {
		u64 bar_base_addr = DRAM_PHYS_BASE +
				(addr & ~(prop->dram_pci_bar_size - 0x1ull));

		hbm_bar_addr = gaudi_set_hbm_bar_base(hdev, bar_base_addr);
		if (hbm_bar_addr != U64_MAX) {
			writeq(val, hdev->pcie_bar[HBM_BAR_ID] +
						(addr - bar_base_addr));

			hbm_bar_addr = gaudi_set_hbm_bar_base(hdev,
						hbm_bar_addr);
		}
		if (hbm_bar_addr == U64_MAX)
			rc = -EIO;
	} else if (addr >= HOST_PHYS_BASE && addr < host_phys_end &&
			user_address && !iommu_present(&pci_bus_type)) {
		*(u64 *) phys_to_virt(addr - HOST_PHYS_BASE) = val;
	} else {
		rc = -EFAULT;
	}

	return rc;
}

static int gaudi_dma_core_transfer(struct hl_device *hdev, int dma_id, u64 addr,
					u32 size_to_dma, dma_addr_t dma_addr)
{
	u32 err_cause, val;
	u64 dma_offset;
	int rc;

	dma_offset = dma_id * DMA_CORE_OFFSET;

	WREG32(mmDMA0_CORE_SRC_BASE_LO + dma_offset, lower_32_bits(addr));
	WREG32(mmDMA0_CORE_SRC_BASE_HI + dma_offset, upper_32_bits(addr));
	WREG32(mmDMA0_CORE_DST_BASE_LO + dma_offset, lower_32_bits(dma_addr));
	WREG32(mmDMA0_CORE_DST_BASE_HI + dma_offset, upper_32_bits(dma_addr));
	WREG32(mmDMA0_CORE_DST_TSIZE_0 + dma_offset, size_to_dma);
	WREG32(mmDMA0_CORE_COMMIT + dma_offset,
			(1 << DMA0_CORE_COMMIT_LIN_SHIFT));

	rc = hl_poll_timeout(
		hdev,
		mmDMA0_CORE_STS0 + dma_offset,
		val,
		((val & DMA0_CORE_STS0_BUSY_MASK) == 0),
		0,
		1000000);

	if (rc) {
		dev_err(hdev->dev,
			"DMA %d timed-out during reading of 0x%llx\n",
			dma_id, addr);
		return -EIO;
	}

	/* Verify DMA is OK */
	err_cause = RREG32(mmDMA0_CORE_ERR_CAUSE + dma_offset);
	if (err_cause) {
		dev_err(hdev->dev, "DMA Failed, cause 0x%x\n", err_cause);
		dev_dbg(hdev->dev,
			"Clearing DMA0 engine from errors (cause 0x%x)\n",
			err_cause);
		WREG32(mmDMA0_CORE_ERR_CAUSE + dma_offset, err_cause);

		return -EIO;
	}

	return 0;
}

static int gaudi_debugfs_read_dma(struct hl_device *hdev, u64 addr, u32 size,
				void *blob_addr)
{
	u32 dma_core_sts0, err_cause, cfg1, size_left, pos, size_to_dma;
	struct gaudi_device *gaudi = hdev->asic_specific;
	u64 dma_offset, qm_offset;
	dma_addr_t dma_addr;
	void *kernel_addr;
	bool is_eng_idle;
	int rc = 0, dma_id;

	kernel_addr = hdev->asic_funcs->asic_dma_alloc_coherent(
						hdev, SZ_2M,
						&dma_addr,
						GFP_KERNEL | __GFP_ZERO);

	if (!kernel_addr)
		return -ENOMEM;

	mutex_lock(&gaudi->clk_gate_mutex);

	hdev->asic_funcs->disable_clock_gating(hdev);

	hdev->asic_funcs->hw_queues_lock(hdev);

	dma_id = gaudi_dma_assignment[GAUDI_PCI_DMA_1];
	dma_offset = dma_id * DMA_CORE_OFFSET;
	qm_offset = dma_id * DMA_QMAN_OFFSET;
	dma_core_sts0 = RREG32(mmDMA0_CORE_STS0 + dma_offset);
	is_eng_idle = IS_DMA_IDLE(dma_core_sts0);

	if (!is_eng_idle) {
		dma_id = gaudi_dma_assignment[GAUDI_PCI_DMA_2];
		dma_offset = dma_id * DMA_CORE_OFFSET;
		qm_offset = dma_id * DMA_QMAN_OFFSET;
		dma_core_sts0 = RREG32(mmDMA0_CORE_STS0 + dma_offset);
		is_eng_idle = IS_DMA_IDLE(dma_core_sts0);

		if (!is_eng_idle) {
			dev_err_ratelimited(hdev->dev,
				"Can't read via DMA because it is BUSY\n");
			rc = -EAGAIN;
			goto out;
		}
	}

	cfg1 = RREG32(mmDMA0_QM_GLBL_CFG1 + qm_offset);
	WREG32(mmDMA0_QM_GLBL_CFG1 + qm_offset,
			0xF << DMA0_QM_GLBL_CFG1_CP_STOP_SHIFT);

	/* TODO: remove this by mapping the DMA temporary buffer to the MMU
	 * using the compute ctx ASID, if exists. If not, use the kernel ctx
	 * ASID
	 */
	WREG32_OR(mmDMA0_CORE_PROT + dma_offset, BIT(DMA0_CORE_PROT_VAL_SHIFT));

	/* Verify DMA is OK */
	err_cause = RREG32(mmDMA0_CORE_ERR_CAUSE + dma_offset);
	if (err_cause) {
		dev_dbg(hdev->dev,
			"Clearing DMA0 engine from errors (cause 0x%x)\n",
			err_cause);
		WREG32(mmDMA0_CORE_ERR_CAUSE + dma_offset, err_cause);
	}

	pos = 0;
	size_left = size;
	size_to_dma = SZ_2M;

	while (size_left > 0) {

		if (size_left < SZ_2M)
			size_to_dma = size_left;

		rc = gaudi_dma_core_transfer(hdev, dma_id, addr, size_to_dma,
						dma_addr);
		if (rc)
			break;

		memcpy(blob_addr + pos, kernel_addr, size_to_dma);

		if (size_left <= SZ_2M)
			break;

		pos += SZ_2M;
		addr += SZ_2M;
		size_left -= SZ_2M;
	}

	/* TODO: remove this by mapping the DMA temporary buffer to the MMU
	 * using the compute ctx ASID, if exists. If not, use the kernel ctx
	 * ASID
	 */
	WREG32_AND(mmDMA0_CORE_PROT + dma_offset,
			~BIT(DMA0_CORE_PROT_VAL_SHIFT));

	WREG32(mmDMA0_QM_GLBL_CFG1 + qm_offset, cfg1);

out:
	hdev->asic_funcs->hw_queues_unlock(hdev);

	hdev->asic_funcs->set_clock_gating(hdev);

	mutex_unlock(&gaudi->clk_gate_mutex);

	hdev->asic_funcs->asic_dma_free_coherent(hdev, SZ_2M, kernel_addr,
						dma_addr);

	return rc;
}

static u64 gaudi_read_pte(struct hl_device *hdev, u64 addr)
{
	struct gaudi_device *gaudi = hdev->asic_specific;

	if (hdev->hard_reset_pending)
		return U64_MAX;

	return readq(hdev->pcie_bar[HBM_BAR_ID] +
			(addr - gaudi->hbm_bar_cur_addr));
}

static void gaudi_write_pte(struct hl_device *hdev, u64 addr, u64 val)
{
	struct gaudi_device *gaudi = hdev->asic_specific;

	if (hdev->hard_reset_pending)
		return;

	writeq(val, hdev->pcie_bar[HBM_BAR_ID] +
			(addr - gaudi->hbm_bar_cur_addr));
}

void gaudi_mmu_prepare_reg(struct hl_device *hdev, u64 reg, u32 asid)
{
	/* mask to zero the MMBP and ASID bits */
	WREG32_AND(reg, ~0x7FF);
	WREG32_OR(reg, asid);
}

static void gaudi_mmu_prepare(struct hl_device *hdev, u32 asid)
{
	struct gaudi_device *gaudi = hdev->asic_specific;

	if (!(gaudi->hw_cap_initialized & HW_CAP_MMU))
		return;

	if (asid & ~DMA0_QM_GLBL_NON_SECURE_PROPS_0_ASID_MASK) {
		dev_crit(hdev->dev, "asid %u is too big\n", asid);
		return;
	}

	mutex_lock(&gaudi->clk_gate_mutex);

	hdev->asic_funcs->disable_clock_gating(hdev);

	gaudi_mmu_prepare_reg(hdev, mmDMA0_QM_GLBL_NON_SECURE_PROPS_0, asid);
	gaudi_mmu_prepare_reg(hdev, mmDMA0_QM_GLBL_NON_SECURE_PROPS_1, asid);
	gaudi_mmu_prepare_reg(hdev, mmDMA0_QM_GLBL_NON_SECURE_PROPS_2, asid);
	gaudi_mmu_prepare_reg(hdev, mmDMA0_QM_GLBL_NON_SECURE_PROPS_3, asid);
	gaudi_mmu_prepare_reg(hdev, mmDMA0_QM_GLBL_NON_SECURE_PROPS_4, asid);

	gaudi_mmu_prepare_reg(hdev, mmDMA1_QM_GLBL_NON_SECURE_PROPS_0, asid);
	gaudi_mmu_prepare_reg(hdev, mmDMA1_QM_GLBL_NON_SECURE_PROPS_1, asid);
	gaudi_mmu_prepare_reg(hdev, mmDMA1_QM_GLBL_NON_SECURE_PROPS_2, asid);
	gaudi_mmu_prepare_reg(hdev, mmDMA1_QM_GLBL_NON_SECURE_PROPS_3, asid);
	gaudi_mmu_prepare_reg(hdev, mmDMA1_QM_GLBL_NON_SECURE_PROPS_4, asid);

	gaudi_mmu_prepare_reg(hdev, mmDMA2_QM_GLBL_NON_SECURE_PROPS_0, asid);
	gaudi_mmu_prepare_reg(hdev, mmDMA2_QM_GLBL_NON_SECURE_PROPS_1, asid);
	gaudi_mmu_prepare_reg(hdev, mmDMA2_QM_GLBL_NON_SECURE_PROPS_2, asid);
	gaudi_mmu_prepare_reg(hdev, mmDMA2_QM_GLBL_NON_SECURE_PROPS_3, asid);
	gaudi_mmu_prepare_reg(hdev, mmDMA2_QM_GLBL_NON_SECURE_PROPS_4, asid);

	gaudi_mmu_prepare_reg(hdev, mmDMA3_QM_GLBL_NON_SECURE_PROPS_0, asid);
	gaudi_mmu_prepare_reg(hdev, mmDMA3_QM_GLBL_NON_SECURE_PROPS_1, asid);
	gaudi_mmu_prepare_reg(hdev, mmDMA3_QM_GLBL_NON_SECURE_PROPS_2, asid);
	gaudi_mmu_prepare_reg(hdev, mmDMA3_QM_GLBL_NON_SECURE_PROPS_3, asid);
	gaudi_mmu_prepare_reg(hdev, mmDMA3_QM_GLBL_NON_SECURE_PROPS_4, asid);

	gaudi_mmu_prepare_reg(hdev, mmDMA4_QM_GLBL_NON_SECURE_PROPS_0, asid);
	gaudi_mmu_prepare_reg(hdev, mmDMA4_QM_GLBL_NON_SECURE_PROPS_1, asid);
	gaudi_mmu_prepare_reg(hdev, mmDMA4_QM_GLBL_NON_SECURE_PROPS_2, asid);
	gaudi_mmu_prepare_reg(hdev, mmDMA4_QM_GLBL_NON_SECURE_PROPS_3, asid);
	gaudi_mmu_prepare_reg(hdev, mmDMA4_QM_GLBL_NON_SECURE_PROPS_4, asid);

	gaudi_mmu_prepare_reg(hdev, mmDMA5_QM_GLBL_NON_SECURE_PROPS_0, asid);
	gaudi_mmu_prepare_reg(hdev, mmDMA5_QM_GLBL_NON_SECURE_PROPS_1, asid);
	gaudi_mmu_prepare_reg(hdev, mmDMA5_QM_GLBL_NON_SECURE_PROPS_2, asid);
	gaudi_mmu_prepare_reg(hdev, mmDMA5_QM_GLBL_NON_SECURE_PROPS_3, asid);
	gaudi_mmu_prepare_reg(hdev, mmDMA5_QM_GLBL_NON_SECURE_PROPS_4, asid);

	gaudi_mmu_prepare_reg(hdev, mmDMA6_QM_GLBL_NON_SECURE_PROPS_0, asid);
	gaudi_mmu_prepare_reg(hdev, mmDMA6_QM_GLBL_NON_SECURE_PROPS_1, asid);
	gaudi_mmu_prepare_reg(hdev, mmDMA6_QM_GLBL_NON_SECURE_PROPS_2, asid);
	gaudi_mmu_prepare_reg(hdev, mmDMA6_QM_GLBL_NON_SECURE_PROPS_3, asid);
	gaudi_mmu_prepare_reg(hdev, mmDMA6_QM_GLBL_NON_SECURE_PROPS_4, asid);

	gaudi_mmu_prepare_reg(hdev, mmDMA7_QM_GLBL_NON_SECURE_PROPS_0, asid);
	gaudi_mmu_prepare_reg(hdev, mmDMA7_QM_GLBL_NON_SECURE_PROPS_1, asid);
	gaudi_mmu_prepare_reg(hdev, mmDMA7_QM_GLBL_NON_SECURE_PROPS_2, asid);
	gaudi_mmu_prepare_reg(hdev, mmDMA7_QM_GLBL_NON_SECURE_PROPS_3, asid);
	gaudi_mmu_prepare_reg(hdev, mmDMA7_QM_GLBL_NON_SECURE_PROPS_4, asid);

	gaudi_mmu_prepare_reg(hdev, mmDMA0_CORE_NON_SECURE_PROPS, asid);
	gaudi_mmu_prepare_reg(hdev, mmDMA1_CORE_NON_SECURE_PROPS, asid);
	gaudi_mmu_prepare_reg(hdev, mmDMA2_CORE_NON_SECURE_PROPS, asid);
	gaudi_mmu_prepare_reg(hdev, mmDMA3_CORE_NON_SECURE_PROPS, asid);
	gaudi_mmu_prepare_reg(hdev, mmDMA4_CORE_NON_SECURE_PROPS, asid);
	gaudi_mmu_prepare_reg(hdev, mmDMA5_CORE_NON_SECURE_PROPS, asid);
	gaudi_mmu_prepare_reg(hdev, mmDMA6_CORE_NON_SECURE_PROPS, asid);
	gaudi_mmu_prepare_reg(hdev, mmDMA7_CORE_NON_SECURE_PROPS, asid);

	gaudi_mmu_prepare_reg(hdev, mmTPC0_QM_GLBL_NON_SECURE_PROPS_0, asid);
	gaudi_mmu_prepare_reg(hdev, mmTPC0_QM_GLBL_NON_SECURE_PROPS_1, asid);
	gaudi_mmu_prepare_reg(hdev, mmTPC0_QM_GLBL_NON_SECURE_PROPS_2, asid);
	gaudi_mmu_prepare_reg(hdev, mmTPC0_QM_GLBL_NON_SECURE_PROPS_3, asid);
	gaudi_mmu_prepare_reg(hdev, mmTPC0_QM_GLBL_NON_SECURE_PROPS_4, asid);
	gaudi_mmu_prepare_reg(hdev, mmTPC0_CFG_ARUSER_LO, asid);
	gaudi_mmu_prepare_reg(hdev, mmTPC0_CFG_AWUSER_LO, asid);

	gaudi_mmu_prepare_reg(hdev, mmTPC1_QM_GLBL_NON_SECURE_PROPS_0, asid);
	gaudi_mmu_prepare_reg(hdev, mmTPC1_QM_GLBL_NON_SECURE_PROPS_1, asid);
	gaudi_mmu_prepare_reg(hdev, mmTPC1_QM_GLBL_NON_SECURE_PROPS_2, asid);
	gaudi_mmu_prepare_reg(hdev, mmTPC1_QM_GLBL_NON_SECURE_PROPS_3, asid);
	gaudi_mmu_prepare_reg(hdev, mmTPC1_QM_GLBL_NON_SECURE_PROPS_4, asid);
	gaudi_mmu_prepare_reg(hdev, mmTPC1_CFG_ARUSER_LO, asid);
	gaudi_mmu_prepare_reg(hdev, mmTPC1_CFG_AWUSER_LO, asid);

	gaudi_mmu_prepare_reg(hdev, mmTPC2_QM_GLBL_NON_SECURE_PROPS_0, asid);
	gaudi_mmu_prepare_reg(hdev, mmTPC2_QM_GLBL_NON_SECURE_PROPS_1, asid);
	gaudi_mmu_prepare_reg(hdev, mmTPC2_QM_GLBL_NON_SECURE_PROPS_2, asid);
	gaudi_mmu_prepare_reg(hdev, mmTPC2_QM_GLBL_NON_SECURE_PROPS_3, asid);
	gaudi_mmu_prepare_reg(hdev, mmTPC2_QM_GLBL_NON_SECURE_PROPS_4, asid);
	gaudi_mmu_prepare_reg(hdev, mmTPC2_CFG_ARUSER_LO, asid);
	gaudi_mmu_prepare_reg(hdev, mmTPC2_CFG_AWUSER_LO, asid);

	gaudi_mmu_prepare_reg(hdev, mmTPC3_QM_GLBL_NON_SECURE_PROPS_0, asid);
	gaudi_mmu_prepare_reg(hdev, mmTPC3_QM_GLBL_NON_SECURE_PROPS_1, asid);
	gaudi_mmu_prepare_reg(hdev, mmTPC3_QM_GLBL_NON_SECURE_PROPS_2, asid);
	gaudi_mmu_prepare_reg(hdev, mmTPC3_QM_GLBL_NON_SECURE_PROPS_3, asid);
	gaudi_mmu_prepare_reg(hdev, mmTPC3_QM_GLBL_NON_SECURE_PROPS_4, asid);
	gaudi_mmu_prepare_reg(hdev, mmTPC3_CFG_ARUSER_LO, asid);
	gaudi_mmu_prepare_reg(hdev, mmTPC3_CFG_AWUSER_LO, asid);

	gaudi_mmu_prepare_reg(hdev, mmTPC4_QM_GLBL_NON_SECURE_PROPS_0, asid);
	gaudi_mmu_prepare_reg(hdev, mmTPC4_QM_GLBL_NON_SECURE_PROPS_1, asid);
	gaudi_mmu_prepare_reg(hdev, mmTPC4_QM_GLBL_NON_SECURE_PROPS_2, asid);
	gaudi_mmu_prepare_reg(hdev, mmTPC4_QM_GLBL_NON_SECURE_PROPS_3, asid);
	gaudi_mmu_prepare_reg(hdev, mmTPC4_QM_GLBL_NON_SECURE_PROPS_4, asid);
	gaudi_mmu_prepare_reg(hdev, mmTPC4_CFG_ARUSER_LO, asid);
	gaudi_mmu_prepare_reg(hdev, mmTPC4_CFG_AWUSER_LO, asid);

	gaudi_mmu_prepare_reg(hdev, mmTPC5_QM_GLBL_NON_SECURE_PROPS_0, asid);
	gaudi_mmu_prepare_reg(hdev, mmTPC5_QM_GLBL_NON_SECURE_PROPS_1, asid);
	gaudi_mmu_prepare_reg(hdev, mmTPC5_QM_GLBL_NON_SECURE_PROPS_2, asid);
	gaudi_mmu_prepare_reg(hdev, mmTPC5_QM_GLBL_NON_SECURE_PROPS_3, asid);
	gaudi_mmu_prepare_reg(hdev, mmTPC5_QM_GLBL_NON_SECURE_PROPS_4, asid);
	gaudi_mmu_prepare_reg(hdev, mmTPC5_CFG_ARUSER_LO, asid);
	gaudi_mmu_prepare_reg(hdev, mmTPC5_CFG_AWUSER_LO, asid);

	gaudi_mmu_prepare_reg(hdev, mmTPC6_QM_GLBL_NON_SECURE_PROPS_0, asid);
	gaudi_mmu_prepare_reg(hdev, mmTPC6_QM_GLBL_NON_SECURE_PROPS_1, asid);
	gaudi_mmu_prepare_reg(hdev, mmTPC6_QM_GLBL_NON_SECURE_PROPS_2, asid);
	gaudi_mmu_prepare_reg(hdev, mmTPC6_QM_GLBL_NON_SECURE_PROPS_3, asid);
	gaudi_mmu_prepare_reg(hdev, mmTPC6_QM_GLBL_NON_SECURE_PROPS_4, asid);
	gaudi_mmu_prepare_reg(hdev, mmTPC6_CFG_ARUSER_LO, asid);
	gaudi_mmu_prepare_reg(hdev, mmTPC6_CFG_AWUSER_LO, asid);

	gaudi_mmu_prepare_reg(hdev, mmTPC7_QM_GLBL_NON_SECURE_PROPS_0, asid);
	gaudi_mmu_prepare_reg(hdev, mmTPC7_QM_GLBL_NON_SECURE_PROPS_1, asid);
	gaudi_mmu_prepare_reg(hdev, mmTPC7_QM_GLBL_NON_SECURE_PROPS_2, asid);
	gaudi_mmu_prepare_reg(hdev, mmTPC7_QM_GLBL_NON_SECURE_PROPS_3, asid);
	gaudi_mmu_prepare_reg(hdev, mmTPC7_QM_GLBL_NON_SECURE_PROPS_4, asid);
	gaudi_mmu_prepare_reg(hdev, mmTPC7_CFG_ARUSER_LO, asid);
	gaudi_mmu_prepare_reg(hdev, mmTPC7_CFG_AWUSER_LO, asid);

	gaudi_mmu_prepare_reg(hdev, mmMME0_QM_GLBL_NON_SECURE_PROPS_0, asid);
	gaudi_mmu_prepare_reg(hdev, mmMME0_QM_GLBL_NON_SECURE_PROPS_1, asid);
	gaudi_mmu_prepare_reg(hdev, mmMME0_QM_GLBL_NON_SECURE_PROPS_2, asid);
	gaudi_mmu_prepare_reg(hdev, mmMME0_QM_GLBL_NON_SECURE_PROPS_3, asid);
	gaudi_mmu_prepare_reg(hdev, mmMME0_QM_GLBL_NON_SECURE_PROPS_4, asid);
	gaudi_mmu_prepare_reg(hdev, mmMME2_QM_GLBL_NON_SECURE_PROPS_0, asid);
	gaudi_mmu_prepare_reg(hdev, mmMME2_QM_GLBL_NON_SECURE_PROPS_1, asid);
	gaudi_mmu_prepare_reg(hdev, mmMME2_QM_GLBL_NON_SECURE_PROPS_2, asid);
	gaudi_mmu_prepare_reg(hdev, mmMME2_QM_GLBL_NON_SECURE_PROPS_3, asid);
	gaudi_mmu_prepare_reg(hdev, mmMME2_QM_GLBL_NON_SECURE_PROPS_4, asid);

	gaudi_mmu_prepare_reg(hdev, mmMME0_SBAB_ARUSER0, asid);
	gaudi_mmu_prepare_reg(hdev, mmMME0_SBAB_ARUSER1, asid);
	gaudi_mmu_prepare_reg(hdev, mmMME1_SBAB_ARUSER0, asid);
	gaudi_mmu_prepare_reg(hdev, mmMME1_SBAB_ARUSER1, asid);
	gaudi_mmu_prepare_reg(hdev, mmMME2_SBAB_ARUSER0, asid);
	gaudi_mmu_prepare_reg(hdev, mmMME2_SBAB_ARUSER1, asid);
	gaudi_mmu_prepare_reg(hdev, mmMME3_SBAB_ARUSER0, asid);
	gaudi_mmu_prepare_reg(hdev, mmMME3_SBAB_ARUSER1, asid);
	gaudi_mmu_prepare_reg(hdev, mmMME0_ACC_WBC, asid);
	gaudi_mmu_prepare_reg(hdev, mmMME1_ACC_WBC, asid);
	gaudi_mmu_prepare_reg(hdev, mmMME2_ACC_WBC, asid);
	gaudi_mmu_prepare_reg(hdev, mmMME3_ACC_WBC, asid);

	if (gaudi->hw_cap_initialized & HW_CAP_NIC0) {
		gaudi_mmu_prepare_reg(hdev, mmNIC0_QM0_GLBL_NON_SECURE_PROPS_0,
				asid);
		gaudi_mmu_prepare_reg(hdev, mmNIC0_QM0_GLBL_NON_SECURE_PROPS_1,
				asid);
		gaudi_mmu_prepare_reg(hdev, mmNIC0_QM0_GLBL_NON_SECURE_PROPS_2,
				asid);
		gaudi_mmu_prepare_reg(hdev, mmNIC0_QM0_GLBL_NON_SECURE_PROPS_3,
				asid);
		gaudi_mmu_prepare_reg(hdev, mmNIC0_QM0_GLBL_NON_SECURE_PROPS_4,
				asid);
	}

	if (gaudi->hw_cap_initialized & HW_CAP_NIC1) {
		gaudi_mmu_prepare_reg(hdev, mmNIC0_QM1_GLBL_NON_SECURE_PROPS_0,
				asid);
		gaudi_mmu_prepare_reg(hdev, mmNIC0_QM1_GLBL_NON_SECURE_PROPS_1,
				asid);
		gaudi_mmu_prepare_reg(hdev, mmNIC0_QM1_GLBL_NON_SECURE_PROPS_2,
				asid);
		gaudi_mmu_prepare_reg(hdev, mmNIC0_QM1_GLBL_NON_SECURE_PROPS_3,
				asid);
		gaudi_mmu_prepare_reg(hdev, mmNIC0_QM1_GLBL_NON_SECURE_PROPS_4,
				asid);
	}

	if (gaudi->hw_cap_initialized & HW_CAP_NIC2) {
		gaudi_mmu_prepare_reg(hdev, mmNIC1_QM0_GLBL_NON_SECURE_PROPS_0,
				asid);
		gaudi_mmu_prepare_reg(hdev, mmNIC1_QM0_GLBL_NON_SECURE_PROPS_1,
				asid);
		gaudi_mmu_prepare_reg(hdev, mmNIC1_QM0_GLBL_NON_SECURE_PROPS_2,
				asid);
		gaudi_mmu_prepare_reg(hdev, mmNIC1_QM0_GLBL_NON_SECURE_PROPS_3,
				asid);
		gaudi_mmu_prepare_reg(hdev, mmNIC1_QM0_GLBL_NON_SECURE_PROPS_4,
				asid);
	}

	if (gaudi->hw_cap_initialized & HW_CAP_NIC3) {
		gaudi_mmu_prepare_reg(hdev, mmNIC1_QM1_GLBL_NON_SECURE_PROPS_0,
				asid);
		gaudi_mmu_prepare_reg(hdev, mmNIC1_QM1_GLBL_NON_SECURE_PROPS_1,
				asid);
		gaudi_mmu_prepare_reg(hdev, mmNIC1_QM1_GLBL_NON_SECURE_PROPS_2,
				asid);
		gaudi_mmu_prepare_reg(hdev, mmNIC1_QM1_GLBL_NON_SECURE_PROPS_3,
				asid);
		gaudi_mmu_prepare_reg(hdev, mmNIC1_QM1_GLBL_NON_SECURE_PROPS_4,
				asid);
	}

	if (gaudi->hw_cap_initialized & HW_CAP_NIC4) {
		gaudi_mmu_prepare_reg(hdev, mmNIC2_QM0_GLBL_NON_SECURE_PROPS_0,
				asid);
		gaudi_mmu_prepare_reg(hdev, mmNIC2_QM0_GLBL_NON_SECURE_PROPS_1,
				asid);
		gaudi_mmu_prepare_reg(hdev, mmNIC2_QM0_GLBL_NON_SECURE_PROPS_2,
				asid);
		gaudi_mmu_prepare_reg(hdev, mmNIC2_QM0_GLBL_NON_SECURE_PROPS_3,
				asid);
		gaudi_mmu_prepare_reg(hdev, mmNIC2_QM0_GLBL_NON_SECURE_PROPS_4,
				asid);
	}

	if (gaudi->hw_cap_initialized & HW_CAP_NIC5) {
		gaudi_mmu_prepare_reg(hdev, mmNIC2_QM1_GLBL_NON_SECURE_PROPS_0,
				asid);
		gaudi_mmu_prepare_reg(hdev, mmNIC2_QM1_GLBL_NON_SECURE_PROPS_1,
				asid);
		gaudi_mmu_prepare_reg(hdev, mmNIC2_QM1_GLBL_NON_SECURE_PROPS_2,
				asid);
		gaudi_mmu_prepare_reg(hdev, mmNIC2_QM1_GLBL_NON_SECURE_PROPS_3,
				asid);
		gaudi_mmu_prepare_reg(hdev, mmNIC2_QM1_GLBL_NON_SECURE_PROPS_4,
				asid);
	}

	if (gaudi->hw_cap_initialized & HW_CAP_NIC6) {
		gaudi_mmu_prepare_reg(hdev, mmNIC3_QM0_GLBL_NON_SECURE_PROPS_0,
				asid);
		gaudi_mmu_prepare_reg(hdev, mmNIC3_QM0_GLBL_NON_SECURE_PROPS_1,
				asid);
		gaudi_mmu_prepare_reg(hdev, mmNIC3_QM0_GLBL_NON_SECURE_PROPS_2,
				asid);
		gaudi_mmu_prepare_reg(hdev, mmNIC3_QM0_GLBL_NON_SECURE_PROPS_3,
				asid);
		gaudi_mmu_prepare_reg(hdev, mmNIC3_QM0_GLBL_NON_SECURE_PROPS_4,
				asid);
	}

	if (gaudi->hw_cap_initialized & HW_CAP_NIC7) {
		gaudi_mmu_prepare_reg(hdev, mmNIC3_QM1_GLBL_NON_SECURE_PROPS_0,
				asid);
		gaudi_mmu_prepare_reg(hdev, mmNIC3_QM1_GLBL_NON_SECURE_PROPS_1,
				asid);
		gaudi_mmu_prepare_reg(hdev, mmNIC3_QM1_GLBL_NON_SECURE_PROPS_2,
				asid);
		gaudi_mmu_prepare_reg(hdev, mmNIC3_QM1_GLBL_NON_SECURE_PROPS_3,
				asid);
		gaudi_mmu_prepare_reg(hdev, mmNIC3_QM1_GLBL_NON_SECURE_PROPS_4,
				asid);
	}

	if (gaudi->hw_cap_initialized & HW_CAP_NIC8) {
		gaudi_mmu_prepare_reg(hdev, mmNIC4_QM0_GLBL_NON_SECURE_PROPS_0,
				asid);
		gaudi_mmu_prepare_reg(hdev, mmNIC4_QM0_GLBL_NON_SECURE_PROPS_1,
				asid);
		gaudi_mmu_prepare_reg(hdev, mmNIC4_QM0_GLBL_NON_SECURE_PROPS_2,
				asid);
		gaudi_mmu_prepare_reg(hdev, mmNIC4_QM0_GLBL_NON_SECURE_PROPS_3,
				asid);
		gaudi_mmu_prepare_reg(hdev, mmNIC4_QM0_GLBL_NON_SECURE_PROPS_4,
				asid);
	}

	if (gaudi->hw_cap_initialized & HW_CAP_NIC9) {
		gaudi_mmu_prepare_reg(hdev, mmNIC4_QM1_GLBL_NON_SECURE_PROPS_0,
				asid);
		gaudi_mmu_prepare_reg(hdev, mmNIC4_QM1_GLBL_NON_SECURE_PROPS_1,
				asid);
		gaudi_mmu_prepare_reg(hdev, mmNIC4_QM1_GLBL_NON_SECURE_PROPS_2,
				asid);
		gaudi_mmu_prepare_reg(hdev, mmNIC4_QM1_GLBL_NON_SECURE_PROPS_3,
				asid);
		gaudi_mmu_prepare_reg(hdev, mmNIC4_QM1_GLBL_NON_SECURE_PROPS_4,
				asid);
	}

	gaudi_mmu_prepare_reg(hdev, mmPSOC_GLOBAL_CONF_TRACE_ARUSER, asid);
	gaudi_mmu_prepare_reg(hdev, mmPSOC_GLOBAL_CONF_TRACE_AWUSER, asid);

	hdev->asic_funcs->set_clock_gating(hdev);

	mutex_unlock(&gaudi->clk_gate_mutex);
}

static int gaudi_send_job_on_qman0(struct hl_device *hdev,
		struct hl_cs_job *job)
{
	struct packet_msg_prot *fence_pkt;
	u32 *fence_ptr;
	dma_addr_t fence_dma_addr;
	struct hl_cb *cb;
	u32 tmp, timeout, dma_offset;
	int rc;

	if (hdev->pldm)
		timeout = GAUDI_PLDM_QMAN0_TIMEOUT_USEC;
	else
		timeout = HL_DEVICE_TIMEOUT_USEC;

	if (!hdev->asic_funcs->is_device_idle(hdev, NULL, 0, NULL)) {
		dev_err_ratelimited(hdev->dev,
			"Can't send driver job on QMAN0 because the device is not idle\n");
		return -EBUSY;
	}

	fence_ptr = hdev->asic_funcs->asic_dma_pool_zalloc(hdev, 4, GFP_KERNEL,
							&fence_dma_addr);
	if (!fence_ptr) {
		dev_err(hdev->dev,
			"Failed to allocate fence memory for QMAN0\n");
		return -ENOMEM;
	}

	cb = job->patched_cb;

	fence_pkt = cb->kernel_address +
			job->job_cb_size - sizeof(struct packet_msg_prot);

	tmp = FIELD_PREP(GAUDI_PKT_CTL_OPCODE_MASK, PACKET_MSG_PROT);
	tmp |= FIELD_PREP(GAUDI_PKT_CTL_EB_MASK, 1);
	tmp |= FIELD_PREP(GAUDI_PKT_CTL_MB_MASK, 1);

	fence_pkt->ctl = cpu_to_le32(tmp);
	fence_pkt->value = cpu_to_le32(GAUDI_QMAN0_FENCE_VAL);
	fence_pkt->addr = cpu_to_le64(fence_dma_addr);

	dma_offset = gaudi_dma_assignment[GAUDI_PCI_DMA_1] * DMA_CORE_OFFSET;

	WREG32(mmDMA0_CORE_PROT + dma_offset,
			BIT(DMA0_CORE_PROT_ERR_VAL_SHIFT) | BIT(DMA0_CORE_PROT_VAL_SHIFT));

	rc = hl_hw_queue_send_cb_no_cmpl(hdev, GAUDI_QUEUE_ID_DMA_0_0,
					job->job_cb_size, cb->bus_address);
	if (rc) {
		dev_err(hdev->dev, "Failed to send CB on QMAN0, %d\n", rc);
		goto free_fence_ptr;
	}

	rc = hl_poll_timeout_memory(hdev, fence_ptr, tmp,
				(tmp == GAUDI_QMAN0_FENCE_VAL), 1000,
				timeout, true);

	hl_hw_queue_inc_ci_kernel(hdev, GAUDI_QUEUE_ID_DMA_0_0);

	if (rc == -ETIMEDOUT) {
		dev_err(hdev->dev, "QMAN0 Job timeout (0x%x)\n", tmp);
		goto free_fence_ptr;
	}

free_fence_ptr:
	WREG32(mmDMA0_CORE_PROT + dma_offset, BIT(DMA0_CORE_PROT_ERR_VAL_SHIFT));

	hdev->asic_funcs->asic_dma_pool_free(hdev, (void *) fence_ptr,
					fence_dma_addr);
	return rc;
}

static void gaudi_get_event_desc(u16 event_type, char *desc, size_t size)
{
	if (event_type >= GAUDI_EVENT_SIZE)
		goto event_not_supported;

	if (!gaudi_irq_map_table[event_type].valid)
		goto event_not_supported;

	snprintf(desc, size, gaudi_irq_map_table[event_type].name);

	return;

event_not_supported:
	snprintf(desc, size, "N/A");
}

static const char *gaudi_get_razwi_initiator_dma_name(struct hl_device *hdev,
							u32 x_y, bool is_write)
{
	u32 dma_id[2], dma_offset, err_cause[2], mask, i;

	mask = is_write ? DMA0_CORE_ERR_CAUSE_HBW_WR_ERR_MASK :
				DMA0_CORE_ERR_CAUSE_HBW_RD_ERR_MASK;

	switch (x_y) {
	case RAZWI_INITIATOR_ID_X_Y_DMA_IF_W_S_0:
	case RAZWI_INITIATOR_ID_X_Y_DMA_IF_W_S_1:
		dma_id[0] = 0;
		dma_id[1] = 2;
		break;
	case RAZWI_INITIATOR_ID_X_Y_DMA_IF_E_S_0:
	case RAZWI_INITIATOR_ID_X_Y_DMA_IF_E_S_1:
		dma_id[0] = 1;
		dma_id[1] = 3;
		break;
	case RAZWI_INITIATOR_ID_X_Y_DMA_IF_W_N_0:
	case RAZWI_INITIATOR_ID_X_Y_DMA_IF_W_N_1:
		dma_id[0] = 4;
		dma_id[1] = 6;
		break;
	case RAZWI_INITIATOR_ID_X_Y_DMA_IF_E_N_0:
	case RAZWI_INITIATOR_ID_X_Y_DMA_IF_E_N_1:
		dma_id[0] = 5;
		dma_id[1] = 7;
		break;
	default:
		goto unknown_initiator;
	}

	for (i = 0 ; i < 2 ; i++) {
		dma_offset = dma_id[i] * DMA_CORE_OFFSET;
		err_cause[i] = RREG32(mmDMA0_CORE_ERR_CAUSE + dma_offset);
	}

	switch (x_y) {
	case RAZWI_INITIATOR_ID_X_Y_DMA_IF_W_S_0:
	case RAZWI_INITIATOR_ID_X_Y_DMA_IF_W_S_1:
		if ((err_cause[0] & mask) && !(err_cause[1] & mask))
			return "DMA0";
		else if (!(err_cause[0] & mask) && (err_cause[1] & mask))
			return "DMA2";
		else
			return "DMA0 or DMA2";
	case RAZWI_INITIATOR_ID_X_Y_DMA_IF_E_S_0:
	case RAZWI_INITIATOR_ID_X_Y_DMA_IF_E_S_1:
		if ((err_cause[0] & mask) && !(err_cause[1] & mask))
			return "DMA1";
		else if (!(err_cause[0] & mask) && (err_cause[1] & mask))
			return "DMA3";
		else
			return "DMA1 or DMA3";
	case RAZWI_INITIATOR_ID_X_Y_DMA_IF_W_N_0:
	case RAZWI_INITIATOR_ID_X_Y_DMA_IF_W_N_1:
		if ((err_cause[0] & mask) && !(err_cause[1] & mask))
			return "DMA4";
		else if (!(err_cause[0] & mask) && (err_cause[1] & mask))
			return "DMA6";
		else
			return "DMA4 or DMA6";
	case RAZWI_INITIATOR_ID_X_Y_DMA_IF_E_N_0:
	case RAZWI_INITIATOR_ID_X_Y_DMA_IF_E_N_1:
		if ((err_cause[0] & mask) && !(err_cause[1] & mask))
			return "DMA5";
		else if (!(err_cause[0] & mask) && (err_cause[1] & mask))
			return "DMA7";
		else
			return "DMA5 or DMA7";
	}

unknown_initiator:
	return "unknown initiator";
}

static const char *gaudi_get_razwi_initiator_name(struct hl_device *hdev,
							bool is_write)
{
	u32 val, x_y, axi_id;

	val = is_write ? RREG32(mmMMU_UP_RAZWI_WRITE_ID) :
				RREG32(mmMMU_UP_RAZWI_READ_ID);
	x_y = val & ((RAZWI_INITIATOR_Y_MASK << RAZWI_INITIATOR_Y_SHIFT) |
			(RAZWI_INITIATOR_X_MASK << RAZWI_INITIATOR_X_SHIFT));
	axi_id = val & (RAZWI_INITIATOR_AXI_ID_MASK <<
			RAZWI_INITIATOR_AXI_ID_SHIFT);

	switch (x_y) {
	case RAZWI_INITIATOR_ID_X_Y_TPC0_NIC0:
		if (axi_id == RAZWI_INITIATOR_ID_AXI_ID(AXI_ID_TPC))
			return "TPC0";
		if (axi_id == RAZWI_INITIATOR_ID_AXI_ID(AXI_ID_NIC))
			return "NIC0";
		break;
	case RAZWI_INITIATOR_ID_X_Y_TPC1:
		return "TPC1";
	case RAZWI_INITIATOR_ID_X_Y_MME0_0:
	case RAZWI_INITIATOR_ID_X_Y_MME0_1:
		return "MME0";
	case RAZWI_INITIATOR_ID_X_Y_MME1_0:
	case RAZWI_INITIATOR_ID_X_Y_MME1_1:
		return "MME1";
	case RAZWI_INITIATOR_ID_X_Y_TPC2:
		return "TPC2";
	case RAZWI_INITIATOR_ID_X_Y_TPC3_PCI_CPU_PSOC:
		if (axi_id == RAZWI_INITIATOR_ID_AXI_ID(AXI_ID_TPC))
			return "TPC3";
		if (axi_id == RAZWI_INITIATOR_ID_AXI_ID(AXI_ID_PCI))
			return "PCI";
		if (axi_id == RAZWI_INITIATOR_ID_AXI_ID(AXI_ID_CPU))
			return "CPU";
		if (axi_id == RAZWI_INITIATOR_ID_AXI_ID(AXI_ID_PSOC))
			return "PSOC";
		break;
	case RAZWI_INITIATOR_ID_X_Y_DMA_IF_W_S_0:
	case RAZWI_INITIATOR_ID_X_Y_DMA_IF_W_S_1:
	case RAZWI_INITIATOR_ID_X_Y_DMA_IF_E_S_0:
	case RAZWI_INITIATOR_ID_X_Y_DMA_IF_E_S_1:
	case RAZWI_INITIATOR_ID_X_Y_DMA_IF_W_N_0:
	case RAZWI_INITIATOR_ID_X_Y_DMA_IF_W_N_1:
	case RAZWI_INITIATOR_ID_X_Y_DMA_IF_E_N_0:
	case RAZWI_INITIATOR_ID_X_Y_DMA_IF_E_N_1:
		return gaudi_get_razwi_initiator_dma_name(hdev, x_y, is_write);
	case RAZWI_INITIATOR_ID_X_Y_TPC4_NIC1_NIC2:
		if (axi_id == RAZWI_INITIATOR_ID_AXI_ID(AXI_ID_TPC))
			return "TPC4";
		if (axi_id == RAZWI_INITIATOR_ID_AXI_ID(AXI_ID_NIC))
			return "NIC1";
		if (axi_id == RAZWI_INITIATOR_ID_AXI_ID(AXI_ID_NIC_FT))
			return "NIC2";
		break;
	case RAZWI_INITIATOR_ID_X_Y_TPC5:
		return "TPC5";
	case RAZWI_INITIATOR_ID_X_Y_MME2_0:
	case RAZWI_INITIATOR_ID_X_Y_MME2_1:
		return "MME2";
	case RAZWI_INITIATOR_ID_X_Y_MME3_0:
	case RAZWI_INITIATOR_ID_X_Y_MME3_1:
		return "MME3";
	case RAZWI_INITIATOR_ID_X_Y_TPC6:
		return "TPC6";
	case RAZWI_INITIATOR_ID_X_Y_TPC7_NIC4_NIC5:
		if (axi_id == RAZWI_INITIATOR_ID_AXI_ID(AXI_ID_TPC))
			return "TPC7";
		if (axi_id == RAZWI_INITIATOR_ID_AXI_ID(AXI_ID_NIC))
			return "NIC4";
		if (axi_id == RAZWI_INITIATOR_ID_AXI_ID(AXI_ID_NIC_FT))
			return "NIC5";
		break;
	default:
		break;
	}

	dev_err(hdev->dev,
		"Unknown RAZWI initiator ID 0x%x [Y=%d, X=%d, AXI_ID=%d]\n",
		val,
		(val >> RAZWI_INITIATOR_Y_SHIFT) & RAZWI_INITIATOR_Y_MASK,
		(val >> RAZWI_INITIATOR_X_SHIFT) & RAZWI_INITIATOR_X_MASK,
		(val >> RAZWI_INITIATOR_AXI_ID_SHIFT) &
			RAZWI_INITIATOR_AXI_ID_MASK);

	return "unknown initiator";
}

static void gaudi_print_razwi_info(struct hl_device *hdev)
{
	if (RREG32(mmMMU_UP_RAZWI_WRITE_VLD)) {
		dev_err_ratelimited(hdev->dev,
			"RAZWI event caused by illegal write of %s\n",
			gaudi_get_razwi_initiator_name(hdev, true));
		WREG32(mmMMU_UP_RAZWI_WRITE_VLD, 0);
	}

	if (RREG32(mmMMU_UP_RAZWI_READ_VLD)) {
		dev_err_ratelimited(hdev->dev,
			"RAZWI event caused by illegal read of %s\n",
			gaudi_get_razwi_initiator_name(hdev, false));
		WREG32(mmMMU_UP_RAZWI_READ_VLD, 0);
	}
}

static void gaudi_print_mmu_error_info(struct hl_device *hdev)
{
	struct gaudi_device *gaudi = hdev->asic_specific;
	u64 addr;
	u32 val;

	if (!(gaudi->hw_cap_initialized & HW_CAP_MMU))
		return;

	val = RREG32(mmMMU_UP_PAGE_ERROR_CAPTURE);
	if (val & MMU_UP_PAGE_ERROR_CAPTURE_ENTRY_VALID_MASK) {
		addr = val & MMU_UP_PAGE_ERROR_CAPTURE_VA_49_32_MASK;
		addr <<= 32;
		addr |= RREG32(mmMMU_UP_PAGE_ERROR_CAPTURE_VA);

		dev_err_ratelimited(hdev->dev, "MMU page fault on va 0x%llx\n",
					addr);

		WREG32(mmMMU_UP_PAGE_ERROR_CAPTURE, 0);
	}

	val = RREG32(mmMMU_UP_ACCESS_ERROR_CAPTURE);
	if (val & MMU_UP_ACCESS_ERROR_CAPTURE_ENTRY_VALID_MASK) {
		addr = val & MMU_UP_ACCESS_ERROR_CAPTURE_VA_49_32_MASK;
		addr <<= 32;
		addr |= RREG32(mmMMU_UP_ACCESS_ERROR_CAPTURE_VA);

		dev_err_ratelimited(hdev->dev,
				"MMU access error on va 0x%llx\n", addr);

		WREG32(mmMMU_UP_ACCESS_ERROR_CAPTURE, 0);
	}
}

/*
 *  +-------------------+------------------------------------------------------+
 *  | Configuration Reg |                     Description                      |
 *  |      Address      |                                                      |
 *  +-------------------+------------------------------------------------------+
 *  |  0xF30 - 0xF3F    |ECC single error indication (1 bit per memory wrapper)|
 *  |                   |0xF30 memory wrappers 31:0 (MSB to LSB)               |
 *  |                   |0xF34 memory wrappers 63:32                           |
 *  |                   |0xF38 memory wrappers 95:64                           |
 *  |                   |0xF3C memory wrappers 127:96                          |
 *  +-------------------+------------------------------------------------------+
 *  |  0xF40 - 0xF4F    |ECC double error indication (1 bit per memory wrapper)|
 *  |                   |0xF40 memory wrappers 31:0 (MSB to LSB)               |
 *  |                   |0xF44 memory wrappers 63:32                           |
 *  |                   |0xF48 memory wrappers 95:64                           |
 *  |                   |0xF4C memory wrappers 127:96                          |
 *  +-------------------+------------------------------------------------------+
 */
static int gaudi_extract_ecc_info(struct hl_device *hdev,
		struct ecc_info_extract_params *params, u64 *ecc_address,
		u64 *ecc_syndrom, u8 *memory_wrapper_idx)
{
	struct gaudi_device *gaudi = hdev->asic_specific;
	u32 i, num_mem_regs, reg, err_bit;
	u64 err_addr, err_word = 0;
	int rc = 0;

	num_mem_regs = params->num_memories / 32 +
			((params->num_memories % 32) ? 1 : 0);

	if (params->block_address >= CFG_BASE)
		params->block_address -= CFG_BASE;

	if (params->derr)
		err_addr = params->block_address + GAUDI_ECC_DERR0_OFFSET;
	else
		err_addr = params->block_address + GAUDI_ECC_SERR0_OFFSET;

	if (params->disable_clock_gating) {
		mutex_lock(&gaudi->clk_gate_mutex);
		hdev->asic_funcs->disable_clock_gating(hdev);
	}

	/* Set invalid wrapper index */
	*memory_wrapper_idx = 0xFF;

	/* Iterate through memory wrappers, a single bit must be set */
	for (i = 0 ; i < num_mem_regs ; i++) {
		err_addr += i * 4;
		err_word = RREG32(err_addr);
		if (err_word) {
			err_bit = __ffs(err_word);
			*memory_wrapper_idx = err_bit + (32 * i);
			break;
		}
	}

	if (*memory_wrapper_idx == 0xFF) {
		dev_err(hdev->dev, "ECC error information cannot be found\n");
		rc = -EINVAL;
		goto enable_clk_gate;
	}

	WREG32(params->block_address + GAUDI_ECC_MEM_SEL_OFFSET,
			*memory_wrapper_idx);

	*ecc_address =
		RREG32(params->block_address + GAUDI_ECC_ADDRESS_OFFSET);
	*ecc_syndrom =
		RREG32(params->block_address + GAUDI_ECC_SYNDROME_OFFSET);

	/* Clear error indication */
	reg = RREG32(params->block_address + GAUDI_ECC_MEM_INFO_CLR_OFFSET);
	if (params->derr)
		reg |= FIELD_PREP(GAUDI_ECC_MEM_INFO_CLR_DERR_MASK, 1);
	else
		reg |= FIELD_PREP(GAUDI_ECC_MEM_INFO_CLR_SERR_MASK, 1);

	WREG32(params->block_address + GAUDI_ECC_MEM_INFO_CLR_OFFSET, reg);

enable_clk_gate:
	if (params->disable_clock_gating) {
		hdev->asic_funcs->set_clock_gating(hdev);

		mutex_unlock(&gaudi->clk_gate_mutex);
	}

	return rc;
}

/*
 * gaudi_queue_idx_dec - decrement queue index (pi/ci) and handle wrap
 *
 * @idx: the current pi/ci value
 * @q_len: the queue length (power of 2)
 *
 * @return the cyclically decremented index
 */
static inline u32 gaudi_queue_idx_dec(u32 idx, u32 q_len)
{
	u32 mask = q_len - 1;

	/*
	 * modular decrement is equivalent to adding (queue_size -1)
	 * later we take LSBs to make sure the value is in the
	 * range [0, queue_len - 1]
	 */
	return (idx + q_len - 1) & mask;
}

/**
 * gaudi_print_sw_config_stream_data - print SW config stream data
 *
 * @hdev: pointer to the habanalabs device structure
 * @stream: the QMAN's stream
 * @qman_base: base address of QMAN registers block
 */
static void gaudi_print_sw_config_stream_data(struct hl_device *hdev, u32 stream,
						u64 qman_base)
{
	u64 cq_ptr_lo, cq_ptr_hi, cq_tsize, cq_ptr;
	u32 cq_ptr_lo_off, size;

	cq_ptr_lo_off = mmTPC0_QM_CQ_PTR_LO_1 - mmTPC0_QM_CQ_PTR_LO_0;

	cq_ptr_lo = qman_base + (mmTPC0_QM_CQ_PTR_LO_0 - mmTPC0_QM_BASE) +
						stream * cq_ptr_lo_off;
	cq_ptr_hi = cq_ptr_lo +
				(mmTPC0_QM_CQ_PTR_HI_0 - mmTPC0_QM_CQ_PTR_LO_0);
	cq_tsize = cq_ptr_lo +
				(mmTPC0_QM_CQ_TSIZE_0 - mmTPC0_QM_CQ_PTR_LO_0);

	cq_ptr = (((u64) RREG32(cq_ptr_hi)) << 32) | RREG32(cq_ptr_lo);
	size = RREG32(cq_tsize);
	dev_info(hdev->dev, "stop on err: stream: %u, addr: %#llx, size: %u\n",
							stream, cq_ptr, size);
}

/**
 * gaudi_print_last_pqes_on_err - print last PQEs on error
 *
 * @hdev: pointer to the habanalabs device structure
 * @qid_base: first QID of the QMAN (out of 4 streams)
 * @stream: the QMAN's stream
 * @qman_base: base address of QMAN registers block
 * @pr_sw_conf: if true print the SW config stream data (CQ PTR and SIZE)
 */
static void gaudi_print_last_pqes_on_err(struct hl_device *hdev, u32 qid_base,
						u32 stream, u64 qman_base,
						bool pr_sw_conf)
{
	u32 ci, qm_ci_stream_off, queue_len;
	struct hl_hw_queue *q;
	u64 pq_ci;
	int i;

	q = &hdev->kernel_queues[qid_base + stream];

	qm_ci_stream_off = mmTPC0_QM_PQ_CI_1 - mmTPC0_QM_PQ_CI_0;
	pq_ci = qman_base + (mmTPC0_QM_PQ_CI_0 - mmTPC0_QM_BASE) +
						stream * qm_ci_stream_off;

	queue_len = (q->queue_type == QUEUE_TYPE_INT) ?
					q->int_queue_len : HL_QUEUE_LENGTH;

	hdev->asic_funcs->hw_queues_lock(hdev);

	if (pr_sw_conf)
		gaudi_print_sw_config_stream_data(hdev, stream, qman_base);

	ci = RREG32(pq_ci);

	/* we should start printing form ci -1 */
	ci = gaudi_queue_idx_dec(ci, queue_len);

	for (i = 0; i < PQ_FETCHER_CACHE_SIZE; i++) {
		struct hl_bd *bd;
		u64 addr;
		u32 len;

		bd = q->kernel_address;
		bd += ci;

		len = le32_to_cpu(bd->len);
		/* len 0 means uninitialized entry- break */
		if (!len)
			break;

		addr = le64_to_cpu(bd->ptr);

		dev_info(hdev->dev, "stop on err PQE(stream %u): ci: %u, addr: %#llx, size: %u\n",
							stream, ci, addr, len);

		/* get previous ci, wrap if needed */
		ci = gaudi_queue_idx_dec(ci, queue_len);
	}

	hdev->asic_funcs->hw_queues_unlock(hdev);
}

/**
 * print_qman_data_on_err - extract QMAN data on error
 *
 * @hdev: pointer to the habanalabs device structure
 * @qid_base: first QID of the QMAN (out of 4 streams)
 * @stream: the QMAN's stream
 * @qman_base: base address of QMAN registers block
 *
 * This function attempt to exatract as much data as possible on QMAN error.
 * On upper CP print the SW config stream data and last 8 PQEs.
 * On lower CP print SW config data and last PQEs of ALL 4 upper CPs
 */
static void print_qman_data_on_err(struct hl_device *hdev, u32 qid_base,
						u32 stream, u64 qman_base)
{
	u32 i;

	if (stream != QMAN_STREAMS) {
		gaudi_print_last_pqes_on_err(hdev, qid_base, stream, qman_base,
									true);
		return;
	}

	gaudi_print_sw_config_stream_data(hdev, stream, qman_base);

	for (i = 0; i < QMAN_STREAMS; i++)
		gaudi_print_last_pqes_on_err(hdev, qid_base, i, qman_base,
									false);
}

static void gaudi_handle_qman_err_generic(struct hl_device *hdev,
					  const char *qm_name,
					  u64 qman_base,
					  u32 qid_base)
{
	u32 i, j, glbl_sts_val, arb_err_val, glbl_sts_clr_val;
	u64 glbl_sts_addr, arb_err_addr;
	char reg_desc[32];

	glbl_sts_addr = qman_base + (mmTPC0_QM_GLBL_STS1_0 - mmTPC0_QM_BASE);
	arb_err_addr = qman_base + (mmTPC0_QM_ARB_ERR_CAUSE - mmTPC0_QM_BASE);

	/* Iterate through all stream GLBL_STS1 registers + Lower CP */
	for (i = 0 ; i < QMAN_STREAMS + 1 ; i++) {
		glbl_sts_clr_val = 0;
		glbl_sts_val = RREG32(glbl_sts_addr + 4 * i);

		if (!glbl_sts_val)
			continue;

		if (i == QMAN_STREAMS)
			snprintf(reg_desc, ARRAY_SIZE(reg_desc), "LowerCP");
		else
			snprintf(reg_desc, ARRAY_SIZE(reg_desc), "stream%u", i);

		for (j = 0 ; j < GAUDI_NUM_OF_QM_ERR_CAUSE ; j++) {
			if (glbl_sts_val & BIT(j)) {
				dev_err_ratelimited(hdev->dev,
						"%s %s. err cause: %s\n",
						qm_name, reg_desc,
						gaudi_qman_error_cause[j]);
				glbl_sts_clr_val |= BIT(j);
			}
		}

		/* Write 1 clear errors */
		if (!hdev->stop_on_err)
			WREG32(glbl_sts_addr + 4 * i, glbl_sts_clr_val);
		else
			print_qman_data_on_err(hdev, qid_base, i, qman_base);
	}

	arb_err_val = RREG32(arb_err_addr);

	if (!arb_err_val)
		return;

	for (j = 0 ; j < GAUDI_NUM_OF_QM_ARB_ERR_CAUSE ; j++) {
		if (arb_err_val & BIT(j)) {
			dev_err_ratelimited(hdev->dev,
					"%s ARB_ERR. err cause: %s\n",
					qm_name,
					gaudi_qman_arb_error_cause[j]);
		}
	}
}

static void gaudi_print_sm_sei_info(struct hl_device *hdev, u16 event_type,
		struct hl_eq_sm_sei_data *sei_data)
{
	u32 index = event_type - GAUDI_EVENT_DMA_IF_SEI_0;

	/* Flip the bits as the enum is ordered in the opposite way */
	index = (index ^ 0x3) & 0x3;

	switch (sei_data->sei_cause) {
	case SM_SEI_SO_OVERFLOW:
		dev_err_ratelimited(hdev->dev,
			"%s SEI Error: SOB Group %u overflow/underflow",
			gaudi_sync_manager_names[index],
			le32_to_cpu(sei_data->sei_log));
		break;
	case SM_SEI_LBW_4B_UNALIGNED:
		dev_err_ratelimited(hdev->dev,
			"%s SEI Error: Unaligned 4B LBW access, monitor agent address low - %#x",
			gaudi_sync_manager_names[index],
			le32_to_cpu(sei_data->sei_log));
		break;
	case SM_SEI_AXI_RESPONSE_ERR:
		dev_err_ratelimited(hdev->dev,
			"%s SEI Error: AXI ID %u response error",
			gaudi_sync_manager_names[index],
			le32_to_cpu(sei_data->sei_log));
		break;
	default:
		dev_err_ratelimited(hdev->dev, "Unknown SM SEI cause %u",
				le32_to_cpu(sei_data->sei_log));
		break;
	}
}

static void gaudi_handle_ecc_event(struct hl_device *hdev, u16 event_type,
		struct hl_eq_ecc_data *ecc_data)
{
	struct ecc_info_extract_params params;
	u64 ecc_address = 0, ecc_syndrom = 0;
	u8 index, memory_wrapper_idx = 0;
	bool extract_info_from_fw;
	int rc;

	if (hdev->asic_prop.fw_security_enabled) {
		extract_info_from_fw = true;
		goto extract_ecc_info;
	}

	switch (event_type) {
	case GAUDI_EVENT_PCIE_CORE_SERR ... GAUDI_EVENT_PCIE_PHY_DERR:
	case GAUDI_EVENT_DMA0_SERR_ECC ... GAUDI_EVENT_MMU_DERR:
		extract_info_from_fw = true;
		break;
	case GAUDI_EVENT_TPC0_SERR ... GAUDI_EVENT_TPC7_SERR:
		index = event_type - GAUDI_EVENT_TPC0_SERR;
		params.block_address = mmTPC0_CFG_BASE + index * TPC_CFG_OFFSET;
		params.num_memories = 90;
		params.derr = false;
		params.disable_clock_gating = true;
		extract_info_from_fw = false;
		break;
	case GAUDI_EVENT_TPC0_DERR ... GAUDI_EVENT_TPC7_DERR:
		index = event_type - GAUDI_EVENT_TPC0_DERR;
		params.block_address =
			mmTPC0_CFG_BASE + index * TPC_CFG_OFFSET;
		params.num_memories = 90;
		params.derr = true;
		params.disable_clock_gating = true;
		extract_info_from_fw = false;
		break;
	case GAUDI_EVENT_MME0_ACC_SERR:
	case GAUDI_EVENT_MME1_ACC_SERR:
	case GAUDI_EVENT_MME2_ACC_SERR:
	case GAUDI_EVENT_MME3_ACC_SERR:
		index = (event_type - GAUDI_EVENT_MME0_ACC_SERR) / 4;
		params.block_address = mmMME0_ACC_BASE + index * MME_ACC_OFFSET;
		params.num_memories = 128;
		params.derr = false;
		params.disable_clock_gating = true;
		extract_info_from_fw = false;
		break;
	case GAUDI_EVENT_MME0_ACC_DERR:
	case GAUDI_EVENT_MME1_ACC_DERR:
	case GAUDI_EVENT_MME2_ACC_DERR:
	case GAUDI_EVENT_MME3_ACC_DERR:
		index = (event_type - GAUDI_EVENT_MME0_ACC_DERR) / 4;
		params.block_address = mmMME0_ACC_BASE + index * MME_ACC_OFFSET;
		params.num_memories = 128;
		params.derr = true;
		params.disable_clock_gating = true;
		extract_info_from_fw = false;
		break;
	case GAUDI_EVENT_MME0_SBAB_SERR:
	case GAUDI_EVENT_MME1_SBAB_SERR:
	case GAUDI_EVENT_MME2_SBAB_SERR:
	case GAUDI_EVENT_MME3_SBAB_SERR:
		index = (event_type - GAUDI_EVENT_MME0_SBAB_SERR) / 4;
		params.block_address =
			mmMME0_SBAB_BASE + index * MME_ACC_OFFSET;
		params.num_memories = 33;
		params.derr = false;
		params.disable_clock_gating = true;
		extract_info_from_fw = false;
		break;
	case GAUDI_EVENT_MME0_SBAB_DERR:
	case GAUDI_EVENT_MME1_SBAB_DERR:
	case GAUDI_EVENT_MME2_SBAB_DERR:
	case GAUDI_EVENT_MME3_SBAB_DERR:
		index = (event_type - GAUDI_EVENT_MME0_SBAB_DERR) / 4;
		params.block_address =
			mmMME0_SBAB_BASE + index * MME_ACC_OFFSET;
		params.num_memories = 33;
		params.derr = true;
		params.disable_clock_gating = true;
		extract_info_from_fw = false;
		break;
	default:
		return;
	}

extract_ecc_info:
	if (extract_info_from_fw) {
		ecc_address = le64_to_cpu(ecc_data->ecc_address);
		ecc_syndrom = le64_to_cpu(ecc_data->ecc_syndrom);
		memory_wrapper_idx = ecc_data->memory_wrapper_idx;
	} else {
		rc = gaudi_extract_ecc_info(hdev, &params, &ecc_address,
				&ecc_syndrom, &memory_wrapper_idx);
		if (rc)
			return;
	}

	dev_err(hdev->dev,
		"ECC error detected. address: %#llx. Syndrom: %#llx. block id %u\n",
		ecc_address, ecc_syndrom, memory_wrapper_idx);
}

static void gaudi_handle_qman_err(struct hl_device *hdev, u16 event_type)
{
	u64 qman_base;
	char desc[32];
	u32 qid_base;
	u8 index;

	switch (event_type) {
	case GAUDI_EVENT_TPC0_QM ... GAUDI_EVENT_TPC7_QM:
		index = event_type - GAUDI_EVENT_TPC0_QM;
		qid_base = GAUDI_QUEUE_ID_TPC_0_0 + index * QMAN_STREAMS;
		qman_base = mmTPC0_QM_BASE + index * TPC_QMAN_OFFSET;
		snprintf(desc, ARRAY_SIZE(desc), "%s%d", "TPC_QM", index);
		break;
	case GAUDI_EVENT_MME0_QM ... GAUDI_EVENT_MME2_QM:
		index = event_type - GAUDI_EVENT_MME0_QM;
		qid_base = GAUDI_QUEUE_ID_MME_0_0 + index * QMAN_STREAMS;
		qman_base = mmMME0_QM_BASE + index * MME_QMAN_OFFSET;
		snprintf(desc, ARRAY_SIZE(desc), "%s%d", "MME_QM", index);
		break;
	case GAUDI_EVENT_DMA0_QM ... GAUDI_EVENT_DMA7_QM:
		index = event_type - GAUDI_EVENT_DMA0_QM;
		qid_base = GAUDI_QUEUE_ID_DMA_0_0 + index * QMAN_STREAMS;
		/* skip GAUDI_QUEUE_ID_CPU_PQ if necessary */
		if (index > 1)
			qid_base++;
		qman_base = mmDMA0_QM_BASE + index * DMA_QMAN_OFFSET;
		snprintf(desc, ARRAY_SIZE(desc), "%s%d", "DMA_QM", index);
		break;
	case GAUDI_EVENT_NIC0_QM0:
		qid_base = GAUDI_QUEUE_ID_NIC_0_0;
		qman_base = mmNIC0_QM0_BASE;
		snprintf(desc, ARRAY_SIZE(desc), "NIC0_QM0");
		break;
	case GAUDI_EVENT_NIC0_QM1:
		qid_base = GAUDI_QUEUE_ID_NIC_1_0;
		qman_base = mmNIC0_QM1_BASE;
		snprintf(desc, ARRAY_SIZE(desc), "NIC0_QM1");
		break;
	case GAUDI_EVENT_NIC1_QM0:
		qid_base = GAUDI_QUEUE_ID_NIC_2_0;
		qman_base = mmNIC1_QM0_BASE;
		snprintf(desc, ARRAY_SIZE(desc), "NIC1_QM0");
		break;
	case GAUDI_EVENT_NIC1_QM1:
		qid_base = GAUDI_QUEUE_ID_NIC_3_0;
		qman_base = mmNIC1_QM1_BASE;
		snprintf(desc, ARRAY_SIZE(desc), "NIC1_QM1");
		break;
	case GAUDI_EVENT_NIC2_QM0:
		qid_base = GAUDI_QUEUE_ID_NIC_4_0;
		qman_base = mmNIC2_QM0_BASE;
		snprintf(desc, ARRAY_SIZE(desc), "NIC2_QM0");
		break;
	case GAUDI_EVENT_NIC2_QM1:
		qid_base = GAUDI_QUEUE_ID_NIC_5_0;
		qman_base = mmNIC2_QM1_BASE;
		snprintf(desc, ARRAY_SIZE(desc), "NIC2_QM1");
		break;
	case GAUDI_EVENT_NIC3_QM0:
		qid_base = GAUDI_QUEUE_ID_NIC_6_0;
		qman_base = mmNIC3_QM0_BASE;
		snprintf(desc, ARRAY_SIZE(desc), "NIC3_QM0");
		break;
	case GAUDI_EVENT_NIC3_QM1:
		qid_base = GAUDI_QUEUE_ID_NIC_7_0;
		qman_base = mmNIC3_QM1_BASE;
		snprintf(desc, ARRAY_SIZE(desc), "NIC3_QM1");
		break;
	case GAUDI_EVENT_NIC4_QM0:
		qid_base = GAUDI_QUEUE_ID_NIC_8_0;
		qman_base = mmNIC4_QM0_BASE;
		snprintf(desc, ARRAY_SIZE(desc), "NIC4_QM0");
		break;
	case GAUDI_EVENT_NIC4_QM1:
		qid_base = GAUDI_QUEUE_ID_NIC_9_0;
		qman_base = mmNIC4_QM1_BASE;
		snprintf(desc, ARRAY_SIZE(desc), "NIC4_QM1");
		break;
	default:
		return;
	}

	gaudi_handle_qman_err_generic(hdev, desc, qman_base, qid_base);
}

static void gaudi_print_irq_info(struct hl_device *hdev, u16 event_type,
					bool razwi)
{
	char desc[64] = "";

	gaudi_get_event_desc(event_type, desc, sizeof(desc));
	dev_err_ratelimited(hdev->dev, "Received H/W interrupt %d [\"%s\"]\n",
		event_type, desc);

	if (razwi) {
		gaudi_print_razwi_info(hdev);
		gaudi_print_mmu_error_info(hdev);
	}
}

static void gaudi_print_out_of_sync_info(struct hl_device *hdev,
					struct cpucp_pkt_sync_err *sync_err)
{
	struct hl_hw_queue *q = &hdev->kernel_queues[GAUDI_QUEUE_ID_CPU_PQ];

	dev_err(hdev->dev, "Out of sync with FW, FW: pi=%u, ci=%u, LKD: pi=%u, ci=%u\n",
			sync_err->pi, sync_err->ci, q->pi, atomic_read(&q->ci));
}

static void gaudi_print_fw_alive_info(struct hl_device *hdev,
					struct hl_eq_fw_alive *fw_alive)
{
	dev_err(hdev->dev,
		"FW alive report: severity=%s, process_id=%u, thread_id=%u, uptime=%llu seconds\n",
		(fw_alive->severity == FW_ALIVE_SEVERITY_MINOR) ?
		"Minor" : "Critical", fw_alive->process_id,
		fw_alive->thread_id, fw_alive->uptime_seconds);
}

static int gaudi_soft_reset_late_init(struct hl_device *hdev)
{
	struct gaudi_device *gaudi = hdev->asic_specific;

	/* Unmask all IRQs since some could have been received
	 * during the soft reset
	 */
	return hl_fw_unmask_irq_arr(hdev, gaudi->events, sizeof(gaudi->events));
}

static int gaudi_hbm_read_interrupts(struct hl_device *hdev, int device,
			struct hl_eq_hbm_ecc_data *hbm_ecc_data)
{
	u32 base, val, val2, wr_par, rd_par, ca_par, derr, serr, type, ch;
	int rc = 0;

	if (hdev->asic_prop.fw_app_cpu_boot_dev_sts0 &
					CPU_BOOT_DEV_STS0_HBM_ECC_EN) {
		if (!hbm_ecc_data) {
			dev_err(hdev->dev, "No FW ECC data");
			return 0;
		}

		wr_par = FIELD_GET(CPUCP_PKT_HBM_ECC_INFO_WR_PAR_MASK,
				le32_to_cpu(hbm_ecc_data->hbm_ecc_info));
		rd_par = FIELD_GET(CPUCP_PKT_HBM_ECC_INFO_RD_PAR_MASK,
				le32_to_cpu(hbm_ecc_data->hbm_ecc_info));
		ca_par = FIELD_GET(CPUCP_PKT_HBM_ECC_INFO_CA_PAR_MASK,
				le32_to_cpu(hbm_ecc_data->hbm_ecc_info));
		derr = FIELD_GET(CPUCP_PKT_HBM_ECC_INFO_DERR_MASK,
				le32_to_cpu(hbm_ecc_data->hbm_ecc_info));
		serr = FIELD_GET(CPUCP_PKT_HBM_ECC_INFO_SERR_MASK,
				le32_to_cpu(hbm_ecc_data->hbm_ecc_info));
		type = FIELD_GET(CPUCP_PKT_HBM_ECC_INFO_TYPE_MASK,
				le32_to_cpu(hbm_ecc_data->hbm_ecc_info));
		ch = FIELD_GET(CPUCP_PKT_HBM_ECC_INFO_HBM_CH_MASK,
				le32_to_cpu(hbm_ecc_data->hbm_ecc_info));

		dev_err(hdev->dev,
			"HBM%d pc%d interrupts info: WR_PAR=%d, RD_PAR=%d, CA_PAR=%d, SERR=%d, DERR=%d\n",
			device, ch, wr_par, rd_par, ca_par, serr, derr);
		dev_err(hdev->dev,
			"HBM%d pc%d ECC info: 1ST_ERR_ADDR=0x%x, 1ST_ERR_TYPE=%d, SEC_CONT_CNT=%u, SEC_CNT=%d, DEC_CNT=%d\n",
			device, ch, hbm_ecc_data->first_addr, type,
			hbm_ecc_data->sec_cont_cnt, hbm_ecc_data->sec_cnt,
			hbm_ecc_data->dec_cnt);
		return 0;
	}

	if (hdev->asic_prop.fw_security_enabled) {
		dev_info(hdev->dev, "Cannot access MC regs for ECC data while security is enabled\n");
		return 0;
	}

	base = GAUDI_HBM_CFG_BASE + device * GAUDI_HBM_CFG_OFFSET;
	for (ch = 0 ; ch < GAUDI_HBM_CHANNELS ; ch++) {
		val = RREG32_MASK(base + ch * 0x1000 + 0x06C, 0x0000FFFF);
		val = (val & 0xFF) | ((val >> 8) & 0xFF);
		if (val) {
			rc = -EIO;
			dev_err(hdev->dev,
				"HBM%d pc%d interrupts info: WR_PAR=%d, RD_PAR=%d, CA_PAR=%d, SERR=%d, DERR=%d\n",
				device, ch * 2, val & 0x1, (val >> 1) & 0x1,
				(val >> 2) & 0x1, (val >> 3) & 0x1,
				(val >> 4) & 0x1);

			val2 = RREG32(base + ch * 0x1000 + 0x060);
			dev_err(hdev->dev,
				"HBM%d pc%d ECC info: 1ST_ERR_ADDR=0x%x, 1ST_ERR_TYPE=%d, SEC_CONT_CNT=%d, SEC_CNT=%d, DEC_CNT=%d\n",
				device, ch * 2,
				RREG32(base + ch * 0x1000 + 0x064),
				(val2 & 0x200) >> 9, (val2 & 0xFC00) >> 10,
				(val2 & 0xFF0000) >> 16,
				(val2 & 0xFF000000) >> 24);
		}

		val = RREG32_MASK(base + ch * 0x1000 + 0x07C, 0x0000FFFF);
		val = (val & 0xFF) | ((val >> 8) & 0xFF);
		if (val) {
			rc = -EIO;
			dev_err(hdev->dev,
				"HBM%d pc%d interrupts info: WR_PAR=%d, RD_PAR=%d, CA_PAR=%d, SERR=%d, DERR=%d\n",
				device, ch * 2 + 1, val & 0x1, (val >> 1) & 0x1,
				(val >> 2) & 0x1, (val >> 3) & 0x1,
				(val >> 4) & 0x1);

			val2 = RREG32(base + ch * 0x1000 + 0x070);
			dev_err(hdev->dev,
				"HBM%d pc%d ECC info: 1ST_ERR_ADDR=0x%x, 1ST_ERR_TYPE=%d, SEC_CONT_CNT=%d, SEC_CNT=%d, DEC_CNT=%d\n",
				device, ch * 2 + 1,
				RREG32(base + ch * 0x1000 + 0x074),
				(val2 & 0x200) >> 9, (val2 & 0xFC00) >> 10,
				(val2 & 0xFF0000) >> 16,
				(val2 & 0xFF000000) >> 24);
		}

		/* Clear interrupts */
		RMWREG32(base + (ch * 0x1000) + 0x060, 0x1C8, 0x1FF);
		RMWREG32(base + (ch * 0x1000) + 0x070, 0x1C8, 0x1FF);
		WREG32(base + (ch * 0x1000) + 0x06C, 0x1F1F);
		WREG32(base + (ch * 0x1000) + 0x07C, 0x1F1F);
		RMWREG32(base + (ch * 0x1000) + 0x060, 0x0, 0xF);
		RMWREG32(base + (ch * 0x1000) + 0x070, 0x0, 0xF);
	}

	val  = RREG32(base + 0x8F30);
	val2 = RREG32(base + 0x8F34);
	if (val | val2) {
		rc = -EIO;
		dev_err(hdev->dev,
			"HBM %d MC SRAM SERR info: Reg 0x8F30=0x%x, Reg 0x8F34=0x%x\n",
			device, val, val2);
	}
	val  = RREG32(base + 0x8F40);
	val2 = RREG32(base + 0x8F44);
	if (val | val2) {
		rc = -EIO;
		dev_err(hdev->dev,
			"HBM %d MC SRAM DERR info: Reg 0x8F40=0x%x, Reg 0x8F44=0x%x\n",
			device, val, val2);
	}

	return rc;
}

static int gaudi_hbm_event_to_dev(u16 hbm_event_type)
{
	switch (hbm_event_type) {
	case GAUDI_EVENT_HBM0_SPI_0:
	case GAUDI_EVENT_HBM0_SPI_1:
		return 0;
	case GAUDI_EVENT_HBM1_SPI_0:
	case GAUDI_EVENT_HBM1_SPI_1:
		return 1;
	case GAUDI_EVENT_HBM2_SPI_0:
	case GAUDI_EVENT_HBM2_SPI_1:
		return 2;
	case GAUDI_EVENT_HBM3_SPI_0:
	case GAUDI_EVENT_HBM3_SPI_1:
		return 3;
	default:
		break;
	}

	/* Should never happen */
	return 0;
}

static bool gaudi_tpc_read_interrupts(struct hl_device *hdev, u8 tpc_id,
					char *interrupt_name)
{
	struct gaudi_device *gaudi = hdev->asic_specific;
	u32 tpc_offset = tpc_id * TPC_CFG_OFFSET, tpc_interrupts_cause, i;
	bool soft_reset_required = false;

	/* Accessing the TPC_INTR_CAUSE registers requires disabling the clock
	 * gating, and thus cannot be done in CPU-CP and should be done instead
	 * by the driver.
	 */

	mutex_lock(&gaudi->clk_gate_mutex);

	hdev->asic_funcs->disable_clock_gating(hdev);

	tpc_interrupts_cause = RREG32(mmTPC0_CFG_TPC_INTR_CAUSE + tpc_offset) &
				TPC0_CFG_TPC_INTR_CAUSE_CAUSE_MASK;

	for (i = 0 ; i < GAUDI_NUM_OF_TPC_INTR_CAUSE ; i++)
		if (tpc_interrupts_cause & BIT(i)) {
			dev_err_ratelimited(hdev->dev,
					"TPC%d_%s interrupt cause: %s\n",
					tpc_id, interrupt_name,
					gaudi_tpc_interrupts_cause[i]);
			/* If this is QM error, we need to soft-reset */
			if (i == 15)
				soft_reset_required = true;
		}

	/* Clear interrupts */
	WREG32(mmTPC0_CFG_TPC_INTR_CAUSE + tpc_offset, 0);

	hdev->asic_funcs->set_clock_gating(hdev);

	mutex_unlock(&gaudi->clk_gate_mutex);

	return soft_reset_required;
}

static int tpc_dec_event_to_tpc_id(u16 tpc_dec_event_type)
{
	return (tpc_dec_event_type - GAUDI_EVENT_TPC0_DEC) >> 1;
}

static int tpc_krn_event_to_tpc_id(u16 tpc_dec_event_type)
{
	return (tpc_dec_event_type - GAUDI_EVENT_TPC0_KRN_ERR) / 6;
}

static void gaudi_print_clk_change_info(struct hl_device *hdev,
					u16 event_type)
{
	switch (event_type) {
	case GAUDI_EVENT_FIX_POWER_ENV_S:
		hdev->clk_throttling_reason |= HL_CLK_THROTTLE_POWER;
		dev_info_ratelimited(hdev->dev,
			"Clock throttling due to power consumption\n");
		break;

	case GAUDI_EVENT_FIX_POWER_ENV_E:
		hdev->clk_throttling_reason &= ~HL_CLK_THROTTLE_POWER;
		dev_info_ratelimited(hdev->dev,
			"Power envelop is safe, back to optimal clock\n");
		break;

	case GAUDI_EVENT_FIX_THERMAL_ENV_S:
		hdev->clk_throttling_reason |= HL_CLK_THROTTLE_THERMAL;
		dev_info_ratelimited(hdev->dev,
			"Clock throttling due to overheating\n");
		break;

	case GAUDI_EVENT_FIX_THERMAL_ENV_E:
		hdev->clk_throttling_reason &= ~HL_CLK_THROTTLE_THERMAL;
		dev_info_ratelimited(hdev->dev,
			"Thermal envelop is safe, back to optimal clock\n");
		break;

	default:
		dev_err(hdev->dev, "Received invalid clock change event %d\n",
			event_type);
		break;
	}
}

static void gaudi_handle_eqe(struct hl_device *hdev,
				struct hl_eq_entry *eq_entry)
{
	struct gaudi_device *gaudi = hdev->asic_specific;
	u32 ctl = le32_to_cpu(eq_entry->hdr.ctl);
	u32 fw_fatal_err_flag = 0;
	u16 event_type = ((ctl & EQ_CTL_EVENT_TYPE_MASK)
			>> EQ_CTL_EVENT_TYPE_SHIFT);
	bool reset_required;
	u8 cause;
	int rc;

	if (event_type >= GAUDI_EVENT_SIZE) {
		dev_err(hdev->dev, "Event type %u exceeds maximum of %u",
				event_type, GAUDI_EVENT_SIZE - 1);
		return;
	}

	gaudi->events_stat[event_type]++;
	gaudi->events_stat_aggregate[event_type]++;

	switch (event_type) {
	case GAUDI_EVENT_PCIE_CORE_DERR:
	case GAUDI_EVENT_PCIE_IF_DERR:
	case GAUDI_EVENT_PCIE_PHY_DERR:
	case GAUDI_EVENT_TPC0_DERR ... GAUDI_EVENT_TPC7_DERR:
	case GAUDI_EVENT_MME0_ACC_DERR:
	case GAUDI_EVENT_MME0_SBAB_DERR:
	case GAUDI_EVENT_MME1_ACC_DERR:
	case GAUDI_EVENT_MME1_SBAB_DERR:
	case GAUDI_EVENT_MME2_ACC_DERR:
	case GAUDI_EVENT_MME2_SBAB_DERR:
	case GAUDI_EVENT_MME3_ACC_DERR:
	case GAUDI_EVENT_MME3_SBAB_DERR:
	case GAUDI_EVENT_DMA0_DERR_ECC ... GAUDI_EVENT_DMA7_DERR_ECC:
		fallthrough;
	case GAUDI_EVENT_CPU_IF_ECC_DERR:
	case GAUDI_EVENT_PSOC_MEM_DERR:
	case GAUDI_EVENT_PSOC_CORESIGHT_DERR:
	case GAUDI_EVENT_SRAM0_DERR ... GAUDI_EVENT_SRAM28_DERR:
	case GAUDI_EVENT_DMA_IF0_DERR ... GAUDI_EVENT_DMA_IF3_DERR:
	case GAUDI_EVENT_HBM_0_DERR ... GAUDI_EVENT_HBM_3_DERR:
	case GAUDI_EVENT_MMU_DERR:
	case GAUDI_EVENT_NIC0_CS_DBG_DERR ... GAUDI_EVENT_NIC4_CS_DBG_DERR:
		gaudi_print_irq_info(hdev, event_type, true);
		gaudi_handle_ecc_event(hdev, event_type, &eq_entry->ecc_data);
		fw_fatal_err_flag = HL_RESET_FW_FATAL_ERR;
		goto reset_device;

	case GAUDI_EVENT_GIC500:
	case GAUDI_EVENT_AXI_ECC:
	case GAUDI_EVENT_L2_RAM_ECC:
	case GAUDI_EVENT_PLL0 ... GAUDI_EVENT_PLL17:
		gaudi_print_irq_info(hdev, event_type, false);
		fw_fatal_err_flag = HL_RESET_FW_FATAL_ERR;
		goto reset_device;

	case GAUDI_EVENT_HBM0_SPI_0:
	case GAUDI_EVENT_HBM1_SPI_0:
	case GAUDI_EVENT_HBM2_SPI_0:
	case GAUDI_EVENT_HBM3_SPI_0:
		gaudi_print_irq_info(hdev, event_type, false);
		gaudi_hbm_read_interrupts(hdev,
				gaudi_hbm_event_to_dev(event_type),
				&eq_entry->hbm_ecc_data);
		fw_fatal_err_flag = HL_RESET_FW_FATAL_ERR;
		goto reset_device;

	case GAUDI_EVENT_HBM0_SPI_1:
	case GAUDI_EVENT_HBM1_SPI_1:
	case GAUDI_EVENT_HBM2_SPI_1:
	case GAUDI_EVENT_HBM3_SPI_1:
		gaudi_print_irq_info(hdev, event_type, false);
		gaudi_hbm_read_interrupts(hdev,
				gaudi_hbm_event_to_dev(event_type),
				&eq_entry->hbm_ecc_data);
		hl_fw_unmask_irq(hdev, event_type);
		break;

	case GAUDI_EVENT_TPC0_DEC:
	case GAUDI_EVENT_TPC1_DEC:
	case GAUDI_EVENT_TPC2_DEC:
	case GAUDI_EVENT_TPC3_DEC:
	case GAUDI_EVENT_TPC4_DEC:
	case GAUDI_EVENT_TPC5_DEC:
	case GAUDI_EVENT_TPC6_DEC:
	case GAUDI_EVENT_TPC7_DEC:
		gaudi_print_irq_info(hdev, event_type, true);
		reset_required = gaudi_tpc_read_interrupts(hdev,
					tpc_dec_event_to_tpc_id(event_type),
					"AXI_SLV_DEC_Error");
		if (reset_required) {
			dev_err(hdev->dev, "reset required due to %s\n",
				gaudi_irq_map_table[event_type].name);

			hl_device_reset(hdev, 0);
		} else {
			hl_fw_unmask_irq(hdev, event_type);
		}
		break;

	case GAUDI_EVENT_TPC0_KRN_ERR:
	case GAUDI_EVENT_TPC1_KRN_ERR:
	case GAUDI_EVENT_TPC2_KRN_ERR:
	case GAUDI_EVENT_TPC3_KRN_ERR:
	case GAUDI_EVENT_TPC4_KRN_ERR:
	case GAUDI_EVENT_TPC5_KRN_ERR:
	case GAUDI_EVENT_TPC6_KRN_ERR:
	case GAUDI_EVENT_TPC7_KRN_ERR:
		gaudi_print_irq_info(hdev, event_type, true);
		reset_required = gaudi_tpc_read_interrupts(hdev,
					tpc_krn_event_to_tpc_id(event_type),
					"KRN_ERR");
		if (reset_required) {
			dev_err(hdev->dev, "reset required due to %s\n",
				gaudi_irq_map_table[event_type].name);

			hl_device_reset(hdev, 0);
		} else {
			hl_fw_unmask_irq(hdev, event_type);
		}
		break;

	case GAUDI_EVENT_PCIE_CORE_SERR:
	case GAUDI_EVENT_PCIE_IF_SERR:
	case GAUDI_EVENT_PCIE_PHY_SERR:
	case GAUDI_EVENT_TPC0_SERR ... GAUDI_EVENT_TPC7_SERR:
	case GAUDI_EVENT_MME0_ACC_SERR:
	case GAUDI_EVENT_MME0_SBAB_SERR:
	case GAUDI_EVENT_MME1_ACC_SERR:
	case GAUDI_EVENT_MME1_SBAB_SERR:
	case GAUDI_EVENT_MME2_ACC_SERR:
	case GAUDI_EVENT_MME2_SBAB_SERR:
	case GAUDI_EVENT_MME3_ACC_SERR:
	case GAUDI_EVENT_MME3_SBAB_SERR:
	case GAUDI_EVENT_DMA0_SERR_ECC ... GAUDI_EVENT_DMA7_SERR_ECC:
	case GAUDI_EVENT_CPU_IF_ECC_SERR:
	case GAUDI_EVENT_PSOC_MEM_SERR:
	case GAUDI_EVENT_PSOC_CORESIGHT_SERR:
	case GAUDI_EVENT_SRAM0_SERR ... GAUDI_EVENT_SRAM28_SERR:
	case GAUDI_EVENT_DMA_IF0_SERR ... GAUDI_EVENT_DMA_IF3_SERR:
	case GAUDI_EVENT_HBM_0_SERR ... GAUDI_EVENT_HBM_3_SERR:
		fallthrough;
	case GAUDI_EVENT_MMU_SERR:
		gaudi_print_irq_info(hdev, event_type, true);
		gaudi_handle_ecc_event(hdev, event_type, &eq_entry->ecc_data);
		hl_fw_unmask_irq(hdev, event_type);
		break;

	case GAUDI_EVENT_PCIE_DEC:
	case GAUDI_EVENT_MME0_WBC_RSP:
	case GAUDI_EVENT_MME0_SBAB0_RSP:
	case GAUDI_EVENT_MME1_WBC_RSP:
	case GAUDI_EVENT_MME1_SBAB0_RSP:
	case GAUDI_EVENT_MME2_WBC_RSP:
	case GAUDI_EVENT_MME2_SBAB0_RSP:
	case GAUDI_EVENT_MME3_WBC_RSP:
	case GAUDI_EVENT_MME3_SBAB0_RSP:
	case GAUDI_EVENT_CPU_AXI_SPLITTER:
	case GAUDI_EVENT_PSOC_AXI_DEC:
	case GAUDI_EVENT_PSOC_PRSTN_FALL:
	case GAUDI_EVENT_MMU_PAGE_FAULT:
	case GAUDI_EVENT_MMU_WR_PERM:
	case GAUDI_EVENT_RAZWI_OR_ADC:
	case GAUDI_EVENT_TPC0_QM ... GAUDI_EVENT_TPC7_QM:
	case GAUDI_EVENT_MME0_QM ... GAUDI_EVENT_MME2_QM:
	case GAUDI_EVENT_DMA0_QM ... GAUDI_EVENT_DMA7_QM:
		fallthrough;
	case GAUDI_EVENT_NIC0_QM0:
	case GAUDI_EVENT_NIC0_QM1:
	case GAUDI_EVENT_NIC1_QM0:
	case GAUDI_EVENT_NIC1_QM1:
	case GAUDI_EVENT_NIC2_QM0:
	case GAUDI_EVENT_NIC2_QM1:
	case GAUDI_EVENT_NIC3_QM0:
	case GAUDI_EVENT_NIC3_QM1:
	case GAUDI_EVENT_NIC4_QM0:
	case GAUDI_EVENT_NIC4_QM1:
	case GAUDI_EVENT_DMA0_CORE ... GAUDI_EVENT_DMA7_CORE:
		gaudi_print_irq_info(hdev, event_type, true);
		gaudi_handle_qman_err(hdev, event_type);
		hl_fw_unmask_irq(hdev, event_type);
		break;

	case GAUDI_EVENT_RAZWI_OR_ADC_SW:
		gaudi_print_irq_info(hdev, event_type, true);
		goto reset_device;

	case GAUDI_EVENT_TPC0_BMON_SPMU:
	case GAUDI_EVENT_TPC1_BMON_SPMU:
	case GAUDI_EVENT_TPC2_BMON_SPMU:
	case GAUDI_EVENT_TPC3_BMON_SPMU:
	case GAUDI_EVENT_TPC4_BMON_SPMU:
	case GAUDI_EVENT_TPC5_BMON_SPMU:
	case GAUDI_EVENT_TPC6_BMON_SPMU:
	case GAUDI_EVENT_TPC7_BMON_SPMU:
	case GAUDI_EVENT_DMA_BM_CH0 ... GAUDI_EVENT_DMA_BM_CH7:
		gaudi_print_irq_info(hdev, event_type, false);
		hl_fw_unmask_irq(hdev, event_type);
		break;

	case GAUDI_EVENT_DMA_IF_SEI_0 ... GAUDI_EVENT_DMA_IF_SEI_3:
		gaudi_print_irq_info(hdev, event_type, false);
		gaudi_print_sm_sei_info(hdev, event_type,
					&eq_entry->sm_sei_data);
		rc = hl_state_dump(hdev);
		if (rc)
			dev_err(hdev->dev,
				"Error during system state dump %d\n", rc);
		hl_fw_unmask_irq(hdev, event_type);
		break;

	case GAUDI_EVENT_FIX_POWER_ENV_S ... GAUDI_EVENT_FIX_THERMAL_ENV_E:
		gaudi_print_clk_change_info(hdev, event_type);
		hl_fw_unmask_irq(hdev, event_type);
		break;

	case GAUDI_EVENT_PSOC_GPIO_U16_0:
		cause = le64_to_cpu(eq_entry->data[0]) & 0xFF;
		dev_err(hdev->dev,
			"Received high temp H/W interrupt %d (cause %d)\n",
			event_type, cause);
		break;

	case GAUDI_EVENT_DEV_RESET_REQ:
		gaudi_print_irq_info(hdev, event_type, false);
		goto reset_device;

	case GAUDI_EVENT_PKT_QUEUE_OUT_SYNC:
		gaudi_print_irq_info(hdev, event_type, false);
		gaudi_print_out_of_sync_info(hdev, &eq_entry->pkt_sync_err);
		goto reset_device;

	case GAUDI_EVENT_FW_ALIVE_S:
		gaudi_print_irq_info(hdev, event_type, false);
		gaudi_print_fw_alive_info(hdev, &eq_entry->fw_alive);
		goto reset_device;

	default:
		dev_err(hdev->dev, "Received invalid H/W interrupt %d\n",
				event_type);
		break;
	}

	return;

reset_device:
	if (hdev->asic_prop.fw_security_enabled)
<<<<<<< HEAD
		hl_device_reset(hdev, HL_RESET_HARD | HL_RESET_FW);
	else if (hdev->hard_reset_on_fw_events)
		hl_device_reset(hdev, HL_RESET_HARD);
=======
		hl_device_reset(hdev, HL_RESET_HARD | HL_RESET_FW | fw_fatal_err_flag);
	else if (hdev->hard_reset_on_fw_events)
		hl_device_reset(hdev, HL_RESET_HARD | fw_fatal_err_flag);
>>>>>>> df0cc57e
	else
		hl_fw_unmask_irq(hdev, event_type);
}

static void *gaudi_get_events_stat(struct hl_device *hdev, bool aggregate,
					u32 *size)
{
	struct gaudi_device *gaudi = hdev->asic_specific;

	if (aggregate) {
		*size = (u32) sizeof(gaudi->events_stat_aggregate);
		return gaudi->events_stat_aggregate;
	}

	*size = (u32) sizeof(gaudi->events_stat);
	return gaudi->events_stat;
}

static int gaudi_mmu_invalidate_cache(struct hl_device *hdev, bool is_hard,
					u32 flags)
{
	struct gaudi_device *gaudi = hdev->asic_specific;
	u32 status, timeout_usec;
	int rc;

	if (!(gaudi->hw_cap_initialized & HW_CAP_MMU) ||
		hdev->hard_reset_pending)
		return 0;

	if (hdev->pldm)
		timeout_usec = GAUDI_PLDM_MMU_TIMEOUT_USEC;
	else
		timeout_usec = MMU_CONFIG_TIMEOUT_USEC;

	/* L0 & L1 invalidation */
	WREG32(mmSTLB_INV_PS, 3);
	WREG32(mmSTLB_CACHE_INV, gaudi->mmu_cache_inv_pi++);
	WREG32(mmSTLB_INV_PS, 2);

	rc = hl_poll_timeout(
		hdev,
		mmSTLB_INV_PS,
		status,
		!status,
		1000,
		timeout_usec);

	WREG32(mmSTLB_INV_SET, 0);

	if (rc) {
		dev_err_ratelimited(hdev->dev,
					"MMU cache invalidation timeout\n");
		hl_device_reset(hdev, HL_RESET_HARD);
	}

	return rc;
}

static int gaudi_mmu_invalidate_cache_range(struct hl_device *hdev,
						bool is_hard, u32 flags,
						u32 asid, u64 va, u64 size)
{
	/* Treat as invalidate all because there is no range invalidation
	 * in Gaudi
	 */
	return hdev->asic_funcs->mmu_invalidate_cache(hdev, is_hard, flags);
}

static int gaudi_mmu_update_asid_hop0_addr(struct hl_device *hdev,
					u32 asid, u64 phys_addr)
{
	u32 status, timeout_usec;
	int rc;

	if (hdev->pldm)
		timeout_usec = GAUDI_PLDM_MMU_TIMEOUT_USEC;
	else
		timeout_usec = MMU_CONFIG_TIMEOUT_USEC;

	WREG32(MMU_ASID, asid);
	WREG32(MMU_HOP0_PA43_12, phys_addr >> MMU_HOP0_PA43_12_SHIFT);
	WREG32(MMU_HOP0_PA49_44, phys_addr >> MMU_HOP0_PA49_44_SHIFT);
	WREG32(MMU_BUSY, 0x80000000);

	rc = hl_poll_timeout(
		hdev,
		MMU_BUSY,
		status,
		!(status & 0x80000000),
		1000,
		timeout_usec);

	if (rc) {
		dev_err(hdev->dev,
			"Timeout during MMU hop0 config of asid %d\n", asid);
		return rc;
	}

	return 0;
}

static int gaudi_send_heartbeat(struct hl_device *hdev)
{
	struct gaudi_device *gaudi = hdev->asic_specific;

	if (!(gaudi->hw_cap_initialized & HW_CAP_CPU_Q))
		return 0;

	return hl_fw_send_heartbeat(hdev);
}

static int gaudi_cpucp_info_get(struct hl_device *hdev)
{
	struct gaudi_device *gaudi = hdev->asic_specific;
	struct asic_fixed_properties *prop = &hdev->asic_prop;
	int rc;

	if (!(gaudi->hw_cap_initialized & HW_CAP_CPU_Q))
		return 0;

	rc = hl_fw_cpucp_handshake(hdev, mmCPU_BOOT_DEV_STS0,
					mmCPU_BOOT_DEV_STS1, mmCPU_BOOT_ERR0,
					mmCPU_BOOT_ERR1);
	if (rc)
		return rc;

	if (!strlen(prop->cpucp_info.card_name))
		strncpy(prop->cpucp_info.card_name, GAUDI_DEFAULT_CARD_NAME,
				CARD_NAME_MAX_LEN);

	hdev->card_type = le32_to_cpu(hdev->asic_prop.cpucp_info.card_type);

	set_default_power_values(hdev);

	hdev->max_power = prop->max_power_default;

	return 0;
}

static bool gaudi_is_device_idle(struct hl_device *hdev, u64 *mask_arr,
					u8 mask_len, struct seq_file *s)
{
	struct gaudi_device *gaudi = hdev->asic_specific;
	const char *fmt = "%-5d%-9s%#-14x%#-12x%#x\n";
	const char *mme_slave_fmt = "%-5d%-9s%-14s%-12s%#x\n";
	const char *nic_fmt = "%-5d%-9s%#-14x%#x\n";
	unsigned long *mask = (unsigned long *)mask_arr;
	u32 qm_glbl_sts0, qm_cgm_sts, dma_core_sts0, tpc_cfg_sts, mme_arch_sts;
	bool is_idle = true, is_eng_idle, is_slave;
	u64 offset;
	int i, dma_id, port;

	mutex_lock(&gaudi->clk_gate_mutex);

	hdev->asic_funcs->disable_clock_gating(hdev);

	if (s)
		seq_puts(s,
			"\nDMA  is_idle  QM_GLBL_STS0  QM_CGM_STS  DMA_CORE_STS0\n"
			"---  -------  ------------  ----------  -------------\n");

	for (i = 0 ; i < DMA_NUMBER_OF_CHNLS ; i++) {
		dma_id = gaudi_dma_assignment[i];
		offset = dma_id * DMA_QMAN_OFFSET;

		qm_glbl_sts0 = RREG32(mmDMA0_QM_GLBL_STS0 + offset);
		qm_cgm_sts = RREG32(mmDMA0_QM_CGM_STS + offset);
		dma_core_sts0 = RREG32(mmDMA0_CORE_STS0 + offset);
		is_eng_idle = IS_QM_IDLE(qm_glbl_sts0, qm_cgm_sts) &&
				IS_DMA_IDLE(dma_core_sts0);
		is_idle &= is_eng_idle;

		if (mask && !is_eng_idle)
			set_bit(GAUDI_ENGINE_ID_DMA_0 + dma_id, mask);
		if (s)
			seq_printf(s, fmt, dma_id,
				is_eng_idle ? "Y" : "N", qm_glbl_sts0,
				qm_cgm_sts, dma_core_sts0);
	}

	if (s)
		seq_puts(s,
			"\nTPC  is_idle  QM_GLBL_STS0  QM_CGM_STS  CFG_STATUS\n"
			"---  -------  ------------  ----------  ----------\n");

	for (i = 0 ; i < TPC_NUMBER_OF_ENGINES ; i++) {
		offset = i * TPC_QMAN_OFFSET;
		qm_glbl_sts0 = RREG32(mmTPC0_QM_GLBL_STS0 + offset);
		qm_cgm_sts = RREG32(mmTPC0_QM_CGM_STS + offset);
		tpc_cfg_sts = RREG32(mmTPC0_CFG_STATUS + offset);
		is_eng_idle = IS_QM_IDLE(qm_glbl_sts0, qm_cgm_sts) &&
				IS_TPC_IDLE(tpc_cfg_sts);
		is_idle &= is_eng_idle;

		if (mask && !is_eng_idle)
			set_bit(GAUDI_ENGINE_ID_TPC_0 + i, mask);
		if (s)
			seq_printf(s, fmt, i,
				is_eng_idle ? "Y" : "N",
				qm_glbl_sts0, qm_cgm_sts, tpc_cfg_sts);
	}

	if (s)
		seq_puts(s,
			"\nMME  is_idle  QM_GLBL_STS0  QM_CGM_STS  ARCH_STATUS\n"
			"---  -------  ------------  ----------  -----------\n");

	for (i = 0 ; i < MME_NUMBER_OF_ENGINES ; i++) {
		offset = i * MME_QMAN_OFFSET;
		mme_arch_sts = RREG32(mmMME0_CTRL_ARCH_STATUS + offset);
		is_eng_idle = IS_MME_IDLE(mme_arch_sts);

		/* MME 1 & 3 are slaves, no need to check their QMANs */
		is_slave = i % 2;
		if (!is_slave) {
			qm_glbl_sts0 = RREG32(mmMME0_QM_GLBL_STS0 + offset);
			qm_cgm_sts = RREG32(mmMME0_QM_CGM_STS + offset);
			is_eng_idle &= IS_QM_IDLE(qm_glbl_sts0, qm_cgm_sts);
		}

		is_idle &= is_eng_idle;

		if (mask && !is_eng_idle)
			set_bit(GAUDI_ENGINE_ID_MME_0 + i, mask);
		if (s) {
			if (!is_slave)
				seq_printf(s, fmt, i,
					is_eng_idle ? "Y" : "N",
					qm_glbl_sts0, qm_cgm_sts, mme_arch_sts);
			else
				seq_printf(s, mme_slave_fmt, i,
					is_eng_idle ? "Y" : "N", "-",
					"-", mme_arch_sts);
		}
	}

	if (s)
		seq_puts(s, "\nNIC  is_idle  QM_GLBL_STS0  QM_CGM_STS\n"
				"---  -------  ------------  ----------\n");

	for (i = 0 ; i < (NIC_NUMBER_OF_ENGINES / 2) ; i++) {
		offset = i * NIC_MACRO_QMAN_OFFSET;
		port = 2 * i;
		if (gaudi->hw_cap_initialized & BIT(HW_CAP_NIC_SHIFT + port)) {
			qm_glbl_sts0 = RREG32(mmNIC0_QM0_GLBL_STS0 + offset);
			qm_cgm_sts = RREG32(mmNIC0_QM0_CGM_STS + offset);
			is_eng_idle = IS_QM_IDLE(qm_glbl_sts0, qm_cgm_sts);
			is_idle &= is_eng_idle;

			if (mask && !is_eng_idle)
				set_bit(GAUDI_ENGINE_ID_NIC_0 + port, mask);
			if (s)
				seq_printf(s, nic_fmt, port,
						is_eng_idle ? "Y" : "N",
						qm_glbl_sts0, qm_cgm_sts);
		}

		port = 2 * i + 1;
		if (gaudi->hw_cap_initialized & BIT(HW_CAP_NIC_SHIFT + port)) {
			qm_glbl_sts0 = RREG32(mmNIC0_QM1_GLBL_STS0 + offset);
			qm_cgm_sts = RREG32(mmNIC0_QM1_CGM_STS + offset);
			is_eng_idle = IS_QM_IDLE(qm_glbl_sts0, qm_cgm_sts);
			is_idle &= is_eng_idle;

			if (mask && !is_eng_idle)
				set_bit(GAUDI_ENGINE_ID_NIC_0 + port, mask);
			if (s)
				seq_printf(s, nic_fmt, port,
						is_eng_idle ? "Y" : "N",
						qm_glbl_sts0, qm_cgm_sts);
		}
	}

	if (s)
		seq_puts(s, "\n");

	hdev->asic_funcs->set_clock_gating(hdev);

	mutex_unlock(&gaudi->clk_gate_mutex);

	return is_idle;
}

static void gaudi_hw_queues_lock(struct hl_device *hdev)
	__acquires(&gaudi->hw_queues_lock)
{
	struct gaudi_device *gaudi = hdev->asic_specific;

	spin_lock(&gaudi->hw_queues_lock);
}

static void gaudi_hw_queues_unlock(struct hl_device *hdev)
	__releases(&gaudi->hw_queues_lock)
{
	struct gaudi_device *gaudi = hdev->asic_specific;

	spin_unlock(&gaudi->hw_queues_lock);
}

static u32 gaudi_get_pci_id(struct hl_device *hdev)
{
	return hdev->pdev->device;
}

static int gaudi_get_eeprom_data(struct hl_device *hdev, void *data,
				size_t max_size)
{
	struct gaudi_device *gaudi = hdev->asic_specific;

	if (!(gaudi->hw_cap_initialized & HW_CAP_CPU_Q))
		return 0;

	return hl_fw_get_eeprom_data(hdev, data, max_size);
}

/*
 * this function should be used only during initialization and/or after reset,
 * when there are no active users.
 */
static int gaudi_run_tpc_kernel(struct hl_device *hdev, u64 tpc_kernel,
				u32 tpc_id)
{
	struct gaudi_device *gaudi = hdev->asic_specific;
	u64 kernel_timeout;
	u32 status, offset;
	int rc;

	offset = tpc_id * (mmTPC1_CFG_STATUS - mmTPC0_CFG_STATUS);

	if (hdev->pldm)
		kernel_timeout = GAUDI_PLDM_TPC_KERNEL_WAIT_USEC;
	else
		kernel_timeout = HL_DEVICE_TIMEOUT_USEC;

	mutex_lock(&gaudi->clk_gate_mutex);

	hdev->asic_funcs->disable_clock_gating(hdev);

	WREG32(mmTPC0_CFG_QM_KERNEL_BASE_ADDRESS_LOW + offset,
			lower_32_bits(tpc_kernel));
	WREG32(mmTPC0_CFG_QM_KERNEL_BASE_ADDRESS_HIGH + offset,
			upper_32_bits(tpc_kernel));

	WREG32(mmTPC0_CFG_ICACHE_BASE_ADDERESS_LOW + offset,
			lower_32_bits(tpc_kernel));
	WREG32(mmTPC0_CFG_ICACHE_BASE_ADDERESS_HIGH + offset,
			upper_32_bits(tpc_kernel));
	/* set a valid LUT pointer, content is of no significance */
	WREG32(mmTPC0_CFG_LUT_FUNC256_BASE_ADDR_LO + offset,
			lower_32_bits(tpc_kernel));
	WREG32(mmTPC0_CFG_LUT_FUNC256_BASE_ADDR_HI + offset,
			upper_32_bits(tpc_kernel));

	WREG32(mmTPC0_CFG_QM_SYNC_OBJECT_ADDR + offset,
			lower_32_bits(CFG_BASE +
				mmSYNC_MNGR_E_N_SYNC_MNGR_OBJS_SOB_OBJ_0));

	WREG32(mmTPC0_CFG_TPC_CMD + offset,
			(1 << TPC0_CFG_TPC_CMD_ICACHE_INVALIDATE_SHIFT |
			1 << TPC0_CFG_TPC_CMD_ICACHE_PREFETCH_64KB_SHIFT));
	/* wait a bit for the engine to start executing */
	usleep_range(1000, 1500);

	/* wait until engine has finished executing */
	rc = hl_poll_timeout(
		hdev,
		mmTPC0_CFG_STATUS + offset,
		status,
		(status & TPC0_CFG_STATUS_VECTOR_PIPE_EMPTY_MASK) ==
				TPC0_CFG_STATUS_VECTOR_PIPE_EMPTY_MASK,
		1000,
		kernel_timeout);

	if (rc) {
		dev_err(hdev->dev,
			"Timeout while waiting for TPC%d icache prefetch\n",
			tpc_id);
		hdev->asic_funcs->set_clock_gating(hdev);
		mutex_unlock(&gaudi->clk_gate_mutex);
		return -EIO;
	}

	WREG32(mmTPC0_CFG_TPC_EXECUTE + offset,
			1 << TPC0_CFG_TPC_EXECUTE_V_SHIFT);

	/* wait a bit for the engine to start executing */
	usleep_range(1000, 1500);

	/* wait until engine has finished executing */
	rc = hl_poll_timeout(
		hdev,
		mmTPC0_CFG_STATUS + offset,
		status,
		(status & TPC0_CFG_STATUS_VECTOR_PIPE_EMPTY_MASK) ==
				TPC0_CFG_STATUS_VECTOR_PIPE_EMPTY_MASK,
		1000,
		kernel_timeout);

	if (rc) {
		dev_err(hdev->dev,
			"Timeout while waiting for TPC%d vector pipe\n",
			tpc_id);
		hdev->asic_funcs->set_clock_gating(hdev);
		mutex_unlock(&gaudi->clk_gate_mutex);
		return -EIO;
	}

	rc = hl_poll_timeout(
		hdev,
		mmTPC0_CFG_WQ_INFLIGHT_CNTR + offset,
		status,
		(status == 0),
		1000,
		kernel_timeout);

	hdev->asic_funcs->set_clock_gating(hdev);
	mutex_unlock(&gaudi->clk_gate_mutex);

	if (rc) {
		dev_err(hdev->dev,
			"Timeout while waiting for TPC%d kernel to execute\n",
			tpc_id);
		return -EIO;
	}

	return 0;
}

static int gaudi_internal_cb_pool_init(struct hl_device *hdev,
		struct hl_ctx *ctx)
{
	struct gaudi_device *gaudi = hdev->asic_specific;
	int min_alloc_order, rc, collective_cb_size;

	if (!(gaudi->hw_cap_initialized & HW_CAP_MMU))
		return 0;

	hdev->internal_cb_pool_virt_addr =
			hdev->asic_funcs->asic_dma_alloc_coherent(hdev,
					HOST_SPACE_INTERNAL_CB_SZ,
					&hdev->internal_cb_pool_dma_addr,
					GFP_KERNEL | __GFP_ZERO);

	if (!hdev->internal_cb_pool_virt_addr)
		return -ENOMEM;

	collective_cb_size = sizeof(struct packet_msg_short) * 5 +
			sizeof(struct packet_fence);
	min_alloc_order = ilog2(collective_cb_size);

	hdev->internal_cb_pool = gen_pool_create(min_alloc_order, -1);
	if (!hdev->internal_cb_pool) {
		dev_err(hdev->dev,
			"Failed to create internal CB pool\n");
		rc = -ENOMEM;
		goto free_internal_cb_pool;
	}

	rc = gen_pool_add(hdev->internal_cb_pool,
				(uintptr_t) hdev->internal_cb_pool_virt_addr,
				HOST_SPACE_INTERNAL_CB_SZ, -1);
	if (rc) {
		dev_err(hdev->dev,
			"Failed to add memory to internal CB pool\n");
		rc = -EFAULT;
		goto destroy_internal_cb_pool;
	}

	hdev->internal_cb_va_base = hl_reserve_va_block(hdev, ctx,
			HL_VA_RANGE_TYPE_HOST, HOST_SPACE_INTERNAL_CB_SZ,
			HL_MMU_VA_ALIGNMENT_NOT_NEEDED);

	if (!hdev->internal_cb_va_base) {
		rc = -ENOMEM;
		goto destroy_internal_cb_pool;
	}

	mutex_lock(&ctx->mmu_lock);
	rc = hl_mmu_map_contiguous(ctx, hdev->internal_cb_va_base,
			hdev->internal_cb_pool_dma_addr,
			HOST_SPACE_INTERNAL_CB_SZ);

	hdev->asic_funcs->mmu_invalidate_cache(hdev, false, VM_TYPE_USERPTR);
	mutex_unlock(&ctx->mmu_lock);

	if (rc)
		goto unreserve_internal_cb_pool;

	return 0;

unreserve_internal_cb_pool:
	hl_unreserve_va_block(hdev, ctx, hdev->internal_cb_va_base,
			HOST_SPACE_INTERNAL_CB_SZ);
destroy_internal_cb_pool:
	gen_pool_destroy(hdev->internal_cb_pool);
free_internal_cb_pool:
	hdev->asic_funcs->asic_dma_free_coherent(hdev,
			HOST_SPACE_INTERNAL_CB_SZ,
			hdev->internal_cb_pool_virt_addr,
			hdev->internal_cb_pool_dma_addr);

	return rc;
}

static void gaudi_internal_cb_pool_fini(struct hl_device *hdev,
		struct hl_ctx *ctx)
{
	struct gaudi_device *gaudi = hdev->asic_specific;

	if (!(gaudi->hw_cap_initialized & HW_CAP_MMU))
		return;

	mutex_lock(&ctx->mmu_lock);
	hl_mmu_unmap_contiguous(ctx, hdev->internal_cb_va_base,
			HOST_SPACE_INTERNAL_CB_SZ);
	hl_unreserve_va_block(hdev, ctx, hdev->internal_cb_va_base,
			HOST_SPACE_INTERNAL_CB_SZ);
	hdev->asic_funcs->mmu_invalidate_cache(hdev, true, VM_TYPE_USERPTR);
	mutex_unlock(&ctx->mmu_lock);

	gen_pool_destroy(hdev->internal_cb_pool);

	hdev->asic_funcs->asic_dma_free_coherent(hdev,
			HOST_SPACE_INTERNAL_CB_SZ,
			hdev->internal_cb_pool_virt_addr,
			hdev->internal_cb_pool_dma_addr);
}

static int gaudi_ctx_init(struct hl_ctx *ctx)
{
	int rc;

	if (ctx->asid == HL_KERNEL_ASID_ID)
		return 0;

	rc = gaudi_internal_cb_pool_init(ctx->hdev, ctx);
	if (rc)
		return rc;

	rc = gaudi_restore_user_registers(ctx->hdev);
	if (rc)
		gaudi_internal_cb_pool_fini(ctx->hdev, ctx);

	return rc;
}

static void gaudi_ctx_fini(struct hl_ctx *ctx)
{
	if (ctx->asid == HL_KERNEL_ASID_ID)
		return;

	gaudi_internal_cb_pool_fini(ctx->hdev, ctx);
}

static u32 gaudi_get_queue_id_for_cq(struct hl_device *hdev, u32 cq_idx)
{
	return gaudi_cq_assignment[cq_idx];
}

static u32 gaudi_get_signal_cb_size(struct hl_device *hdev)
{
	return sizeof(struct packet_msg_short) +
			sizeof(struct packet_msg_prot) * 2;
}

static u32 gaudi_get_wait_cb_size(struct hl_device *hdev)
{
	return sizeof(struct packet_msg_short) * 4 +
			sizeof(struct packet_fence) +
			sizeof(struct packet_msg_prot) * 2;
}

static u32 gaudi_get_sob_addr(struct hl_device *hdev, u32 sob_id)
{
	return mmSYNC_MNGR_W_S_SYNC_MNGR_OBJS_SOB_OBJ_0 + (sob_id * 4);
}

static u32 gaudi_gen_signal_cb(struct hl_device *hdev, void *data, u16 sob_id,
				u32 size, bool eb)
{
	struct hl_cb *cb = (struct hl_cb *) data;
	struct packet_msg_short *pkt;
	u32 value, ctl, pkt_size = sizeof(*pkt);

	pkt = cb->kernel_address + size;
	memset(pkt, 0, pkt_size);

	/* Inc by 1, Mode ADD */
	value = FIELD_PREP(GAUDI_PKT_SHORT_VAL_SOB_SYNC_VAL_MASK, 1);
	value |= FIELD_PREP(GAUDI_PKT_SHORT_VAL_SOB_MOD_MASK, 1);

	ctl = FIELD_PREP(GAUDI_PKT_SHORT_CTL_ADDR_MASK, sob_id * 4);
	ctl |= FIELD_PREP(GAUDI_PKT_SHORT_CTL_OP_MASK, 0); /* write the value */
	ctl |= FIELD_PREP(GAUDI_PKT_SHORT_CTL_BASE_MASK, 3); /* W_S SOB base */
	ctl |= FIELD_PREP(GAUDI_PKT_CTL_OPCODE_MASK, PACKET_MSG_SHORT);
	ctl |= FIELD_PREP(GAUDI_PKT_CTL_EB_MASK, eb);
	ctl |= FIELD_PREP(GAUDI_PKT_CTL_RB_MASK, 1);
	ctl |= FIELD_PREP(GAUDI_PKT_CTL_MB_MASK, 1);

	pkt->value = cpu_to_le32(value);
	pkt->ctl = cpu_to_le32(ctl);

	return size + pkt_size;
}

static u32 gaudi_add_mon_msg_short(struct packet_msg_short *pkt, u32 value,
					u16 addr)
{
	u32 ctl, pkt_size = sizeof(*pkt);

	memset(pkt, 0, pkt_size);

	ctl = FIELD_PREP(GAUDI_PKT_SHORT_CTL_ADDR_MASK, addr);
	ctl |= FIELD_PREP(GAUDI_PKT_SHORT_CTL_BASE_MASK, 2);  /* W_S MON base */
	ctl |= FIELD_PREP(GAUDI_PKT_CTL_OPCODE_MASK, PACKET_MSG_SHORT);
	ctl |= FIELD_PREP(GAUDI_PKT_CTL_EB_MASK, 0);
	ctl |= FIELD_PREP(GAUDI_PKT_CTL_RB_MASK, 1);
	ctl |= FIELD_PREP(GAUDI_PKT_CTL_MB_MASK, 0); /* last pkt MB */

	pkt->value = cpu_to_le32(value);
	pkt->ctl = cpu_to_le32(ctl);

	return pkt_size;
}

static u32 gaudi_add_arm_monitor_pkt(struct hl_device *hdev,
		struct packet_msg_short *pkt, u16 sob_base, u8 sob_mask,
		u16 sob_val, u16 mon_id)
{
	u64 monitor_base;
	u32 ctl, value, pkt_size = sizeof(*pkt);
	u16 msg_addr_offset;
	u8 mask;

	if (hl_gen_sob_mask(sob_base, sob_mask, &mask)) {
		dev_err(hdev->dev,
			"sob_base %u (mask %#x) is not valid\n",
			sob_base, sob_mask);
		return 0;
	}

	/*
	 * monitor_base should be the content of the base0 address registers,
	 * so it will be added to the msg short offsets
	 */
	monitor_base = mmSYNC_MNGR_W_S_SYNC_MNGR_OBJS_MON_PAY_ADDRL_0;

	msg_addr_offset =
		(mmSYNC_MNGR_W_S_SYNC_MNGR_OBJS_MON_ARM_0 + mon_id * 4) -
				monitor_base;

	memset(pkt, 0, pkt_size);

	/* Monitor config packet: bind the monitor to a sync object */
	value = FIELD_PREP(GAUDI_PKT_SHORT_VAL_MON_SYNC_GID_MASK, sob_base / 8);
	value |= FIELD_PREP(GAUDI_PKT_SHORT_VAL_MON_SYNC_VAL_MASK, sob_val);
	value |= FIELD_PREP(GAUDI_PKT_SHORT_VAL_MON_MODE_MASK,
			0); /* GREATER OR EQUAL*/
	value |= FIELD_PREP(GAUDI_PKT_SHORT_VAL_MON_MASK_MASK, mask);

	ctl = FIELD_PREP(GAUDI_PKT_SHORT_CTL_ADDR_MASK, msg_addr_offset);
	ctl |= FIELD_PREP(GAUDI_PKT_SHORT_CTL_OP_MASK, 0); /* write the value */
	ctl |= FIELD_PREP(GAUDI_PKT_SHORT_CTL_BASE_MASK, 2); /* W_S MON base */
	ctl |= FIELD_PREP(GAUDI_PKT_CTL_OPCODE_MASK, PACKET_MSG_SHORT);
	ctl |= FIELD_PREP(GAUDI_PKT_CTL_EB_MASK, 0);
	ctl |= FIELD_PREP(GAUDI_PKT_CTL_RB_MASK, 1);
	ctl |= FIELD_PREP(GAUDI_PKT_CTL_MB_MASK, 1);

	pkt->value = cpu_to_le32(value);
	pkt->ctl = cpu_to_le32(ctl);

	return pkt_size;
}

static u32 gaudi_add_fence_pkt(struct packet_fence *pkt)
{
	u32 ctl, cfg, pkt_size = sizeof(*pkt);

	memset(pkt, 0, pkt_size);

	cfg = FIELD_PREP(GAUDI_PKT_FENCE_CFG_DEC_VAL_MASK, 1);
	cfg |= FIELD_PREP(GAUDI_PKT_FENCE_CFG_TARGET_VAL_MASK, 1);
	cfg |= FIELD_PREP(GAUDI_PKT_FENCE_CFG_ID_MASK, 2);

	ctl = FIELD_PREP(GAUDI_PKT_CTL_OPCODE_MASK, PACKET_FENCE);
	ctl |= FIELD_PREP(GAUDI_PKT_CTL_EB_MASK, 0);
	ctl |= FIELD_PREP(GAUDI_PKT_CTL_RB_MASK, 1);
	ctl |= FIELD_PREP(GAUDI_PKT_CTL_MB_MASK, 1);

	pkt->cfg = cpu_to_le32(cfg);
	pkt->ctl = cpu_to_le32(ctl);

	return pkt_size;
}

static int gaudi_get_fence_addr(struct hl_device *hdev, u32 queue_id, u64 *addr)
{
	u32 offset, nic_index;

	switch (queue_id) {
	case GAUDI_QUEUE_ID_DMA_0_0:
		offset = mmDMA0_QM_CP_FENCE2_RDATA_0;
		break;
	case GAUDI_QUEUE_ID_DMA_0_1:
		offset = mmDMA0_QM_CP_FENCE2_RDATA_1;
		break;
	case GAUDI_QUEUE_ID_DMA_0_2:
		offset = mmDMA0_QM_CP_FENCE2_RDATA_2;
		break;
	case GAUDI_QUEUE_ID_DMA_0_3:
		offset = mmDMA0_QM_CP_FENCE2_RDATA_3;
		break;
	case GAUDI_QUEUE_ID_DMA_1_0:
		offset = mmDMA1_QM_CP_FENCE2_RDATA_0;
		break;
	case GAUDI_QUEUE_ID_DMA_1_1:
		offset = mmDMA1_QM_CP_FENCE2_RDATA_1;
		break;
	case GAUDI_QUEUE_ID_DMA_1_2:
		offset = mmDMA1_QM_CP_FENCE2_RDATA_2;
		break;
	case GAUDI_QUEUE_ID_DMA_1_3:
		offset = mmDMA1_QM_CP_FENCE2_RDATA_3;
		break;
	case GAUDI_QUEUE_ID_DMA_5_0:
		offset = mmDMA5_QM_CP_FENCE2_RDATA_0;
		break;
	case GAUDI_QUEUE_ID_DMA_5_1:
		offset = mmDMA5_QM_CP_FENCE2_RDATA_1;
		break;
	case GAUDI_QUEUE_ID_DMA_5_2:
		offset = mmDMA5_QM_CP_FENCE2_RDATA_2;
		break;
	case GAUDI_QUEUE_ID_DMA_5_3:
		offset = mmDMA5_QM_CP_FENCE2_RDATA_3;
		break;
	case GAUDI_QUEUE_ID_TPC_7_0:
		offset = mmTPC7_QM_CP_FENCE2_RDATA_0;
		break;
	case GAUDI_QUEUE_ID_TPC_7_1:
		offset = mmTPC7_QM_CP_FENCE2_RDATA_1;
		break;
	case GAUDI_QUEUE_ID_TPC_7_2:
		offset = mmTPC7_QM_CP_FENCE2_RDATA_2;
		break;
	case GAUDI_QUEUE_ID_TPC_7_3:
		offset = mmTPC7_QM_CP_FENCE2_RDATA_3;
		break;
	case GAUDI_QUEUE_ID_NIC_0_0:
	case GAUDI_QUEUE_ID_NIC_1_0:
	case GAUDI_QUEUE_ID_NIC_2_0:
	case GAUDI_QUEUE_ID_NIC_3_0:
	case GAUDI_QUEUE_ID_NIC_4_0:
	case GAUDI_QUEUE_ID_NIC_5_0:
	case GAUDI_QUEUE_ID_NIC_6_0:
	case GAUDI_QUEUE_ID_NIC_7_0:
	case GAUDI_QUEUE_ID_NIC_8_0:
	case GAUDI_QUEUE_ID_NIC_9_0:
		nic_index = (queue_id - GAUDI_QUEUE_ID_NIC_0_0) >> 2;
		offset = mmNIC0_QM0_CP_FENCE2_RDATA_0 +
				(nic_index >> 1) * NIC_MACRO_QMAN_OFFSET +
				(nic_index & 0x1) * NIC_ENGINE_QMAN_OFFSET;
		break;
	case GAUDI_QUEUE_ID_NIC_0_1:
	case GAUDI_QUEUE_ID_NIC_1_1:
	case GAUDI_QUEUE_ID_NIC_2_1:
	case GAUDI_QUEUE_ID_NIC_3_1:
	case GAUDI_QUEUE_ID_NIC_4_1:
	case GAUDI_QUEUE_ID_NIC_5_1:
	case GAUDI_QUEUE_ID_NIC_6_1:
	case GAUDI_QUEUE_ID_NIC_7_1:
	case GAUDI_QUEUE_ID_NIC_8_1:
	case GAUDI_QUEUE_ID_NIC_9_1:
		nic_index = (queue_id - GAUDI_QUEUE_ID_NIC_0_1) >> 2;
		offset = mmNIC0_QM0_CP_FENCE2_RDATA_1 +
				(nic_index >> 1) * NIC_MACRO_QMAN_OFFSET +
				(nic_index & 0x1) * NIC_ENGINE_QMAN_OFFSET;
		break;
	case GAUDI_QUEUE_ID_NIC_0_2:
	case GAUDI_QUEUE_ID_NIC_1_2:
	case GAUDI_QUEUE_ID_NIC_2_2:
	case GAUDI_QUEUE_ID_NIC_3_2:
	case GAUDI_QUEUE_ID_NIC_4_2:
	case GAUDI_QUEUE_ID_NIC_5_2:
	case GAUDI_QUEUE_ID_NIC_6_2:
	case GAUDI_QUEUE_ID_NIC_7_2:
	case GAUDI_QUEUE_ID_NIC_8_2:
	case GAUDI_QUEUE_ID_NIC_9_2:
		nic_index = (queue_id - GAUDI_QUEUE_ID_NIC_0_2) >> 2;
		offset = mmNIC0_QM0_CP_FENCE2_RDATA_2 +
				(nic_index >> 1) * NIC_MACRO_QMAN_OFFSET +
				(nic_index & 0x1) * NIC_ENGINE_QMAN_OFFSET;
		break;
	case GAUDI_QUEUE_ID_NIC_0_3:
	case GAUDI_QUEUE_ID_NIC_1_3:
	case GAUDI_QUEUE_ID_NIC_2_3:
	case GAUDI_QUEUE_ID_NIC_3_3:
	case GAUDI_QUEUE_ID_NIC_4_3:
	case GAUDI_QUEUE_ID_NIC_5_3:
	case GAUDI_QUEUE_ID_NIC_6_3:
	case GAUDI_QUEUE_ID_NIC_7_3:
	case GAUDI_QUEUE_ID_NIC_8_3:
	case GAUDI_QUEUE_ID_NIC_9_3:
		nic_index = (queue_id - GAUDI_QUEUE_ID_NIC_0_3) >> 2;
		offset = mmNIC0_QM0_CP_FENCE2_RDATA_3 +
				(nic_index >> 1) * NIC_MACRO_QMAN_OFFSET +
				(nic_index & 0x1) * NIC_ENGINE_QMAN_OFFSET;
		break;
	default:
		return -EINVAL;
	}

	*addr = CFG_BASE + offset;

	return 0;
}

static u32 gaudi_add_mon_pkts(void *buf, u16 mon_id, u64 fence_addr)
{
	u64 monitor_base;
	u32 size = 0;
	u16 msg_addr_offset;

	/*
	 * monitor_base should be the content of the base0 address registers,
	 * so it will be added to the msg short offsets
	 */
	monitor_base = mmSYNC_MNGR_W_S_SYNC_MNGR_OBJS_MON_PAY_ADDRL_0;

	/* First monitor config packet: low address of the sync */
	msg_addr_offset =
		(mmSYNC_MNGR_W_S_SYNC_MNGR_OBJS_MON_PAY_ADDRL_0 + mon_id * 4) -
				monitor_base;

	size += gaudi_add_mon_msg_short(buf + size, (u32) fence_addr,
					msg_addr_offset);

	/* Second monitor config packet: high address of the sync */
	msg_addr_offset =
		(mmSYNC_MNGR_W_S_SYNC_MNGR_OBJS_MON_PAY_ADDRH_0 + mon_id * 4) -
				monitor_base;

	size += gaudi_add_mon_msg_short(buf + size, (u32) (fence_addr >> 32),
					msg_addr_offset);

	/*
	 * Third monitor config packet: the payload, i.e. what to write when the
	 * sync triggers
	 */
	msg_addr_offset =
		(mmSYNC_MNGR_W_S_SYNC_MNGR_OBJS_MON_PAY_DATA_0 + mon_id * 4) -
				monitor_base;

	size += gaudi_add_mon_msg_short(buf + size, 1, msg_addr_offset);

	return size;
}

static u32 gaudi_gen_wait_cb(struct hl_device *hdev,
				struct hl_gen_wait_properties *prop)
{
	struct hl_cb *cb = (struct hl_cb *) prop->data;
	void *buf = cb->kernel_address;
	u64 fence_addr = 0;
	u32 size = prop->size;

	if (gaudi_get_fence_addr(hdev, prop->q_idx, &fence_addr)) {
		dev_crit(hdev->dev, "wrong queue id %d for wait packet\n",
				prop->q_idx);
		return 0;
	}

	size += gaudi_add_mon_pkts(buf + size, prop->mon_id, fence_addr);
	size += gaudi_add_arm_monitor_pkt(hdev, buf + size, prop->sob_base,
			prop->sob_mask, prop->sob_val, prop->mon_id);
	size += gaudi_add_fence_pkt(buf + size);

	return size;
}

static void gaudi_reset_sob(struct hl_device *hdev, void *data)
{
	struct hl_hw_sob *hw_sob = (struct hl_hw_sob *) data;

	dev_dbg(hdev->dev, "reset SOB, q_idx: %d, sob_id: %d\n", hw_sob->q_idx,
		hw_sob->sob_id);

	WREG32(mmSYNC_MNGR_W_S_SYNC_MNGR_OBJS_SOB_OBJ_0 +
			hw_sob->sob_id * 4, 0);

	kref_init(&hw_sob->kref);
}

static void gaudi_set_dma_mask_from_fw(struct hl_device *hdev)
{
	if (RREG32(mmPSOC_GLOBAL_CONF_NON_RST_FLOPS_0) ==
							HL_POWER9_HOST_MAGIC) {
		hdev->power9_64bit_dma_enable = 1;
		hdev->dma_mask = 64;
	} else {
		hdev->power9_64bit_dma_enable = 0;
		hdev->dma_mask = 48;
	}
}

static u64 gaudi_get_device_time(struct hl_device *hdev)
{
	u64 device_time = ((u64) RREG32(mmPSOC_TIMESTAMP_CNTCVU)) << 32;

	return device_time | RREG32(mmPSOC_TIMESTAMP_CNTCVL);
}

static int gaudi_get_hw_block_id(struct hl_device *hdev, u64 block_addr,
				u32 *block_size, u32 *block_id)
{
	return -EPERM;
}

static int gaudi_block_mmap(struct hl_device *hdev,
				struct vm_area_struct *vma,
				u32 block_id, u32 block_size)
{
	return -EPERM;
}

static void gaudi_enable_events_from_fw(struct hl_device *hdev)
{
	struct cpu_dyn_regs *dyn_regs =
			&hdev->fw_loader.dynamic_loader.comm_desc.cpu_dyn_regs;
	u32 irq_handler_offset = hdev->asic_prop.gic_interrupts_enable ?
			mmGIC_DISTRIBUTOR__5_GICD_SETSPI_NSR :
			le32_to_cpu(dyn_regs->gic_host_ints_irq);

	WREG32(irq_handler_offset,
		gaudi_irq_map_table[GAUDI_EVENT_INTS_REGISTER].cpu_id);
}

static int gaudi_map_pll_idx_to_fw_idx(u32 pll_idx)
{
	switch (pll_idx) {
	case HL_GAUDI_CPU_PLL: return CPU_PLL;
	case HL_GAUDI_PCI_PLL: return PCI_PLL;
	case HL_GAUDI_NIC_PLL: return NIC_PLL;
	case HL_GAUDI_DMA_PLL: return DMA_PLL;
	case HL_GAUDI_MESH_PLL: return MESH_PLL;
	case HL_GAUDI_MME_PLL: return MME_PLL;
	case HL_GAUDI_TPC_PLL: return TPC_PLL;
	case HL_GAUDI_IF_PLL: return IF_PLL;
	case HL_GAUDI_SRAM_PLL: return SRAM_PLL;
	case HL_GAUDI_HBM_PLL: return HBM_PLL;
	default: return -EINVAL;
	}
}

static int gaudi_add_sync_to_engine_map_entry(
	struct hl_sync_to_engine_map *map, u32 reg_value,
	enum hl_sync_engine_type engine_type, u32 engine_id)
{
	struct hl_sync_to_engine_map_entry *entry;

	/* Reg value represents a partial address of sync object,
	 * it is used as unique identifier. For this we need to
	 * clear the cutoff cfg base bits from the value.
	 */
	if (reg_value == 0 || reg_value == 0xffffffff)
		return 0;
	reg_value -= (u32)CFG_BASE;

	/* create a new hash entry */
	entry = kzalloc(sizeof(*entry), GFP_KERNEL);
	if (!entry)
		return -ENOMEM;
	entry->engine_type = engine_type;
	entry->engine_id = engine_id;
	entry->sync_id = reg_value;
	hash_add(map->tb, &entry->node, reg_value);

	return 0;
}

static int gaudi_gen_sync_to_engine_map(struct hl_device *hdev,
				struct hl_sync_to_engine_map *map)
{
	struct hl_state_dump_specs *sds = &hdev->state_dump_specs;
	struct gaudi_device *gaudi = hdev->asic_specific;
	int i, j, rc;
	u32 reg_value;

	/* Iterate over TPC engines */
	for (i = 0; i < sds->props[SP_NUM_OF_TPC_ENGINES]; ++i) {
		/* TPC registered must be accessed with clock gating disabled */
		mutex_lock(&gaudi->clk_gate_mutex);
		hdev->asic_funcs->disable_clock_gating(hdev);

		reg_value = RREG32(sds->props[SP_TPC0_CFG_SO] +
					sds->props[SP_NEXT_TPC] * i);

		/* We can reenable clock_gating */
		hdev->asic_funcs->set_clock_gating(hdev);
		mutex_unlock(&gaudi->clk_gate_mutex);

		rc = gaudi_add_sync_to_engine_map_entry(map, reg_value,
							ENGINE_TPC, i);
		if (rc)
			goto free_sync_to_engine_map;
	}

	/* Iterate over MME engines */
	for (i = 0; i < sds->props[SP_NUM_OF_MME_ENGINES]; ++i) {
		for (j = 0; j < sds->props[SP_SUB_MME_ENG_NUM]; ++j) {
			/* MME registered must be accessed with clock gating
			 * disabled
			 */
			mutex_lock(&gaudi->clk_gate_mutex);
			hdev->asic_funcs->disable_clock_gating(hdev);

			reg_value = RREG32(sds->props[SP_MME_CFG_SO] +
						sds->props[SP_NEXT_MME] * i +
						j * sizeof(u32));

			/* We can reenable clock_gating */
			hdev->asic_funcs->set_clock_gating(hdev);
			mutex_unlock(&gaudi->clk_gate_mutex);

			rc = gaudi_add_sync_to_engine_map_entry(
				map, reg_value, ENGINE_MME,
				i * sds->props[SP_SUB_MME_ENG_NUM] + j);
			if (rc)
				goto free_sync_to_engine_map;
		}
	}

	/* Iterate over DMA engines */
	for (i = 0; i < sds->props[SP_NUM_OF_DMA_ENGINES]; ++i) {
		reg_value = RREG32(sds->props[SP_DMA_CFG_SO] +
					sds->props[SP_DMA_QUEUES_OFFSET] * i);
		rc = gaudi_add_sync_to_engine_map_entry(map, reg_value,
							ENGINE_DMA, i);
		if (rc)
			goto free_sync_to_engine_map;
	}

	return 0;

free_sync_to_engine_map:
	hl_state_dump_free_sync_to_engine_map(map);

	return rc;
}

static int gaudi_monitor_valid(struct hl_mon_state_dump *mon)
{
	return FIELD_GET(
		SYNC_MNGR_W_S_SYNC_MNGR_OBJS_MON_STATUS_0_VALID_MASK,
		mon->status);
}

static void gaudi_fill_sobs_from_mon(char *sobs, struct hl_mon_state_dump *mon)
{
	const size_t max_write = 10;
	u32 gid, mask, sob;
	int i, offset;

	/* Sync object ID is calculated as follows:
	 * (8 * group_id + cleared bits in mask)
	 */
	gid = FIELD_GET(SYNC_MNGR_W_S_SYNC_MNGR_OBJS_MON_ARM_0_SID_MASK,
			mon->arm_data);
	mask = FIELD_GET(SYNC_MNGR_W_S_SYNC_MNGR_OBJS_MON_ARM_0_MASK_MASK,
			mon->arm_data);

	for (i = 0, offset = 0; mask && offset < MONITOR_SOB_STRING_SIZE -
		max_write; mask >>= 1, i++) {
		if (!(mask & 1)) {
			sob = gid * MONITOR_MAX_SOBS + i;

			if (offset > 0)
				offset += snprintf(sobs + offset, max_write,
							", ");

			offset += snprintf(sobs + offset, max_write, "%u", sob);
		}
	}
}

static int gaudi_print_single_monitor(char **buf, size_t *size, size_t *offset,
				struct hl_device *hdev,
				struct hl_mon_state_dump *mon)
{
	const char *name;
	char scratch_buf1[BIN_REG_STRING_SIZE],
		scratch_buf2[BIN_REG_STRING_SIZE];
	char monitored_sobs[MONITOR_SOB_STRING_SIZE] = {0};

	name = hl_state_dump_get_monitor_name(hdev, mon);
	if (!name)
		name = "";

	gaudi_fill_sobs_from_mon(monitored_sobs, mon);

	return hl_snprintf_resize(
		buf, size, offset,
		"Mon id: %u%s, wait for group id: %u mask %s to reach val: %u and write %u to address 0x%llx. Pending: %s. Means sync objects [%s] are being monitored.",
		mon->id, name,
		FIELD_GET(SYNC_MNGR_W_S_SYNC_MNGR_OBJS_MON_ARM_0_SID_MASK,
				mon->arm_data),
		hl_format_as_binary(
			scratch_buf1, sizeof(scratch_buf1),
			FIELD_GET(
				SYNC_MNGR_W_S_SYNC_MNGR_OBJS_MON_ARM_0_MASK_MASK,
				mon->arm_data)),
		FIELD_GET(SYNC_MNGR_W_S_SYNC_MNGR_OBJS_MON_ARM_0_SOD_MASK,
				mon->arm_data),
		mon->wr_data,
		(((u64)mon->wr_addr_high) << 32) | mon->wr_addr_low,
		hl_format_as_binary(
			scratch_buf2, sizeof(scratch_buf2),
			FIELD_GET(
				SYNC_MNGR_W_S_SYNC_MNGR_OBJS_MON_STATUS_0_PENDING_MASK,
				mon->status)),
		monitored_sobs);
}


static int gaudi_print_fences_single_engine(
	struct hl_device *hdev, u64 base_offset, u64 status_base_offset,
	enum hl_sync_engine_type engine_type, u32 engine_id, char **buf,
	size_t *size, size_t *offset)
{
	struct hl_state_dump_specs *sds = &hdev->state_dump_specs;
	int rc = -ENOMEM, i;
	u32 *statuses, *fences;

	statuses = kcalloc(sds->props[SP_ENGINE_NUM_OF_QUEUES],
			sizeof(*statuses), GFP_KERNEL);
	if (!statuses)
		goto out;

	fences = kcalloc(sds->props[SP_ENGINE_NUM_OF_FENCES] *
				sds->props[SP_ENGINE_NUM_OF_QUEUES],
			 sizeof(*fences), GFP_KERNEL);
	if (!fences)
		goto free_status;

	for (i = 0; i < sds->props[SP_ENGINE_NUM_OF_FENCES]; ++i)
		statuses[i] = RREG32(status_base_offset + i * sizeof(u32));

	for (i = 0; i < sds->props[SP_ENGINE_NUM_OF_FENCES] *
				sds->props[SP_ENGINE_NUM_OF_QUEUES]; ++i)
		fences[i] = RREG32(base_offset + i * sizeof(u32));

	/* The actual print */
	for (i = 0; i < sds->props[SP_ENGINE_NUM_OF_QUEUES]; ++i) {
		u32 fence_id;
		u64 fence_cnt, fence_rdata;
		const char *engine_name;

		if (!FIELD_GET(TPC0_QM_CP_STS_0_FENCE_IN_PROGRESS_MASK,
			statuses[i]))
			continue;

		fence_id =
			FIELD_GET(TPC0_QM_CP_STS_0_FENCE_ID_MASK, statuses[i]);
		fence_cnt = base_offset + CFG_BASE +
			sizeof(u32) *
			(i + fence_id * sds->props[SP_ENGINE_NUM_OF_QUEUES]);
		fence_rdata = fence_cnt - sds->props[SP_FENCE0_CNT_OFFSET] +
				sds->props[SP_FENCE0_RDATA_OFFSET];
		engine_name = hl_sync_engine_to_string(engine_type);

		rc = hl_snprintf_resize(
			buf, size, offset,
			"%s%u, stream %u: fence id %u cnt = 0x%llx (%s%u_QM.CP_FENCE%u_CNT_%u) rdata = 0x%llx (%s%u_QM.CP_FENCE%u_RDATA_%u) value = %u, cp_status = %u\n",
			engine_name, engine_id,
			i, fence_id,
			fence_cnt, engine_name, engine_id, fence_id, i,
			fence_rdata, engine_name, engine_id, fence_id, i,
			fences[fence_id],
			statuses[i]);
		if (rc)
			goto free_fences;
	}

	rc = 0;

free_fences:
	kfree(fences);
free_status:
	kfree(statuses);
out:
	return rc;
}


static struct hl_state_dump_specs_funcs gaudi_state_dump_funcs = {
	.monitor_valid = gaudi_monitor_valid,
	.print_single_monitor = gaudi_print_single_monitor,
	.gen_sync_to_engine_map = gaudi_gen_sync_to_engine_map,
	.print_fences_single_engine = gaudi_print_fences_single_engine,
};

static void gaudi_state_dump_init(struct hl_device *hdev)
{
	struct hl_state_dump_specs *sds = &hdev->state_dump_specs;
	int i;

	for (i = 0; i < ARRAY_SIZE(gaudi_so_id_to_str); ++i)
		hash_add(sds->so_id_to_str_tb,
			&gaudi_so_id_to_str[i].node,
			gaudi_so_id_to_str[i].id);

	for (i = 0; i < ARRAY_SIZE(gaudi_monitor_id_to_str); ++i)
		hash_add(sds->monitor_id_to_str_tb,
			&gaudi_monitor_id_to_str[i].node,
			gaudi_monitor_id_to_str[i].id);

	sds->props = gaudi_state_dump_specs_props;

	sds->sync_namager_names = gaudi_sync_manager_names;

	sds->funcs = gaudi_state_dump_funcs;
}

static u32 *gaudi_get_stream_master_qid_arr(void)
{
	return gaudi_stream_master;
}

static const struct hl_asic_funcs gaudi_funcs = {
	.early_init = gaudi_early_init,
	.early_fini = gaudi_early_fini,
	.late_init = gaudi_late_init,
	.late_fini = gaudi_late_fini,
	.sw_init = gaudi_sw_init,
	.sw_fini = gaudi_sw_fini,
	.hw_init = gaudi_hw_init,
	.hw_fini = gaudi_hw_fini,
	.halt_engines = gaudi_halt_engines,
	.suspend = gaudi_suspend,
	.resume = gaudi_resume,
	.mmap = gaudi_mmap,
	.ring_doorbell = gaudi_ring_doorbell,
	.pqe_write = gaudi_pqe_write,
	.asic_dma_alloc_coherent = gaudi_dma_alloc_coherent,
	.asic_dma_free_coherent = gaudi_dma_free_coherent,
	.scrub_device_mem = gaudi_scrub_device_mem,
	.get_int_queue_base = gaudi_get_int_queue_base,
	.test_queues = gaudi_test_queues,
	.asic_dma_pool_zalloc = gaudi_dma_pool_zalloc,
	.asic_dma_pool_free = gaudi_dma_pool_free,
	.cpu_accessible_dma_pool_alloc = gaudi_cpu_accessible_dma_pool_alloc,
	.cpu_accessible_dma_pool_free = gaudi_cpu_accessible_dma_pool_free,
	.hl_dma_unmap_sg = gaudi_dma_unmap_sg,
	.cs_parser = gaudi_cs_parser,
	.asic_dma_map_sg = gaudi_dma_map_sg,
	.get_dma_desc_list_size = gaudi_get_dma_desc_list_size,
	.add_end_of_cb_packets = gaudi_add_end_of_cb_packets,
	.update_eq_ci = gaudi_update_eq_ci,
	.context_switch = gaudi_context_switch,
	.restore_phase_topology = gaudi_restore_phase_topology,
	.debugfs_read32 = gaudi_debugfs_read32,
	.debugfs_write32 = gaudi_debugfs_write32,
	.debugfs_read64 = gaudi_debugfs_read64,
	.debugfs_write64 = gaudi_debugfs_write64,
	.debugfs_read_dma = gaudi_debugfs_read_dma,
	.add_device_attr = hl_add_device_attr,
	.handle_eqe = gaudi_handle_eqe,
	.set_pll_profile = hl_set_pll_profile,
	.get_events_stat = gaudi_get_events_stat,
	.read_pte = gaudi_read_pte,
	.write_pte = gaudi_write_pte,
	.mmu_invalidate_cache = gaudi_mmu_invalidate_cache,
	.mmu_invalidate_cache_range = gaudi_mmu_invalidate_cache_range,
	.send_heartbeat = gaudi_send_heartbeat,
	.set_clock_gating = gaudi_set_clock_gating,
	.disable_clock_gating = gaudi_disable_clock_gating,
	.debug_coresight = gaudi_debug_coresight,
	.is_device_idle = gaudi_is_device_idle,
	.soft_reset_late_init = gaudi_soft_reset_late_init,
	.hw_queues_lock = gaudi_hw_queues_lock,
	.hw_queues_unlock = gaudi_hw_queues_unlock,
	.get_pci_id = gaudi_get_pci_id,
	.get_eeprom_data = gaudi_get_eeprom_data,
	.send_cpu_message = gaudi_send_cpu_message,
	.pci_bars_map = gaudi_pci_bars_map,
	.init_iatu = gaudi_init_iatu,
	.rreg = hl_rreg,
	.wreg = hl_wreg,
	.halt_coresight = gaudi_halt_coresight,
	.ctx_init = gaudi_ctx_init,
	.ctx_fini = gaudi_ctx_fini,
	.get_clk_rate = hl_get_clk_rate,
	.get_queue_id_for_cq = gaudi_get_queue_id_for_cq,
	.load_firmware_to_device = gaudi_load_firmware_to_device,
	.load_boot_fit_to_device = gaudi_load_boot_fit_to_device,
	.get_signal_cb_size = gaudi_get_signal_cb_size,
	.get_wait_cb_size = gaudi_get_wait_cb_size,
	.gen_signal_cb = gaudi_gen_signal_cb,
	.gen_wait_cb = gaudi_gen_wait_cb,
	.reset_sob = gaudi_reset_sob,
	.reset_sob_group = gaudi_reset_sob_group,
	.set_dma_mask_from_fw = gaudi_set_dma_mask_from_fw,
	.get_device_time = gaudi_get_device_time,
	.collective_wait_init_cs = gaudi_collective_wait_init_cs,
	.collective_wait_create_jobs = gaudi_collective_wait_create_jobs,
	.scramble_addr = hl_mmu_scramble_addr,
	.descramble_addr = hl_mmu_descramble_addr,
	.ack_protection_bits_errors = gaudi_ack_protection_bits_errors,
	.get_hw_block_id = gaudi_get_hw_block_id,
	.hw_block_mmap = gaudi_block_mmap,
	.enable_events_from_fw = gaudi_enable_events_from_fw,
	.map_pll_idx_to_fw_idx = gaudi_map_pll_idx_to_fw_idx,
	.init_firmware_loader = gaudi_init_firmware_loader,
	.init_cpu_scrambler_dram = gaudi_init_scrambler_hbm,
	.state_dump_init = gaudi_state_dump_init,
	.get_sob_addr = gaudi_get_sob_addr,
	.set_pci_memory_regions = gaudi_set_pci_memory_regions,
	.get_stream_master_qid_arr = gaudi_get_stream_master_qid_arr
};

/**
 * gaudi_set_asic_funcs - set GAUDI function pointers
 *
 * @hdev: pointer to hl_device structure
 *
 */
void gaudi_set_asic_funcs(struct hl_device *hdev)
{
	hdev->asic_funcs = &gaudi_funcs;
}<|MERGE_RESOLUTION|>--- conflicted
+++ resolved
@@ -660,12 +660,9 @@
 	prop->gic_interrupts_enable = true;
 
 	prop->server_type = HL_SERVER_TYPE_UNKNOWN;
-<<<<<<< HEAD
-=======
 
 	prop->clk_pll_index = HL_GAUDI_MME_PLL;
 	prop->max_freq_value = GAUDI_MAX_CLK_FREQ;
->>>>>>> df0cc57e
 
 	return 0;
 }
@@ -4651,7 +4648,6 @@
 	case GAUDI_QUEUE_ID_NIC_0_0...GAUDI_QUEUE_ID_NIC_0_3:
 		if (!(gaudi->hw_cap_initialized & HW_CAP_NIC0))
 			invalid_queue = true;
-<<<<<<< HEAD
 
 		q_off = ((hw_queue_id - 1) & 0x3) * 4;
 		db_reg_offset = mmNIC0_QM0_PQ_PI_0 + q_off;
@@ -4758,114 +4754,6 @@
 	}
 }
 
-=======
-
-		q_off = ((hw_queue_id - 1) & 0x3) * 4;
-		db_reg_offset = mmNIC0_QM0_PQ_PI_0 + q_off;
-		break;
-
-	case GAUDI_QUEUE_ID_NIC_1_0...GAUDI_QUEUE_ID_NIC_1_3:
-		if (!(gaudi->hw_cap_initialized & HW_CAP_NIC1))
-			invalid_queue = true;
-
-		q_off = ((hw_queue_id - 1) & 0x3) * 4;
-		db_reg_offset = mmNIC0_QM1_PQ_PI_0 + q_off;
-		break;
-
-	case GAUDI_QUEUE_ID_NIC_2_0...GAUDI_QUEUE_ID_NIC_2_3:
-		if (!(gaudi->hw_cap_initialized & HW_CAP_NIC2))
-			invalid_queue = true;
-
-		q_off = ((hw_queue_id - 1) & 0x3) * 4;
-		db_reg_offset = mmNIC1_QM0_PQ_PI_0 + q_off;
-		break;
-
-	case GAUDI_QUEUE_ID_NIC_3_0...GAUDI_QUEUE_ID_NIC_3_3:
-		if (!(gaudi->hw_cap_initialized & HW_CAP_NIC3))
-			invalid_queue = true;
-
-		q_off = ((hw_queue_id - 1) & 0x3) * 4;
-		db_reg_offset = mmNIC1_QM1_PQ_PI_0 + q_off;
-		break;
-
-	case GAUDI_QUEUE_ID_NIC_4_0...GAUDI_QUEUE_ID_NIC_4_3:
-		if (!(gaudi->hw_cap_initialized & HW_CAP_NIC4))
-			invalid_queue = true;
-
-		q_off = ((hw_queue_id - 1) & 0x3) * 4;
-		db_reg_offset = mmNIC2_QM0_PQ_PI_0 + q_off;
-		break;
-
-	case GAUDI_QUEUE_ID_NIC_5_0...GAUDI_QUEUE_ID_NIC_5_3:
-		if (!(gaudi->hw_cap_initialized & HW_CAP_NIC5))
-			invalid_queue = true;
-
-		q_off = ((hw_queue_id - 1) & 0x3) * 4;
-		db_reg_offset = mmNIC2_QM1_PQ_PI_0 + q_off;
-		break;
-
-	case GAUDI_QUEUE_ID_NIC_6_0...GAUDI_QUEUE_ID_NIC_6_3:
-		if (!(gaudi->hw_cap_initialized & HW_CAP_NIC6))
-			invalid_queue = true;
-
-		q_off = ((hw_queue_id - 1) & 0x3) * 4;
-		db_reg_offset = mmNIC3_QM0_PQ_PI_0 + q_off;
-		break;
-
-	case GAUDI_QUEUE_ID_NIC_7_0...GAUDI_QUEUE_ID_NIC_7_3:
-		if (!(gaudi->hw_cap_initialized & HW_CAP_NIC7))
-			invalid_queue = true;
-
-		q_off = ((hw_queue_id - 1) & 0x3) * 4;
-		db_reg_offset = mmNIC3_QM1_PQ_PI_0 + q_off;
-		break;
-
-	case GAUDI_QUEUE_ID_NIC_8_0...GAUDI_QUEUE_ID_NIC_8_3:
-		if (!(gaudi->hw_cap_initialized & HW_CAP_NIC8))
-			invalid_queue = true;
-
-		q_off = ((hw_queue_id - 1) & 0x3) * 4;
-		db_reg_offset = mmNIC4_QM0_PQ_PI_0 + q_off;
-		break;
-
-	case GAUDI_QUEUE_ID_NIC_9_0...GAUDI_QUEUE_ID_NIC_9_3:
-		if (!(gaudi->hw_cap_initialized & HW_CAP_NIC9))
-			invalid_queue = true;
-
-		q_off = ((hw_queue_id - 1) & 0x3) * 4;
-		db_reg_offset = mmNIC4_QM1_PQ_PI_0 + q_off;
-		break;
-
-	default:
-		invalid_queue = true;
-	}
-
-	if (invalid_queue) {
-		/* Should never get here */
-		dev_err(hdev->dev, "h/w queue %d is invalid. Can't set pi\n",
-			hw_queue_id);
-		return;
-	}
-
-	db_value = pi;
-
-	/* ring the doorbell */
-	WREG32(db_reg_offset, db_value);
-
-	if (hw_queue_id == GAUDI_QUEUE_ID_CPU_PQ) {
-		/* make sure device CPU will read latest data from host */
-		mb();
-
-		irq_handler_offset = hdev->asic_prop.gic_interrupts_enable ?
-				mmGIC_DISTRIBUTOR__5_GICD_SETSPI_NSR :
-				le32_to_cpu(dyn_regs->gic_host_pi_upd_irq);
-
-		WREG32(irq_handler_offset,
-			gaudi_irq_map_table[GAUDI_EVENT_PI_UPDATE].cpu_id);
-	}
-}
-
->>>>>>> df0cc57e
 static void gaudi_pqe_write(struct hl_device *hdev, __le64 *pqe,
 				struct hl_bd *bd)
 {
@@ -8289,15 +8177,9 @@
 
 reset_device:
 	if (hdev->asic_prop.fw_security_enabled)
-<<<<<<< HEAD
-		hl_device_reset(hdev, HL_RESET_HARD | HL_RESET_FW);
-	else if (hdev->hard_reset_on_fw_events)
-		hl_device_reset(hdev, HL_RESET_HARD);
-=======
 		hl_device_reset(hdev, HL_RESET_HARD | HL_RESET_FW | fw_fatal_err_flag);
 	else if (hdev->hard_reset_on_fw_events)
 		hl_device_reset(hdev, HL_RESET_HARD | fw_fatal_err_flag);
->>>>>>> df0cc57e
 	else
 		hl_fw_unmask_irq(hdev, event_type);
 }
