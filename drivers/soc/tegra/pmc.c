// SPDX-License-Identifier: GPL-2.0-only
/*
 * drivers/soc/tegra/pmc.c
 *
 * Copyright (c) 2010 Google, Inc
 * Copyright (c) 2018-2020, NVIDIA CORPORATION. All rights reserved.
 *
 * Author:
 *	Colin Cross <ccross@google.com>
 */

#define pr_fmt(fmt) "tegra-pmc: " fmt

#include <linux/arm-smccc.h>
#include <linux/clk.h>
#include <linux/clk-provider.h>
#include <linux/clkdev.h>
#include <linux/clk/clk-conf.h>
#include <linux/clk/tegra.h>
#include <linux/debugfs.h>
#include <linux/delay.h>
#include <linux/device.h>
#include <linux/err.h>
#include <linux/export.h>
#include <linux/init.h>
#include <linux/io.h>
#include <linux/iopoll.h>
#include <linux/irqdomain.h>
#include <linux/irq.h>
#include <linux/kernel.h>
#include <linux/of_address.h>
#include <linux/of_clk.h>
#include <linux/of.h>
#include <linux/of_irq.h>
#include <linux/of_platform.h>
#include <linux/pinctrl/pinconf-generic.h>
#include <linux/pinctrl/pinconf.h>
#include <linux/pinctrl/pinctrl.h>
#include <linux/platform_device.h>
#include <linux/pm_domain.h>
#include <linux/pm_opp.h>
#include <linux/reboot.h>
#include <linux/regmap.h>
#include <linux/reset.h>
#include <linux/seq_file.h>
#include <linux/slab.h>
#include <linux/spinlock.h>

#include <soc/tegra/common.h>
#include <soc/tegra/fuse.h>
#include <soc/tegra/pmc.h>

#include <dt-bindings/interrupt-controller/arm-gic.h>
#include <dt-bindings/pinctrl/pinctrl-tegra-io-pad.h>
#include <dt-bindings/gpio/tegra186-gpio.h>
#include <dt-bindings/gpio/tegra194-gpio.h>
#include <dt-bindings/soc/tegra-pmc.h>

#define PMC_CNTRL			0x0
#define  PMC_CNTRL_INTR_POLARITY	BIT(17) /* inverts INTR polarity */
#define  PMC_CNTRL_CPU_PWRREQ_OE	BIT(16) /* CPU pwr req enable */
#define  PMC_CNTRL_CPU_PWRREQ_POLARITY	BIT(15) /* CPU pwr req polarity */
#define  PMC_CNTRL_SIDE_EFFECT_LP0	BIT(14) /* LP0 when CPU pwr gated */
#define  PMC_CNTRL_SYSCLK_OE		BIT(11) /* system clock enable */
#define  PMC_CNTRL_SYSCLK_POLARITY	BIT(10) /* sys clk polarity */
#define  PMC_CNTRL_PWRREQ_POLARITY	BIT(8)
#define  PMC_CNTRL_BLINK_EN		7
#define  PMC_CNTRL_MAIN_RST		BIT(4)

#define PMC_WAKE_MASK			0x0c
#define PMC_WAKE_LEVEL			0x10
#define PMC_WAKE_STATUS			0x14
#define PMC_SW_WAKE_STATUS		0x18
#define PMC_DPD_PADS_ORIDE		0x1c
#define  PMC_DPD_PADS_ORIDE_BLINK	20

#define DPD_SAMPLE			0x020
#define  DPD_SAMPLE_ENABLE		BIT(0)
#define  DPD_SAMPLE_DISABLE		(0 << 0)

#define PWRGATE_TOGGLE			0x30
#define  PWRGATE_TOGGLE_START		BIT(8)

#define REMOVE_CLAMPING			0x34

#define PWRGATE_STATUS			0x38

#define PMC_BLINK_TIMER			0x40
#define PMC_IMPL_E_33V_PWR		0x40

#define PMC_PWR_DET			0x48

#define PMC_SCRATCH0_MODE_RECOVERY	BIT(31)
#define PMC_SCRATCH0_MODE_BOOTLOADER	BIT(30)
#define PMC_SCRATCH0_MODE_RCM		BIT(1)
#define PMC_SCRATCH0_MODE_MASK		(PMC_SCRATCH0_MODE_RECOVERY | \
					 PMC_SCRATCH0_MODE_BOOTLOADER | \
					 PMC_SCRATCH0_MODE_RCM)

#define PMC_CPUPWRGOOD_TIMER		0xc8
#define PMC_CPUPWROFF_TIMER		0xcc
#define PMC_COREPWRGOOD_TIMER		0x3c
#define PMC_COREPWROFF_TIMER		0xe0

#define PMC_PWR_DET_VALUE		0xe4

#define PMC_USB_DEBOUNCE_DEL		0xec
#define PMC_USB_AO			0xf0

#define PMC_SCRATCH41			0x140

#define PMC_WAKE2_MASK			0x160
#define PMC_WAKE2_LEVEL			0x164
#define PMC_WAKE2_STATUS		0x168
#define PMC_SW_WAKE2_STATUS		0x16c

#define PMC_CLK_OUT_CNTRL		0x1a8
#define  PMC_CLK_OUT_MUX_MASK		GENMASK(1, 0)
#define PMC_SENSOR_CTRL			0x1b0
#define  PMC_SENSOR_CTRL_SCRATCH_WRITE	BIT(2)
#define  PMC_SENSOR_CTRL_ENABLE_RST	BIT(1)

#define  PMC_RST_STATUS_POR		0
#define  PMC_RST_STATUS_WATCHDOG	1
#define  PMC_RST_STATUS_SENSOR		2
#define  PMC_RST_STATUS_SW_MAIN		3
#define  PMC_RST_STATUS_LP0		4
#define  PMC_RST_STATUS_AOTAG		5

#define IO_DPD_REQ			0x1b8
#define  IO_DPD_REQ_CODE_IDLE		(0U << 30)
#define  IO_DPD_REQ_CODE_OFF		(1U << 30)
#define  IO_DPD_REQ_CODE_ON		(2U << 30)
#define  IO_DPD_REQ_CODE_MASK		(3U << 30)

#define IO_DPD_STATUS			0x1bc
#define IO_DPD2_REQ			0x1c0
#define IO_DPD2_STATUS			0x1c4
#define SEL_DPD_TIM			0x1c8

#define PMC_UTMIP_UHSIC_TRIGGERS	0x1ec
#define PMC_UTMIP_UHSIC_SAVED_STATE	0x1f0

#define PMC_UTMIP_TERM_PAD_CFG		0x1f8
#define PMC_UTMIP_UHSIC_SLEEP_CFG	0x1fc
#define PMC_UTMIP_UHSIC_FAKE		0x218

#define PMC_SCRATCH54			0x258
#define  PMC_SCRATCH54_DATA_SHIFT	8
#define  PMC_SCRATCH54_ADDR_SHIFT	0

#define PMC_SCRATCH55			0x25c
#define  PMC_SCRATCH55_RESET_TEGRA	BIT(31)
#define  PMC_SCRATCH55_CNTRL_ID_SHIFT	27
#define  PMC_SCRATCH55_PINMUX_SHIFT	24
#define  PMC_SCRATCH55_16BITOP		BIT(15)
#define  PMC_SCRATCH55_CHECKSUM_SHIFT	16
#define  PMC_SCRATCH55_I2CSLV1_SHIFT	0

#define  PMC_UTMIP_UHSIC_LINE_WAKEUP	0x26c

#define PMC_UTMIP_BIAS_MASTER_CNTRL	0x270
#define PMC_UTMIP_MASTER_CONFIG		0x274
#define PMC_UTMIP_UHSIC2_TRIGGERS	0x27c
#define PMC_UTMIP_MASTER2_CONFIG	0x29c

#define GPU_RG_CNTRL			0x2d4

#define PMC_UTMIP_PAD_CFG0		0x4c0
#define PMC_UTMIP_UHSIC_SLEEP_CFG1	0x4d0
#define PMC_UTMIP_SLEEPWALK_P3		0x4e0
/* Tegra186 and later */
#define WAKE_AOWAKE_CNTRL(x) (0x000 + ((x) << 2))
#define WAKE_AOWAKE_CNTRL_LEVEL (1 << 3)
#define WAKE_AOWAKE_MASK_W(x) (0x180 + ((x) << 2))
#define WAKE_AOWAKE_MASK_R(x) (0x300 + ((x) << 2))
#define WAKE_AOWAKE_STATUS_W(x) (0x30c + ((x) << 2))
#define WAKE_AOWAKE_STATUS_R(x) (0x48c + ((x) << 2))
#define WAKE_AOWAKE_TIER0_ROUTING(x) (0x4b4 + ((x) << 2))
#define WAKE_AOWAKE_TIER1_ROUTING(x) (0x4c0 + ((x) << 2))
#define WAKE_AOWAKE_TIER2_ROUTING(x) (0x4cc + ((x) << 2))

#define WAKE_AOWAKE_CTRL 0x4f4
#define  WAKE_AOWAKE_CTRL_INTR_POLARITY BIT(0)

/* for secure PMC */
#define TEGRA_SMC_PMC		0xc2fffe00
#define  TEGRA_SMC_PMC_READ	0xaa
#define  TEGRA_SMC_PMC_WRITE	0xbb

struct pmc_clk {
	struct clk_hw	hw;
	unsigned long	offs;
	u32		mux_shift;
	u32		force_en_shift;
};

#define to_pmc_clk(_hw) container_of(_hw, struct pmc_clk, hw)

struct pmc_clk_gate {
	struct clk_hw	hw;
	unsigned long	offs;
	u32		shift;
};

#define to_pmc_clk_gate(_hw) container_of(_hw, struct pmc_clk_gate, hw)

struct pmc_clk_init_data {
	char *name;
	const char *const *parents;
	int num_parents;
	int clk_id;
	u8 mux_shift;
	u8 force_en_shift;
};

static const char * const clk_out1_parents[] = { "osc", "osc_div2",
	"osc_div4", "extern1",
};

static const char * const clk_out2_parents[] = { "osc", "osc_div2",
	"osc_div4", "extern2",
};

static const char * const clk_out3_parents[] = { "osc", "osc_div2",
	"osc_div4", "extern3",
};

static const struct pmc_clk_init_data tegra_pmc_clks_data[] = {
	{
		.name = "pmc_clk_out_1",
		.parents = clk_out1_parents,
		.num_parents = ARRAY_SIZE(clk_out1_parents),
		.clk_id = TEGRA_PMC_CLK_OUT_1,
		.mux_shift = 6,
		.force_en_shift = 2,
	},
	{
		.name = "pmc_clk_out_2",
		.parents = clk_out2_parents,
		.num_parents = ARRAY_SIZE(clk_out2_parents),
		.clk_id = TEGRA_PMC_CLK_OUT_2,
		.mux_shift = 14,
		.force_en_shift = 10,
	},
	{
		.name = "pmc_clk_out_3",
		.parents = clk_out3_parents,
		.num_parents = ARRAY_SIZE(clk_out3_parents),
		.clk_id = TEGRA_PMC_CLK_OUT_3,
		.mux_shift = 22,
		.force_en_shift = 18,
	},
};

struct tegra_powergate {
	struct generic_pm_domain genpd;
	struct tegra_pmc *pmc;
	unsigned int id;
	struct clk **clks;
	unsigned int num_clks;
	unsigned long *clk_rates;
	struct reset_control *reset;
};

struct tegra_io_pad_soc {
	enum tegra_io_pad id;
	unsigned int dpd;
	unsigned int voltage;
	const char *name;
};

struct tegra_pmc_regs {
	unsigned int scratch0;
	unsigned int dpd_req;
	unsigned int dpd_status;
	unsigned int dpd2_req;
	unsigned int dpd2_status;
	unsigned int rst_status;
	unsigned int rst_source_shift;
	unsigned int rst_source_mask;
	unsigned int rst_level_shift;
	unsigned int rst_level_mask;
};

struct tegra_wake_event {
	const char *name;
	unsigned int id;
	unsigned int irq;
	struct {
		unsigned int instance;
		unsigned int pin;
	} gpio;
};

#define TEGRA_WAKE_IRQ(_name, _id, _irq)		\
	{						\
		.name = _name,				\
		.id = _id,				\
		.irq = _irq,				\
		.gpio = {				\
			.instance = UINT_MAX,		\
			.pin = UINT_MAX,		\
		},					\
	}

#define TEGRA_WAKE_GPIO(_name, _id, _instance, _pin)	\
	{						\
		.name = _name,				\
		.id = _id,				\
		.irq = 0,				\
		.gpio = {				\
			.instance = _instance,		\
			.pin = _pin,			\
		},					\
	}

struct tegra_pmc_soc {
	unsigned int num_powergates;
	const char *const *powergates;
	unsigned int num_cpu_powergates;
	const u8 *cpu_powergates;

	bool has_tsense_reset;
	bool has_gpu_clamps;
	bool needs_mbist_war;
	bool has_impl_33v_pwr;
	bool maybe_tz_only;

	const struct tegra_io_pad_soc *io_pads;
	unsigned int num_io_pads;

	const struct pinctrl_pin_desc *pin_descs;
	unsigned int num_pin_descs;

	const struct tegra_pmc_regs *regs;
	void (*init)(struct tegra_pmc *pmc);
	void (*setup_irq_polarity)(struct tegra_pmc *pmc,
				   struct device_node *np,
				   bool invert);
	int (*irq_set_wake)(struct irq_data *data, unsigned int on);
	int (*irq_set_type)(struct irq_data *data, unsigned int type);
	int (*powergate_set)(struct tegra_pmc *pmc, unsigned int id,
			     bool new_state);

	const char * const *reset_sources;
	unsigned int num_reset_sources;
	const char * const *reset_levels;
	unsigned int num_reset_levels;

	/*
	 * These describe events that can wake the system from sleep (i.e.
	 * LP0 or SC7). Wakeup from other sleep states (such as LP1 or LP2)
	 * are dealt with in the LIC.
	 */
	const struct tegra_wake_event *wake_events;
	unsigned int num_wake_events;

	const struct pmc_clk_init_data *pmc_clks_data;
	unsigned int num_pmc_clks;
	bool has_blink_output;
	bool has_usb_sleepwalk;
	bool supports_core_domain;
};

/**
 * struct tegra_pmc - NVIDIA Tegra PMC
 * @dev: pointer to PMC device structure
 * @base: pointer to I/O remapped register region
 * @wake: pointer to I/O remapped region for WAKE registers
 * @aotag: pointer to I/O remapped region for AOTAG registers
 * @scratch: pointer to I/O remapped region for scratch registers
 * @clk: pointer to pclk clock
 * @soc: pointer to SoC data structure
 * @tz_only: flag specifying if the PMC can only be accessed via TrustZone
 * @debugfs: pointer to debugfs entry
 * @rate: currently configured rate of pclk
 * @suspend_mode: lowest suspend mode available
 * @cpu_good_time: CPU power good time (in microseconds)
 * @cpu_off_time: CPU power off time (in microsecends)
 * @core_osc_time: core power good OSC time (in microseconds)
 * @core_pmu_time: core power good PMU time (in microseconds)
 * @core_off_time: core power off time (in microseconds)
 * @corereq_high: core power request is active-high
 * @sysclkreq_high: system clock request is active-high
 * @combined_req: combined power request for CPU & core
 * @cpu_pwr_good_en: CPU power good signal is enabled
 * @lp0_vec_phys: physical base address of the LP0 warm boot code
 * @lp0_vec_size: size of the LP0 warm boot code
 * @powergates_available: Bitmap of available power gates
 * @powergates_lock: mutex for power gate register access
 * @pctl_dev: pin controller exposed by the PMC
 * @domain: IRQ domain provided by the PMC
 * @irq: chip implementation for the IRQ domain
 * @clk_nb: pclk clock changes handler
 */
struct tegra_pmc {
	struct device *dev;
	void __iomem *base;
	void __iomem *wake;
	void __iomem *aotag;
	void __iomem *scratch;
	struct clk *clk;
	struct dentry *debugfs;

	const struct tegra_pmc_soc *soc;
	bool tz_only;

	unsigned long rate;

	enum tegra_suspend_mode suspend_mode;
	u32 cpu_good_time;
	u32 cpu_off_time;
	u32 core_osc_time;
	u32 core_pmu_time;
	u32 core_off_time;
	bool corereq_high;
	bool sysclkreq_high;
	bool combined_req;
	bool cpu_pwr_good_en;
	u32 lp0_vec_phys;
	u32 lp0_vec_size;
	DECLARE_BITMAP(powergates_available, TEGRA_POWERGATE_MAX);

	struct mutex powergates_lock;

	struct pinctrl_dev *pctl_dev;

	struct irq_domain *domain;
	struct irq_chip irq;

	struct notifier_block clk_nb;

	bool core_domain_state_synced;
	bool core_domain_registered;
};

static struct tegra_pmc *pmc = &(struct tegra_pmc) {
	.base = NULL,
	.suspend_mode = TEGRA_SUSPEND_NOT_READY,
};

static inline struct tegra_powergate *
to_powergate(struct generic_pm_domain *domain)
{
	return container_of(domain, struct tegra_powergate, genpd);
}

static u32 tegra_pmc_readl(struct tegra_pmc *pmc, unsigned long offset)
{
	struct arm_smccc_res res;

	if (pmc->tz_only) {
		arm_smccc_smc(TEGRA_SMC_PMC, TEGRA_SMC_PMC_READ, offset, 0, 0,
			      0, 0, 0, &res);
		if (res.a0) {
			if (pmc->dev)
				dev_warn(pmc->dev, "%s(): SMC failed: %lu\n",
					 __func__, res.a0);
			else
				pr_warn("%s(): SMC failed: %lu\n", __func__,
					res.a0);
		}

		return res.a1;
	}

	return readl(pmc->base + offset);
}

static void tegra_pmc_writel(struct tegra_pmc *pmc, u32 value,
			     unsigned long offset)
{
	struct arm_smccc_res res;

	if (pmc->tz_only) {
		arm_smccc_smc(TEGRA_SMC_PMC, TEGRA_SMC_PMC_WRITE, offset,
			      value, 0, 0, 0, 0, &res);
		if (res.a0) {
			if (pmc->dev)
				dev_warn(pmc->dev, "%s(): SMC failed: %lu\n",
					 __func__, res.a0);
			else
				pr_warn("%s(): SMC failed: %lu\n", __func__,
					res.a0);
		}
	} else {
		writel(value, pmc->base + offset);
	}
}

static u32 tegra_pmc_scratch_readl(struct tegra_pmc *pmc, unsigned long offset)
{
	if (pmc->tz_only)
		return tegra_pmc_readl(pmc, offset);

	return readl(pmc->scratch + offset);
}

static void tegra_pmc_scratch_writel(struct tegra_pmc *pmc, u32 value,
				     unsigned long offset)
{
	if (pmc->tz_only)
		tegra_pmc_writel(pmc, value, offset);
	else
		writel(value, pmc->scratch + offset);
}

/*
 * TODO Figure out a way to call this with the struct tegra_pmc * passed in.
 * This currently doesn't work because readx_poll_timeout() can only operate
 * on functions that take a single argument.
 */
static inline bool tegra_powergate_state(int id)
{
	if (id == TEGRA_POWERGATE_3D && pmc->soc->has_gpu_clamps)
		return (tegra_pmc_readl(pmc, GPU_RG_CNTRL) & 0x1) == 0;
	else
		return (tegra_pmc_readl(pmc, PWRGATE_STATUS) & BIT(id)) != 0;
}

static inline bool tegra_powergate_is_valid(struct tegra_pmc *pmc, int id)
{
	return (pmc->soc && pmc->soc->powergates[id]);
}

static inline bool tegra_powergate_is_available(struct tegra_pmc *pmc, int id)
{
	return test_bit(id, pmc->powergates_available);
}

static int tegra_powergate_lookup(struct tegra_pmc *pmc, const char *name)
{
	unsigned int i;

	if (!pmc || !pmc->soc || !name)
		return -EINVAL;

	for (i = 0; i < pmc->soc->num_powergates; i++) {
		if (!tegra_powergate_is_valid(pmc, i))
			continue;

		if (!strcmp(name, pmc->soc->powergates[i]))
			return i;
	}

	return -ENODEV;
}

static int tegra20_powergate_set(struct tegra_pmc *pmc, unsigned int id,
				 bool new_state)
{
	unsigned int retries = 100;
	bool status;
	int ret;

	/*
	 * As per TRM documentation, the toggle command will be dropped by PMC
	 * if there is contention with a HW-initiated toggling (i.e. CPU core
	 * power-gated), the command should be retried in that case.
	 */
	do {
		tegra_pmc_writel(pmc, PWRGATE_TOGGLE_START | id, PWRGATE_TOGGLE);

		/* wait for PMC to execute the command */
		ret = readx_poll_timeout(tegra_powergate_state, id, status,
					 status == new_state, 1, 10);
	} while (ret == -ETIMEDOUT && retries--);

	return ret;
}

static inline bool tegra_powergate_toggle_ready(struct tegra_pmc *pmc)
{
	return !(tegra_pmc_readl(pmc, PWRGATE_TOGGLE) & PWRGATE_TOGGLE_START);
}

static int tegra114_powergate_set(struct tegra_pmc *pmc, unsigned int id,
				  bool new_state)
{
	bool status;
	int err;

	/* wait while PMC power gating is contended */
	err = readx_poll_timeout(tegra_powergate_toggle_ready, pmc, status,
				 status == true, 1, 100);
	if (err)
		return err;

	tegra_pmc_writel(pmc, PWRGATE_TOGGLE_START | id, PWRGATE_TOGGLE);

	/* wait for PMC to accept the command */
	err = readx_poll_timeout(tegra_powergate_toggle_ready, pmc, status,
				 status == true, 1, 100);
	if (err)
		return err;

	/* wait for PMC to execute the command */
	err = readx_poll_timeout(tegra_powergate_state, id, status,
				 status == new_state, 10, 100000);
	if (err)
		return err;

	return 0;
}

/**
 * tegra_powergate_set() - set the state of a partition
 * @pmc: power management controller
 * @id: partition ID
 * @new_state: new state of the partition
 */
static int tegra_powergate_set(struct tegra_pmc *pmc, unsigned int id,
			       bool new_state)
{
	int err;

	if (id == TEGRA_POWERGATE_3D && pmc->soc->has_gpu_clamps)
		return -EINVAL;

	mutex_lock(&pmc->powergates_lock);

	if (tegra_powergate_state(id) == new_state) {
		mutex_unlock(&pmc->powergates_lock);
		return 0;
	}

	err = pmc->soc->powergate_set(pmc, id, new_state);

	mutex_unlock(&pmc->powergates_lock);

	return err;
}

static int __tegra_powergate_remove_clamping(struct tegra_pmc *pmc,
					     unsigned int id)
{
	u32 mask;

	mutex_lock(&pmc->powergates_lock);

	/*
	 * On Tegra124 and later, the clamps for the GPU are controlled by a
	 * separate register (with different semantics).
	 */
	if (id == TEGRA_POWERGATE_3D) {
		if (pmc->soc->has_gpu_clamps) {
			tegra_pmc_writel(pmc, 0, GPU_RG_CNTRL);
			goto out;
		}
	}

	/*
	 * Tegra 2 has a bug where PCIE and VDE clamping masks are
	 * swapped relatively to the partition ids
	 */
	if (id == TEGRA_POWERGATE_VDEC)
		mask = (1 << TEGRA_POWERGATE_PCIE);
	else if (id == TEGRA_POWERGATE_PCIE)
		mask = (1 << TEGRA_POWERGATE_VDEC);
	else
		mask = (1 << id);

	tegra_pmc_writel(pmc, mask, REMOVE_CLAMPING);

out:
	mutex_unlock(&pmc->powergates_lock);

	return 0;
}

static int tegra_powergate_prepare_clocks(struct tegra_powergate *pg)
{
	unsigned long safe_rate = 100 * 1000 * 1000;
	unsigned int i;
	int err;

	for (i = 0; i < pg->num_clks; i++) {
		pg->clk_rates[i] = clk_get_rate(pg->clks[i]);

		if (!pg->clk_rates[i]) {
			err = -EINVAL;
			goto out;
		}

		if (pg->clk_rates[i] <= safe_rate)
			continue;

		/*
		 * We don't know whether voltage state is okay for the
		 * current clock rate, hence it's better to temporally
		 * switch clock to a safe rate which is suitable for
		 * all voltages, before enabling the clock.
		 */
		err = clk_set_rate(pg->clks[i], safe_rate);
		if (err)
			goto out;
	}

	return 0;

out:
	while (i--)
		clk_set_rate(pg->clks[i], pg->clk_rates[i]);

	return err;
}

static int tegra_powergate_unprepare_clocks(struct tegra_powergate *pg)
{
	unsigned int i;
	int err;

	for (i = 0; i < pg->num_clks; i++) {
		err = clk_set_rate(pg->clks[i], pg->clk_rates[i]);
		if (err)
			return err;
	}

	return 0;
}

static void tegra_powergate_disable_clocks(struct tegra_powergate *pg)
{
	unsigned int i;

	for (i = 0; i < pg->num_clks; i++)
		clk_disable_unprepare(pg->clks[i]);
}

static int tegra_powergate_enable_clocks(struct tegra_powergate *pg)
{
	unsigned int i;
	int err;

	for (i = 0; i < pg->num_clks; i++) {
		err = clk_prepare_enable(pg->clks[i]);
		if (err)
			goto out;
	}

	return 0;

out:
	while (i--)
		clk_disable_unprepare(pg->clks[i]);

	return err;
}

static int tegra_powergate_power_up(struct tegra_powergate *pg,
				    bool disable_clocks)
{
	int err;

	err = reset_control_assert(pg->reset);
	if (err)
		return err;

	usleep_range(10, 20);

	err = tegra_powergate_set(pg->pmc, pg->id, true);
	if (err < 0)
		return err;

	usleep_range(10, 20);

	err = tegra_powergate_prepare_clocks(pg);
	if (err)
		goto powergate_off;

	err = tegra_powergate_enable_clocks(pg);
	if (err)
		goto unprepare_clks;

	usleep_range(10, 20);

	err = __tegra_powergate_remove_clamping(pg->pmc, pg->id);
	if (err)
		goto disable_clks;

	usleep_range(10, 20);

	err = reset_control_deassert(pg->reset);
	if (err)
		goto disable_clks;

	usleep_range(10, 20);

	if (pg->pmc->soc->needs_mbist_war)
		err = tegra210_clk_handle_mbist_war(pg->id);
	if (err)
		goto disable_clks;

	if (disable_clocks)
		tegra_powergate_disable_clocks(pg);

	err = tegra_powergate_unprepare_clocks(pg);
	if (err)
		return err;

	return 0;

disable_clks:
	tegra_powergate_disable_clocks(pg);
	usleep_range(10, 20);

unprepare_clks:
	tegra_powergate_unprepare_clocks(pg);

powergate_off:
	tegra_powergate_set(pg->pmc, pg->id, false);

	return err;
}

static int tegra_powergate_power_down(struct tegra_powergate *pg)
{
	int err;

	err = tegra_powergate_prepare_clocks(pg);
	if (err)
		return err;

	err = tegra_powergate_enable_clocks(pg);
	if (err)
		goto unprepare_clks;

	usleep_range(10, 20);

	err = reset_control_assert(pg->reset);
	if (err)
		goto disable_clks;

	usleep_range(10, 20);

	tegra_powergate_disable_clocks(pg);

	usleep_range(10, 20);

	err = tegra_powergate_set(pg->pmc, pg->id, false);
	if (err)
		goto assert_resets;

	err = tegra_powergate_unprepare_clocks(pg);
	if (err)
		return err;

	return 0;

assert_resets:
	tegra_powergate_enable_clocks(pg);
	usleep_range(10, 20);
	reset_control_deassert(pg->reset);
	usleep_range(10, 20);

disable_clks:
	tegra_powergate_disable_clocks(pg);

unprepare_clks:
	tegra_powergate_unprepare_clocks(pg);

	return err;
}

static int tegra_genpd_power_on(struct generic_pm_domain *domain)
{
	struct tegra_powergate *pg = to_powergate(domain);
	struct device *dev = pg->pmc->dev;
	int err;

	err = tegra_powergate_power_up(pg, true);
	if (err) {
		dev_err(dev, "failed to turn on PM domain %s: %d\n",
			pg->genpd.name, err);
		goto out;
	}

	reset_control_release(pg->reset);

out:
	return err;
}

static int tegra_genpd_power_off(struct generic_pm_domain *domain)
{
	struct tegra_powergate *pg = to_powergate(domain);
	struct device *dev = pg->pmc->dev;
	int err;

	err = reset_control_acquire(pg->reset);
	if (err < 0) {
		dev_err(dev, "failed to acquire resets for PM domain %s: %d\n",
			pg->genpd.name, err);
		return err;
	}

	err = tegra_powergate_power_down(pg);
	if (err) {
		dev_err(dev, "failed to turn off PM domain %s: %d\n",
			pg->genpd.name, err);
		reset_control_release(pg->reset);
	}

	return err;
}

/**
 * tegra_powergate_power_on() - power on partition
 * @id: partition ID
 */
int tegra_powergate_power_on(unsigned int id)
{
	if (!tegra_powergate_is_available(pmc, id))
		return -EINVAL;

	return tegra_powergate_set(pmc, id, true);
}
EXPORT_SYMBOL(tegra_powergate_power_on);

/**
 * tegra_powergate_power_off() - power off partition
 * @id: partition ID
 */
int tegra_powergate_power_off(unsigned int id)
{
	if (!tegra_powergate_is_available(pmc, id))
		return -EINVAL;

	return tegra_powergate_set(pmc, id, false);
}
EXPORT_SYMBOL(tegra_powergate_power_off);

/**
 * tegra_powergate_is_powered() - check if partition is powered
 * @pmc: power management controller
 * @id: partition ID
 */
static int tegra_powergate_is_powered(struct tegra_pmc *pmc, unsigned int id)
{
	if (!tegra_powergate_is_valid(pmc, id))
		return -EINVAL;

	return tegra_powergate_state(id);
}

/**
 * tegra_powergate_remove_clamping() - remove power clamps for partition
 * @id: partition ID
 */
int tegra_powergate_remove_clamping(unsigned int id)
{
	if (!tegra_powergate_is_available(pmc, id))
		return -EINVAL;

	return __tegra_powergate_remove_clamping(pmc, id);
}
EXPORT_SYMBOL(tegra_powergate_remove_clamping);

/**
 * tegra_powergate_sequence_power_up() - power up partition
 * @id: partition ID
 * @clk: clock for partition
 * @rst: reset for partition
 *
 * Must be called with clk disabled, and returns with clk enabled.
 */
int tegra_powergate_sequence_power_up(unsigned int id, struct clk *clk,
				      struct reset_control *rst)
{
	struct tegra_powergate *pg;
	int err;

	if (!tegra_powergate_is_available(pmc, id))
		return -EINVAL;

	pg = kzalloc(sizeof(*pg), GFP_KERNEL);
	if (!pg)
		return -ENOMEM;

	pg->clk_rates = kzalloc(sizeof(*pg->clk_rates), GFP_KERNEL);
	if (!pg->clk_rates) {
		kfree(pg->clks);
		return -ENOMEM;
	}

	pg->id = id;
	pg->clks = &clk;
	pg->num_clks = 1;
	pg->reset = rst;
	pg->pmc = pmc;

	err = tegra_powergate_power_up(pg, false);
	if (err)
		dev_err(pmc->dev, "failed to turn on partition %d: %d\n", id,
			err);

	kfree(pg->clk_rates);
	kfree(pg);

	return err;
}
EXPORT_SYMBOL(tegra_powergate_sequence_power_up);

/**
 * tegra_get_cpu_powergate_id() - convert from CPU ID to partition ID
 * @pmc: power management controller
 * @cpuid: CPU partition ID
 *
 * Returns the partition ID corresponding to the CPU partition ID or a
 * negative error code on failure.
 */
static int tegra_get_cpu_powergate_id(struct tegra_pmc *pmc,
				      unsigned int cpuid)
{
	if (pmc->soc && cpuid < pmc->soc->num_cpu_powergates)
		return pmc->soc->cpu_powergates[cpuid];

	return -EINVAL;
}

/**
 * tegra_pmc_cpu_is_powered() - check if CPU partition is powered
 * @cpuid: CPU partition ID
 */
bool tegra_pmc_cpu_is_powered(unsigned int cpuid)
{
	int id;

	id = tegra_get_cpu_powergate_id(pmc, cpuid);
	if (id < 0)
		return false;

	return tegra_powergate_is_powered(pmc, id);
}

/**
 * tegra_pmc_cpu_power_on() - power on CPU partition
 * @cpuid: CPU partition ID
 */
int tegra_pmc_cpu_power_on(unsigned int cpuid)
{
	int id;

	id = tegra_get_cpu_powergate_id(pmc, cpuid);
	if (id < 0)
		return id;

	return tegra_powergate_set(pmc, id, true);
}

/**
 * tegra_pmc_cpu_remove_clamping() - remove power clamps for CPU partition
 * @cpuid: CPU partition ID
 */
int tegra_pmc_cpu_remove_clamping(unsigned int cpuid)
{
	int id;

	id = tegra_get_cpu_powergate_id(pmc, cpuid);
	if (id < 0)
		return id;

	return tegra_powergate_remove_clamping(id);
}

static int tegra_pmc_restart_notify(struct notifier_block *this,
				    unsigned long action, void *data)
{
	const char *cmd = data;
	u32 value;

	value = tegra_pmc_scratch_readl(pmc, pmc->soc->regs->scratch0);
	value &= ~PMC_SCRATCH0_MODE_MASK;

	if (cmd) {
		if (strcmp(cmd, "recovery") == 0)
			value |= PMC_SCRATCH0_MODE_RECOVERY;

		if (strcmp(cmd, "bootloader") == 0)
			value |= PMC_SCRATCH0_MODE_BOOTLOADER;

		if (strcmp(cmd, "forced-recovery") == 0)
			value |= PMC_SCRATCH0_MODE_RCM;
	}

	tegra_pmc_scratch_writel(pmc, value, pmc->soc->regs->scratch0);

	/* reset everything but PMC_SCRATCH0 and PMC_RST_STATUS */
	value = tegra_pmc_readl(pmc, PMC_CNTRL);
	value |= PMC_CNTRL_MAIN_RST;
	tegra_pmc_writel(pmc, value, PMC_CNTRL);

	return NOTIFY_DONE;
}

static struct notifier_block tegra_pmc_restart_handler = {
	.notifier_call = tegra_pmc_restart_notify,
	.priority = 128,
};

static int powergate_show(struct seq_file *s, void *data)
{
	unsigned int i;
	int status;

	seq_printf(s, " powergate powered\n");
	seq_printf(s, "------------------\n");

	for (i = 0; i < pmc->soc->num_powergates; i++) {
		status = tegra_powergate_is_powered(pmc, i);
		if (status < 0)
			continue;

		seq_printf(s, " %9s %7s\n", pmc->soc->powergates[i],
			   status ? "yes" : "no");
	}

	return 0;
}

DEFINE_SHOW_ATTRIBUTE(powergate);

static int tegra_powergate_debugfs_init(void)
{
	pmc->debugfs = debugfs_create_file("powergate", S_IRUGO, NULL, NULL,
					   &powergate_fops);
	if (!pmc->debugfs)
		return -ENOMEM;

	return 0;
}

static int tegra_powergate_of_get_clks(struct tegra_powergate *pg,
				       struct device_node *np)
{
	struct clk *clk;
	unsigned int i, count;
	int err;

	count = of_clk_get_parent_count(np);
	if (count == 0)
		return -ENODEV;

	pg->clks = kcalloc(count, sizeof(clk), GFP_KERNEL);
	if (!pg->clks)
		return -ENOMEM;

	pg->clk_rates = kcalloc(count, sizeof(*pg->clk_rates), GFP_KERNEL);
	if (!pg->clk_rates) {
		kfree(pg->clks);
		return -ENOMEM;
	}

	for (i = 0; i < count; i++) {
		pg->clks[i] = of_clk_get(np, i);
		if (IS_ERR(pg->clks[i])) {
			err = PTR_ERR(pg->clks[i]);
			goto err;
		}
	}

	pg->num_clks = count;

	return 0;

err:
	while (i--)
		clk_put(pg->clks[i]);

	kfree(pg->clk_rates);
	kfree(pg->clks);

	return err;
}

static int tegra_powergate_of_get_resets(struct tegra_powergate *pg,
					 struct device_node *np, bool off)
{
	struct device *dev = pg->pmc->dev;
	int err;

	pg->reset = of_reset_control_array_get_exclusive_released(np);
	if (IS_ERR(pg->reset)) {
		err = PTR_ERR(pg->reset);
		dev_err(dev, "failed to get device resets: %d\n", err);
		return err;
	}

	err = reset_control_acquire(pg->reset);
	if (err < 0) {
		pr_err("failed to acquire resets: %d\n", err);
		goto out;
	}

	if (off) {
		err = reset_control_assert(pg->reset);
	} else {
		err = reset_control_deassert(pg->reset);
		if (err < 0)
			goto out;

		reset_control_release(pg->reset);
	}

out:
	if (err) {
		reset_control_release(pg->reset);
		reset_control_put(pg->reset);
	}

	return err;
}

static int tegra_powergate_add(struct tegra_pmc *pmc, struct device_node *np)
{
	struct device *dev = pmc->dev;
	struct tegra_powergate *pg;
	int id, err = 0;
	bool off;

	pg = kzalloc(sizeof(*pg), GFP_KERNEL);
	if (!pg)
		return -ENOMEM;

	id = tegra_powergate_lookup(pmc, np->name);
	if (id < 0) {
		dev_err(dev, "powergate lookup failed for %pOFn: %d\n", np, id);
		err = -ENODEV;
		goto free_mem;
	}

	/*
	 * Clear the bit for this powergate so it cannot be managed
	 * directly via the legacy APIs for controlling powergates.
	 */
	clear_bit(id, pmc->powergates_available);

	pg->id = id;
	pg->genpd.name = np->name;
	pg->genpd.power_off = tegra_genpd_power_off;
	pg->genpd.power_on = tegra_genpd_power_on;
	pg->pmc = pmc;

	off = !tegra_powergate_is_powered(pmc, pg->id);

	err = tegra_powergate_of_get_clks(pg, np);
	if (err < 0) {
		dev_err(dev, "failed to get clocks for %pOFn: %d\n", np, err);
		goto set_available;
	}

	err = tegra_powergate_of_get_resets(pg, np, off);
	if (err < 0) {
		dev_err(dev, "failed to get resets for %pOFn: %d\n", np, err);
		goto remove_clks;
	}

	if (!IS_ENABLED(CONFIG_PM_GENERIC_DOMAINS)) {
		if (off)
			WARN_ON(tegra_powergate_power_up(pg, true));

		goto remove_resets;
	}

	err = pm_genpd_init(&pg->genpd, NULL, off);
	if (err < 0) {
		dev_err(dev, "failed to initialise PM domain %pOFn: %d\n", np,
		       err);
		goto remove_resets;
	}

	err = of_genpd_add_provider_simple(np, &pg->genpd);
	if (err < 0) {
		dev_err(dev, "failed to add PM domain provider for %pOFn: %d\n",
			np, err);
		goto remove_genpd;
	}

	dev_dbg(dev, "added PM domain %s\n", pg->genpd.name);

	return 0;

remove_genpd:
	pm_genpd_remove(&pg->genpd);

remove_resets:
	reset_control_put(pg->reset);

remove_clks:
	while (pg->num_clks--)
		clk_put(pg->clks[pg->num_clks]);

	kfree(pg->clks);

set_available:
	set_bit(id, pmc->powergates_available);

free_mem:
	kfree(pg);

	return err;
}

bool tegra_pmc_core_domain_state_synced(void)
{
	return pmc->core_domain_state_synced;
}

static int
tegra_pmc_core_pd_set_performance_state(struct generic_pm_domain *genpd,
					unsigned int level)
{
	struct dev_pm_opp *opp;
	int err;

	opp = dev_pm_opp_find_level_ceil(&genpd->dev, &level);
	if (IS_ERR(opp)) {
		dev_err(&genpd->dev, "failed to find OPP for level %u: %pe\n",
			level, opp);
		return PTR_ERR(opp);
	}

	mutex_lock(&pmc->powergates_lock);
	err = dev_pm_opp_set_opp(pmc->dev, opp);
	mutex_unlock(&pmc->powergates_lock);

	dev_pm_opp_put(opp);

	if (err) {
		dev_err(&genpd->dev, "failed to set voltage to %duV: %d\n",
			level, err);
		return err;
	}

	return 0;
}

static unsigned int
tegra_pmc_core_pd_opp_to_performance_state(struct generic_pm_domain *genpd,
					   struct dev_pm_opp *opp)
{
	return dev_pm_opp_get_level(opp);
}

static int tegra_pmc_core_pd_add(struct tegra_pmc *pmc, struct device_node *np)
{
	struct generic_pm_domain *genpd;
	const char *rname = "core";
	int err;

	genpd = devm_kzalloc(pmc->dev, sizeof(*genpd), GFP_KERNEL);
	if (!genpd)
		return -ENOMEM;

	genpd->name = np->name;
	genpd->set_performance_state = tegra_pmc_core_pd_set_performance_state;
	genpd->opp_to_performance_state = tegra_pmc_core_pd_opp_to_performance_state;

	err = devm_pm_opp_set_regulators(pmc->dev, &rname, 1);
	if (err)
		return dev_err_probe(pmc->dev, err,
				     "failed to set core OPP regulator\n");

	err = pm_genpd_init(genpd, NULL, false);
	if (err) {
		dev_err(pmc->dev, "failed to init core genpd: %d\n", err);
		return err;
	}

	err = of_genpd_add_provider_simple(np, genpd);
	if (err) {
		dev_err(pmc->dev, "failed to add core genpd: %d\n", err);
		goto remove_genpd;
	}

	pmc->core_domain_registered = true;

	return 0;

remove_genpd:
	pm_genpd_remove(genpd);

	return err;
}

static int tegra_powergate_init(struct tegra_pmc *pmc,
				struct device_node *parent)
{
	struct of_phandle_args child_args, parent_args;
	struct device_node *np, *child;
	int err = 0;

	/*
	 * Core power domain is the parent of powergate domains, hence it
	 * should be registered first.
	 */
	np = of_get_child_by_name(parent, "core-domain");
	if (np) {
		err = tegra_pmc_core_pd_add(pmc, np);
		of_node_put(np);
		if (err)
			return err;
	}

	np = of_get_child_by_name(parent, "powergates");
	if (!np)
		return 0;

	for_each_child_of_node(np, child) {
		err = tegra_powergate_add(pmc, child);
		if (err < 0) {
			of_node_put(child);
			break;
		}

		if (of_parse_phandle_with_args(child, "power-domains",
					       "#power-domain-cells",
					       0, &parent_args))
			continue;

		child_args.np = child;
		child_args.args_count = 0;

		err = of_genpd_add_subdomain(&parent_args, &child_args);
		of_node_put(parent_args.np);
		if (err) {
			of_node_put(child);
			break;
		}
	}

	of_node_put(np);

	return err;
}

static void tegra_powergate_remove(struct generic_pm_domain *genpd)
{
	struct tegra_powergate *pg = to_powergate(genpd);

	reset_control_put(pg->reset);

	while (pg->num_clks--)
		clk_put(pg->clks[pg->num_clks]);

	kfree(pg->clks);

	set_bit(pg->id, pmc->powergates_available);

	kfree(pg);
}

static void tegra_powergate_remove_all(struct device_node *parent)
{
	struct generic_pm_domain *genpd;
	struct device_node *np, *child;

	np = of_get_child_by_name(parent, "powergates");
	if (!np)
		return;

	for_each_child_of_node(np, child) {
		of_genpd_del_provider(child);

		genpd = of_genpd_remove_last(child);
		if (IS_ERR(genpd))
			continue;

		tegra_powergate_remove(genpd);
	}

	of_node_put(np);

	np = of_get_child_by_name(parent, "core-domain");
	if (np) {
		of_genpd_del_provider(np);
		of_genpd_remove_last(np);
	}
}

static const struct tegra_io_pad_soc *
tegra_io_pad_find(struct tegra_pmc *pmc, enum tegra_io_pad id)
{
	unsigned int i;

	for (i = 0; i < pmc->soc->num_io_pads; i++)
		if (pmc->soc->io_pads[i].id == id)
			return &pmc->soc->io_pads[i];

	return NULL;
}

static int tegra_io_pad_get_dpd_register_bit(struct tegra_pmc *pmc,
					     enum tegra_io_pad id,
					     unsigned long *request,
					     unsigned long *status,
					     u32 *mask)
{
	const struct tegra_io_pad_soc *pad;

	pad = tegra_io_pad_find(pmc, id);
	if (!pad) {
		dev_err(pmc->dev, "invalid I/O pad ID %u\n", id);
		return -ENOENT;
	}

	if (pad->dpd == UINT_MAX)
		return -ENOTSUPP;

	*mask = BIT(pad->dpd % 32);

	if (pad->dpd < 32) {
		*status = pmc->soc->regs->dpd_status;
		*request = pmc->soc->regs->dpd_req;
	} else {
		*status = pmc->soc->regs->dpd2_status;
		*request = pmc->soc->regs->dpd2_req;
	}

	return 0;
}

static int tegra_io_pad_prepare(struct tegra_pmc *pmc, enum tegra_io_pad id,
				unsigned long *request, unsigned long *status,
				u32 *mask)
{
	unsigned long rate, value;
	int err;

	err = tegra_io_pad_get_dpd_register_bit(pmc, id, request, status, mask);
	if (err)
		return err;

	if (pmc->clk) {
		rate = pmc->rate;
		if (!rate) {
			dev_err(pmc->dev, "failed to get clock rate\n");
			return -ENODEV;
		}

		tegra_pmc_writel(pmc, DPD_SAMPLE_ENABLE, DPD_SAMPLE);

		/* must be at least 200 ns, in APB (PCLK) clock cycles */
		value = DIV_ROUND_UP(1000000000, rate);
		value = DIV_ROUND_UP(200, value);
		tegra_pmc_writel(pmc, value, SEL_DPD_TIM);
	}

	return 0;
}

static int tegra_io_pad_poll(struct tegra_pmc *pmc, unsigned long offset,
			     u32 mask, u32 val, unsigned long timeout)
{
	u32 value;

	timeout = jiffies + msecs_to_jiffies(timeout);

	while (time_after(timeout, jiffies)) {
		value = tegra_pmc_readl(pmc, offset);
		if ((value & mask) == val)
			return 0;

		usleep_range(250, 1000);
	}

	return -ETIMEDOUT;
}

static void tegra_io_pad_unprepare(struct tegra_pmc *pmc)
{
	if (pmc->clk)
		tegra_pmc_writel(pmc, DPD_SAMPLE_DISABLE, DPD_SAMPLE);
}

/**
 * tegra_io_pad_power_enable() - enable power to I/O pad
 * @id: Tegra I/O pad ID for which to enable power
 *
 * Returns: 0 on success or a negative error code on failure.
 */
int tegra_io_pad_power_enable(enum tegra_io_pad id)
{
	unsigned long request, status;
	u32 mask;
	int err;

	mutex_lock(&pmc->powergates_lock);

	err = tegra_io_pad_prepare(pmc, id, &request, &status, &mask);
	if (err < 0) {
		dev_err(pmc->dev, "failed to prepare I/O pad: %d\n", err);
		goto unlock;
	}

	tegra_pmc_writel(pmc, IO_DPD_REQ_CODE_OFF | mask, request);

	err = tegra_io_pad_poll(pmc, status, mask, 0, 250);
	if (err < 0) {
		dev_err(pmc->dev, "failed to enable I/O pad: %d\n", err);
		goto unlock;
	}

	tegra_io_pad_unprepare(pmc);

unlock:
	mutex_unlock(&pmc->powergates_lock);
	return err;
}
EXPORT_SYMBOL(tegra_io_pad_power_enable);

/**
 * tegra_io_pad_power_disable() - disable power to I/O pad
 * @id: Tegra I/O pad ID for which to disable power
 *
 * Returns: 0 on success or a negative error code on failure.
 */
int tegra_io_pad_power_disable(enum tegra_io_pad id)
{
	unsigned long request, status;
	u32 mask;
	int err;

	mutex_lock(&pmc->powergates_lock);

	err = tegra_io_pad_prepare(pmc, id, &request, &status, &mask);
	if (err < 0) {
		dev_err(pmc->dev, "failed to prepare I/O pad: %d\n", err);
		goto unlock;
	}

	tegra_pmc_writel(pmc, IO_DPD_REQ_CODE_ON | mask, request);

	err = tegra_io_pad_poll(pmc, status, mask, mask, 250);
	if (err < 0) {
		dev_err(pmc->dev, "failed to disable I/O pad: %d\n", err);
		goto unlock;
	}

	tegra_io_pad_unprepare(pmc);

unlock:
	mutex_unlock(&pmc->powergates_lock);
	return err;
}
EXPORT_SYMBOL(tegra_io_pad_power_disable);

static int tegra_io_pad_is_powered(struct tegra_pmc *pmc, enum tegra_io_pad id)
{
	unsigned long request, status;
	u32 mask, value;
	int err;

	err = tegra_io_pad_get_dpd_register_bit(pmc, id, &request, &status,
						&mask);
	if (err)
		return err;

	value = tegra_pmc_readl(pmc, status);

	return !(value & mask);
}

static int tegra_io_pad_set_voltage(struct tegra_pmc *pmc, enum tegra_io_pad id,
				    int voltage)
{
	const struct tegra_io_pad_soc *pad;
	u32 value;

	pad = tegra_io_pad_find(pmc, id);
	if (!pad)
		return -ENOENT;

	if (pad->voltage == UINT_MAX)
		return -ENOTSUPP;

	mutex_lock(&pmc->powergates_lock);

	if (pmc->soc->has_impl_33v_pwr) {
		value = tegra_pmc_readl(pmc, PMC_IMPL_E_33V_PWR);

		if (voltage == TEGRA_IO_PAD_VOLTAGE_1V8)
			value &= ~BIT(pad->voltage);
		else
			value |= BIT(pad->voltage);

		tegra_pmc_writel(pmc, value, PMC_IMPL_E_33V_PWR);
	} else {
		/* write-enable PMC_PWR_DET_VALUE[pad->voltage] */
		value = tegra_pmc_readl(pmc, PMC_PWR_DET);
		value |= BIT(pad->voltage);
		tegra_pmc_writel(pmc, value, PMC_PWR_DET);

		/* update I/O voltage */
		value = tegra_pmc_readl(pmc, PMC_PWR_DET_VALUE);

		if (voltage == TEGRA_IO_PAD_VOLTAGE_1V8)
			value &= ~BIT(pad->voltage);
		else
			value |= BIT(pad->voltage);

		tegra_pmc_writel(pmc, value, PMC_PWR_DET_VALUE);
	}

	mutex_unlock(&pmc->powergates_lock);

	usleep_range(100, 250);

	return 0;
}

static int tegra_io_pad_get_voltage(struct tegra_pmc *pmc, enum tegra_io_pad id)
{
	const struct tegra_io_pad_soc *pad;
	u32 value;

	pad = tegra_io_pad_find(pmc, id);
	if (!pad)
		return -ENOENT;

	if (pad->voltage == UINT_MAX)
		return -ENOTSUPP;

	if (pmc->soc->has_impl_33v_pwr)
		value = tegra_pmc_readl(pmc, PMC_IMPL_E_33V_PWR);
	else
		value = tegra_pmc_readl(pmc, PMC_PWR_DET_VALUE);

	if ((value & BIT(pad->voltage)) == 0)
		return TEGRA_IO_PAD_VOLTAGE_1V8;

	return TEGRA_IO_PAD_VOLTAGE_3V3;
}

/**
 * tegra_io_rail_power_on() - enable power to I/O rail
 * @id: Tegra I/O pad ID for which to enable power
 *
 * See also: tegra_io_pad_power_enable()
 */
int tegra_io_rail_power_on(unsigned int id)
{
	return tegra_io_pad_power_enable(id);
}
EXPORT_SYMBOL(tegra_io_rail_power_on);

/**
 * tegra_io_rail_power_off() - disable power to I/O rail
 * @id: Tegra I/O pad ID for which to disable power
 *
 * See also: tegra_io_pad_power_disable()
 */
int tegra_io_rail_power_off(unsigned int id)
{
	return tegra_io_pad_power_disable(id);
}
EXPORT_SYMBOL(tegra_io_rail_power_off);

#ifdef CONFIG_PM_SLEEP
enum tegra_suspend_mode tegra_pmc_get_suspend_mode(void)
{
	return pmc->suspend_mode;
}

void tegra_pmc_set_suspend_mode(enum tegra_suspend_mode mode)
{
	if (mode < TEGRA_SUSPEND_NONE || mode >= TEGRA_MAX_SUSPEND_MODE)
		return;

	pmc->suspend_mode = mode;
}

void tegra_pmc_enter_suspend_mode(enum tegra_suspend_mode mode)
{
	unsigned long long rate = 0;
	u64 ticks;
	u32 value;

	switch (mode) {
	case TEGRA_SUSPEND_LP1:
		rate = 32768;
		break;

	case TEGRA_SUSPEND_LP2:
		rate = pmc->rate;
		break;

	default:
		break;
	}

	if (WARN_ON_ONCE(rate == 0))
		rate = 100000000;

	ticks = pmc->cpu_good_time * rate + USEC_PER_SEC - 1;
	do_div(ticks, USEC_PER_SEC);
	tegra_pmc_writel(pmc, ticks, PMC_CPUPWRGOOD_TIMER);

	ticks = pmc->cpu_off_time * rate + USEC_PER_SEC - 1;
	do_div(ticks, USEC_PER_SEC);
	tegra_pmc_writel(pmc, ticks, PMC_CPUPWROFF_TIMER);

	value = tegra_pmc_readl(pmc, PMC_CNTRL);
	value &= ~PMC_CNTRL_SIDE_EFFECT_LP0;
	value |= PMC_CNTRL_CPU_PWRREQ_OE;
	tegra_pmc_writel(pmc, value, PMC_CNTRL);
}
#endif

static int tegra_pmc_parse_dt(struct tegra_pmc *pmc, struct device_node *np)
{
	u32 value, values[2];

	if (of_property_read_u32(np, "nvidia,suspend-mode", &value)) {
		pmc->suspend_mode = TEGRA_SUSPEND_NONE;
	} else {
		switch (value) {
		case 0:
			pmc->suspend_mode = TEGRA_SUSPEND_LP0;
			break;

		case 1:
			pmc->suspend_mode = TEGRA_SUSPEND_LP1;
			break;

		case 2:
			pmc->suspend_mode = TEGRA_SUSPEND_LP2;
			break;

		default:
			pmc->suspend_mode = TEGRA_SUSPEND_NONE;
			break;
		}
	}

	pmc->suspend_mode = tegra_pm_validate_suspend_mode(pmc->suspend_mode);

	if (of_property_read_u32(np, "nvidia,cpu-pwr-good-time", &value))
		pmc->suspend_mode = TEGRA_SUSPEND_NONE;

	pmc->cpu_good_time = value;

	if (of_property_read_u32(np, "nvidia,cpu-pwr-off-time", &value))
		pmc->suspend_mode = TEGRA_SUSPEND_NONE;

	pmc->cpu_off_time = value;

	if (of_property_read_u32_array(np, "nvidia,core-pwr-good-time",
				       values, ARRAY_SIZE(values)))
		pmc->suspend_mode = TEGRA_SUSPEND_NONE;

	pmc->core_osc_time = values[0];
	pmc->core_pmu_time = values[1];

	if (of_property_read_u32(np, "nvidia,core-pwr-off-time", &value))
		pmc->suspend_mode = TEGRA_SUSPEND_NONE;

	pmc->core_off_time = value;

	pmc->corereq_high = of_property_read_bool(np,
				"nvidia,core-power-req-active-high");

	pmc->sysclkreq_high = of_property_read_bool(np,
				"nvidia,sys-clock-req-active-high");

	pmc->combined_req = of_property_read_bool(np,
				"nvidia,combined-power-req");

	pmc->cpu_pwr_good_en = of_property_read_bool(np,
				"nvidia,cpu-pwr-good-en");

	if (of_property_read_u32_array(np, "nvidia,lp0-vec", values,
				       ARRAY_SIZE(values)))
		if (pmc->suspend_mode == TEGRA_SUSPEND_LP0)
			pmc->suspend_mode = TEGRA_SUSPEND_LP1;

	pmc->lp0_vec_phys = values[0];
	pmc->lp0_vec_size = values[1];

	return 0;
}

static void tegra_pmc_init(struct tegra_pmc *pmc)
{
	if (pmc->soc->init)
		pmc->soc->init(pmc);
}

static void tegra_pmc_init_tsense_reset(struct tegra_pmc *pmc)
{
	static const char disabled[] = "emergency thermal reset disabled";
	u32 pmu_addr, ctrl_id, reg_addr, reg_data, pinmux;
	struct device *dev = pmc->dev;
	struct device_node *np;
	u32 value, checksum;

	if (!pmc->soc->has_tsense_reset)
		return;

	np = of_get_child_by_name(pmc->dev->of_node, "i2c-thermtrip");
	if (!np) {
		dev_warn(dev, "i2c-thermtrip node not found, %s.\n", disabled);
		return;
	}

	if (of_property_read_u32(np, "nvidia,i2c-controller-id", &ctrl_id)) {
		dev_err(dev, "I2C controller ID missing, %s.\n", disabled);
		goto out;
	}

	if (of_property_read_u32(np, "nvidia,bus-addr", &pmu_addr)) {
		dev_err(dev, "nvidia,bus-addr missing, %s.\n", disabled);
		goto out;
	}

	if (of_property_read_u32(np, "nvidia,reg-addr", &reg_addr)) {
		dev_err(dev, "nvidia,reg-addr missing, %s.\n", disabled);
		goto out;
	}

	if (of_property_read_u32(np, "nvidia,reg-data", &reg_data)) {
		dev_err(dev, "nvidia,reg-data missing, %s.\n", disabled);
		goto out;
	}

	if (of_property_read_u32(np, "nvidia,pinmux-id", &pinmux))
		pinmux = 0;

	value = tegra_pmc_readl(pmc, PMC_SENSOR_CTRL);
	value |= PMC_SENSOR_CTRL_SCRATCH_WRITE;
	tegra_pmc_writel(pmc, value, PMC_SENSOR_CTRL);

	value = (reg_data << PMC_SCRATCH54_DATA_SHIFT) |
		(reg_addr << PMC_SCRATCH54_ADDR_SHIFT);
	tegra_pmc_writel(pmc, value, PMC_SCRATCH54);

	value = PMC_SCRATCH55_RESET_TEGRA;
	value |= ctrl_id << PMC_SCRATCH55_CNTRL_ID_SHIFT;
	value |= pinmux << PMC_SCRATCH55_PINMUX_SHIFT;
	value |= pmu_addr << PMC_SCRATCH55_I2CSLV1_SHIFT;

	/*
	 * Calculate checksum of SCRATCH54, SCRATCH55 fields. Bits 23:16 will
	 * contain the checksum and are currently zero, so they are not added.
	 */
	checksum = reg_addr + reg_data + (value & 0xff) + ((value >> 8) & 0xff)
		+ ((value >> 24) & 0xff);
	checksum &= 0xff;
	checksum = 0x100 - checksum;

	value |= checksum << PMC_SCRATCH55_CHECKSUM_SHIFT;

	tegra_pmc_writel(pmc, value, PMC_SCRATCH55);

	value = tegra_pmc_readl(pmc, PMC_SENSOR_CTRL);
	value |= PMC_SENSOR_CTRL_ENABLE_RST;
	tegra_pmc_writel(pmc, value, PMC_SENSOR_CTRL);

	dev_info(pmc->dev, "emergency thermal reset enabled\n");

out:
	of_node_put(np);
}

static int tegra_io_pad_pinctrl_get_groups_count(struct pinctrl_dev *pctl_dev)
{
	struct tegra_pmc *pmc = pinctrl_dev_get_drvdata(pctl_dev);

	return pmc->soc->num_io_pads;
}

static const char *tegra_io_pad_pinctrl_get_group_name(struct pinctrl_dev *pctl,
						       unsigned int group)
{
	struct tegra_pmc *pmc = pinctrl_dev_get_drvdata(pctl);

	return pmc->soc->io_pads[group].name;
}

static int tegra_io_pad_pinctrl_get_group_pins(struct pinctrl_dev *pctl_dev,
					       unsigned int group,
					       const unsigned int **pins,
					       unsigned int *num_pins)
{
	struct tegra_pmc *pmc = pinctrl_dev_get_drvdata(pctl_dev);

	*pins = &pmc->soc->io_pads[group].id;
	*num_pins = 1;

	return 0;
}

static const struct pinctrl_ops tegra_io_pad_pinctrl_ops = {
	.get_groups_count = tegra_io_pad_pinctrl_get_groups_count,
	.get_group_name = tegra_io_pad_pinctrl_get_group_name,
	.get_group_pins = tegra_io_pad_pinctrl_get_group_pins,
	.dt_node_to_map = pinconf_generic_dt_node_to_map_pin,
	.dt_free_map = pinconf_generic_dt_free_map,
};

static int tegra_io_pad_pinconf_get(struct pinctrl_dev *pctl_dev,
				    unsigned int pin, unsigned long *config)
{
	enum pin_config_param param = pinconf_to_config_param(*config);
	struct tegra_pmc *pmc = pinctrl_dev_get_drvdata(pctl_dev);
	const struct tegra_io_pad_soc *pad;
	int ret;
	u32 arg;

	pad = tegra_io_pad_find(pmc, pin);
	if (!pad)
		return -EINVAL;

	switch (param) {
	case PIN_CONFIG_POWER_SOURCE:
		ret = tegra_io_pad_get_voltage(pmc, pad->id);
		if (ret < 0)
			return ret;

		arg = ret;
		break;

	case PIN_CONFIG_MODE_LOW_POWER:
		ret = tegra_io_pad_is_powered(pmc, pad->id);
		if (ret < 0)
			return ret;

		arg = !ret;
		break;

	default:
		return -EINVAL;
	}

	*config = pinconf_to_config_packed(param, arg);

	return 0;
}

static int tegra_io_pad_pinconf_set(struct pinctrl_dev *pctl_dev,
				    unsigned int pin, unsigned long *configs,
				    unsigned int num_configs)
{
	struct tegra_pmc *pmc = pinctrl_dev_get_drvdata(pctl_dev);
	const struct tegra_io_pad_soc *pad;
	enum pin_config_param param;
	unsigned int i;
	int err;
	u32 arg;

	pad = tegra_io_pad_find(pmc, pin);
	if (!pad)
		return -EINVAL;

	for (i = 0; i < num_configs; ++i) {
		param = pinconf_to_config_param(configs[i]);
		arg = pinconf_to_config_argument(configs[i]);

		switch (param) {
		case PIN_CONFIG_MODE_LOW_POWER:
			if (arg)
				err = tegra_io_pad_power_disable(pad->id);
			else
				err = tegra_io_pad_power_enable(pad->id);
			if (err)
				return err;
			break;
		case PIN_CONFIG_POWER_SOURCE:
			if (arg != TEGRA_IO_PAD_VOLTAGE_1V8 &&
			    arg != TEGRA_IO_PAD_VOLTAGE_3V3)
				return -EINVAL;
			err = tegra_io_pad_set_voltage(pmc, pad->id, arg);
			if (err)
				return err;
			break;
		default:
			return -EINVAL;
		}
	}

	return 0;
}

static const struct pinconf_ops tegra_io_pad_pinconf_ops = {
	.pin_config_get = tegra_io_pad_pinconf_get,
	.pin_config_set = tegra_io_pad_pinconf_set,
	.is_generic = true,
};

static struct pinctrl_desc tegra_pmc_pctl_desc = {
	.pctlops = &tegra_io_pad_pinctrl_ops,
	.confops = &tegra_io_pad_pinconf_ops,
};

static int tegra_pmc_pinctrl_init(struct tegra_pmc *pmc)
{
	int err;

	if (!pmc->soc->num_pin_descs)
		return 0;

	tegra_pmc_pctl_desc.name = dev_name(pmc->dev);
	tegra_pmc_pctl_desc.pins = pmc->soc->pin_descs;
	tegra_pmc_pctl_desc.npins = pmc->soc->num_pin_descs;

	pmc->pctl_dev = devm_pinctrl_register(pmc->dev, &tegra_pmc_pctl_desc,
					      pmc);
	if (IS_ERR(pmc->pctl_dev)) {
		err = PTR_ERR(pmc->pctl_dev);
		dev_err(pmc->dev, "failed to register pin controller: %d\n",
			err);
		return err;
	}

	return 0;
}

static ssize_t reset_reason_show(struct device *dev,
				 struct device_attribute *attr, char *buf)
{
	u32 value;

	value = tegra_pmc_readl(pmc, pmc->soc->regs->rst_status);
	value &= pmc->soc->regs->rst_source_mask;
	value >>= pmc->soc->regs->rst_source_shift;

	if (WARN_ON(value >= pmc->soc->num_reset_sources))
		return sprintf(buf, "%s\n", "UNKNOWN");

	return sprintf(buf, "%s\n", pmc->soc->reset_sources[value]);
}

static DEVICE_ATTR_RO(reset_reason);

static ssize_t reset_level_show(struct device *dev,
				struct device_attribute *attr, char *buf)
{
	u32 value;

	value = tegra_pmc_readl(pmc, pmc->soc->regs->rst_status);
	value &= pmc->soc->regs->rst_level_mask;
	value >>= pmc->soc->regs->rst_level_shift;

	if (WARN_ON(value >= pmc->soc->num_reset_levels))
		return sprintf(buf, "%s\n", "UNKNOWN");

	return sprintf(buf, "%s\n", pmc->soc->reset_levels[value]);
}

static DEVICE_ATTR_RO(reset_level);

static void tegra_pmc_reset_sysfs_init(struct tegra_pmc *pmc)
{
	struct device *dev = pmc->dev;
	int err = 0;

	if (pmc->soc->reset_sources) {
		err = device_create_file(dev, &dev_attr_reset_reason);
		if (err < 0)
			dev_warn(dev,
				 "failed to create attr \"reset_reason\": %d\n",
				 err);
	}

	if (pmc->soc->reset_levels) {
		err = device_create_file(dev, &dev_attr_reset_level);
		if (err < 0)
			dev_warn(dev,
				 "failed to create attr \"reset_level\": %d\n",
				 err);
	}
}

static int tegra_pmc_irq_translate(struct irq_domain *domain,
				   struct irq_fwspec *fwspec,
				   unsigned long *hwirq,
				   unsigned int *type)
{
	if (WARN_ON(fwspec->param_count < 2))
		return -EINVAL;

	*hwirq = fwspec->param[0];
	*type = fwspec->param[1];

	return 0;
}

static int tegra_pmc_irq_alloc(struct irq_domain *domain, unsigned int virq,
			       unsigned int num_irqs, void *data)
{
	struct tegra_pmc *pmc = domain->host_data;
	const struct tegra_pmc_soc *soc = pmc->soc;
	struct irq_fwspec *fwspec = data;
	unsigned int i;
	int err = 0;

	if (WARN_ON(num_irqs > 1))
		return -EINVAL;

	for (i = 0; i < soc->num_wake_events; i++) {
		const struct tegra_wake_event *event = &soc->wake_events[i];

		if (fwspec->param_count == 2) {
			struct irq_fwspec spec;

			if (event->id != fwspec->param[0])
				continue;

			err = irq_domain_set_hwirq_and_chip(domain, virq,
							    event->id,
							    &pmc->irq, pmc);
			if (err < 0)
				break;

			spec.fwnode = &pmc->dev->of_node->fwnode;
			spec.param_count = 3;
			spec.param[0] = GIC_SPI;
			spec.param[1] = event->irq;
			spec.param[2] = fwspec->param[1];

			err = irq_domain_alloc_irqs_parent(domain, virq,
							   num_irqs, &spec);

			break;
		}

		if (fwspec->param_count == 3) {
			if (event->gpio.instance != fwspec->param[0] ||
			    event->gpio.pin != fwspec->param[1])
				continue;

			err = irq_domain_set_hwirq_and_chip(domain, virq,
							    event->id,
							    &pmc->irq, pmc);

			/* GPIO hierarchies stop at the PMC level */
			if (!err && domain->parent)
 				err = irq_domain_disconnect_hierarchy(domain->parent,
								      virq);
			break;
		}
	}

	/* If there is no wake-up event, there is no PMC mapping */
	if (i == soc->num_wake_events)
		err = irq_domain_disconnect_hierarchy(domain, virq);

	return err;
}

static const struct irq_domain_ops tegra_pmc_irq_domain_ops = {
	.translate = tegra_pmc_irq_translate,
	.alloc = tegra_pmc_irq_alloc,
};

static int tegra210_pmc_irq_set_wake(struct irq_data *data, unsigned int on)
{
	struct tegra_pmc *pmc = irq_data_get_irq_chip_data(data);
	unsigned int offset, bit;
	u32 value;

	offset = data->hwirq / 32;
	bit = data->hwirq % 32;

	/* clear wake status */
	tegra_pmc_writel(pmc, 0, PMC_SW_WAKE_STATUS);
	tegra_pmc_writel(pmc, 0, PMC_SW_WAKE2_STATUS);

	tegra_pmc_writel(pmc, 0, PMC_WAKE_STATUS);
	tegra_pmc_writel(pmc, 0, PMC_WAKE2_STATUS);

	/* enable PMC wake */
	if (data->hwirq >= 32)
		offset = PMC_WAKE2_MASK;
	else
		offset = PMC_WAKE_MASK;

	value = tegra_pmc_readl(pmc, offset);

	if (on)
		value |= BIT(bit);
	else
		value &= ~BIT(bit);

	tegra_pmc_writel(pmc, value, offset);

	return 0;
}

static int tegra210_pmc_irq_set_type(struct irq_data *data, unsigned int type)
{
	struct tegra_pmc *pmc = irq_data_get_irq_chip_data(data);
	unsigned int offset, bit;
	u32 value;

	offset = data->hwirq / 32;
	bit = data->hwirq % 32;

	if (data->hwirq >= 32)
		offset = PMC_WAKE2_LEVEL;
	else
		offset = PMC_WAKE_LEVEL;

	value = tegra_pmc_readl(pmc, offset);

	switch (type) {
	case IRQ_TYPE_EDGE_RISING:
	case IRQ_TYPE_LEVEL_HIGH:
		value |= BIT(bit);
		break;

	case IRQ_TYPE_EDGE_FALLING:
	case IRQ_TYPE_LEVEL_LOW:
		value &= ~BIT(bit);
		break;

	case IRQ_TYPE_EDGE_RISING | IRQ_TYPE_EDGE_FALLING:
		value ^= BIT(bit);
		break;

	default:
		return -EINVAL;
	}

	tegra_pmc_writel(pmc, value, offset);

	return 0;
}

static int tegra186_pmc_irq_set_wake(struct irq_data *data, unsigned int on)
{
	struct tegra_pmc *pmc = irq_data_get_irq_chip_data(data);
	unsigned int offset, bit;
	u32 value;

	offset = data->hwirq / 32;
	bit = data->hwirq % 32;

	/* clear wake status */
	writel(0x1, pmc->wake + WAKE_AOWAKE_STATUS_W(data->hwirq));

	/* route wake to tier 2 */
	value = readl(pmc->wake + WAKE_AOWAKE_TIER2_ROUTING(offset));

	if (!on)
		value &= ~(1 << bit);
	else
		value |= 1 << bit;

	writel(value, pmc->wake + WAKE_AOWAKE_TIER2_ROUTING(offset));

	/* enable wakeup event */
	writel(!!on, pmc->wake + WAKE_AOWAKE_MASK_W(data->hwirq));

	return 0;
}

static int tegra186_pmc_irq_set_type(struct irq_data *data, unsigned int type)
{
	struct tegra_pmc *pmc = irq_data_get_irq_chip_data(data);
	u32 value;

	value = readl(pmc->wake + WAKE_AOWAKE_CNTRL(data->hwirq));

	switch (type) {
	case IRQ_TYPE_EDGE_RISING:
	case IRQ_TYPE_LEVEL_HIGH:
		value |= WAKE_AOWAKE_CNTRL_LEVEL;
		break;

	case IRQ_TYPE_EDGE_FALLING:
	case IRQ_TYPE_LEVEL_LOW:
		value &= ~WAKE_AOWAKE_CNTRL_LEVEL;
		break;

	case IRQ_TYPE_EDGE_RISING | IRQ_TYPE_EDGE_FALLING:
		value ^= WAKE_AOWAKE_CNTRL_LEVEL;
		break;

	default:
		return -EINVAL;
	}

	writel(value, pmc->wake + WAKE_AOWAKE_CNTRL(data->hwirq));

	return 0;
}

static void tegra_irq_mask_parent(struct irq_data *data)
{
	if (data->parent_data)
		irq_chip_mask_parent(data);
}

static void tegra_irq_unmask_parent(struct irq_data *data)
{
	if (data->parent_data)
		irq_chip_unmask_parent(data);
}

static void tegra_irq_eoi_parent(struct irq_data *data)
{
	if (data->parent_data)
		irq_chip_eoi_parent(data);
}

static int tegra_irq_set_affinity_parent(struct irq_data *data,
					 const struct cpumask *dest,
					 bool force)
{
	if (data->parent_data)
		return irq_chip_set_affinity_parent(data, dest, force);

	return -EINVAL;
}

static int tegra_pmc_irq_init(struct tegra_pmc *pmc)
{
	struct irq_domain *parent = NULL;
	struct device_node *np;

	np = of_irq_find_parent(pmc->dev->of_node);
	if (np) {
		parent = irq_find_host(np);
		of_node_put(np);
	}

	if (!parent)
		return 0;

	pmc->irq.name = dev_name(pmc->dev);
	pmc->irq.irq_mask = tegra_irq_mask_parent;
	pmc->irq.irq_unmask = tegra_irq_unmask_parent;
	pmc->irq.irq_eoi = tegra_irq_eoi_parent;
	pmc->irq.irq_set_affinity = tegra_irq_set_affinity_parent;
	pmc->irq.irq_set_type = pmc->soc->irq_set_type;
	pmc->irq.irq_set_wake = pmc->soc->irq_set_wake;

	pmc->domain = irq_domain_add_hierarchy(parent, 0, 96, pmc->dev->of_node,
					       &tegra_pmc_irq_domain_ops, pmc);
	if (!pmc->domain) {
		dev_err(pmc->dev, "failed to allocate domain\n");
		return -ENOMEM;
	}

	return 0;
}

static int tegra_pmc_clk_notify_cb(struct notifier_block *nb,
				   unsigned long action, void *ptr)
{
	struct tegra_pmc *pmc = container_of(nb, struct tegra_pmc, clk_nb);
	struct clk_notifier_data *data = ptr;

	switch (action) {
	case PRE_RATE_CHANGE:
		mutex_lock(&pmc->powergates_lock);
		break;

	case POST_RATE_CHANGE:
		pmc->rate = data->new_rate;
		fallthrough;

	case ABORT_RATE_CHANGE:
		mutex_unlock(&pmc->powergates_lock);
		break;

	default:
		WARN_ON_ONCE(1);
		return notifier_from_errno(-EINVAL);
	}

	return NOTIFY_OK;
}

static void pmc_clk_fence_udelay(u32 offset)
{
	tegra_pmc_readl(pmc, offset);
	/* pmc clk propagation delay 2 us */
	udelay(2);
}

static u8 pmc_clk_mux_get_parent(struct clk_hw *hw)
{
	struct pmc_clk *clk = to_pmc_clk(hw);
	u32 val;

	val = tegra_pmc_readl(pmc, clk->offs) >> clk->mux_shift;
	val &= PMC_CLK_OUT_MUX_MASK;

	return val;
}

static int pmc_clk_mux_set_parent(struct clk_hw *hw, u8 index)
{
	struct pmc_clk *clk = to_pmc_clk(hw);
	u32 val;

	val = tegra_pmc_readl(pmc, clk->offs);
	val &= ~(PMC_CLK_OUT_MUX_MASK << clk->mux_shift);
	val |= index << clk->mux_shift;
	tegra_pmc_writel(pmc, val, clk->offs);
	pmc_clk_fence_udelay(clk->offs);

	return 0;
}

static int pmc_clk_is_enabled(struct clk_hw *hw)
{
	struct pmc_clk *clk = to_pmc_clk(hw);
	u32 val;

	val = tegra_pmc_readl(pmc, clk->offs) & BIT(clk->force_en_shift);

	return val ? 1 : 0;
}

static void pmc_clk_set_state(unsigned long offs, u32 shift, int state)
{
	u32 val;

	val = tegra_pmc_readl(pmc, offs);
	val = state ? (val | BIT(shift)) : (val & ~BIT(shift));
	tegra_pmc_writel(pmc, val, offs);
	pmc_clk_fence_udelay(offs);
}

static int pmc_clk_enable(struct clk_hw *hw)
{
	struct pmc_clk *clk = to_pmc_clk(hw);

	pmc_clk_set_state(clk->offs, clk->force_en_shift, 1);

	return 0;
}

static void pmc_clk_disable(struct clk_hw *hw)
{
	struct pmc_clk *clk = to_pmc_clk(hw);

	pmc_clk_set_state(clk->offs, clk->force_en_shift, 0);
}

static const struct clk_ops pmc_clk_ops = {
	.get_parent = pmc_clk_mux_get_parent,
	.set_parent = pmc_clk_mux_set_parent,
	.determine_rate = __clk_mux_determine_rate,
	.is_enabled = pmc_clk_is_enabled,
	.enable = pmc_clk_enable,
	.disable = pmc_clk_disable,
};

static struct clk *
tegra_pmc_clk_out_register(struct tegra_pmc *pmc,
			   const struct pmc_clk_init_data *data,
			   unsigned long offset)
{
	struct clk_init_data init;
	struct pmc_clk *pmc_clk;

	pmc_clk = devm_kzalloc(pmc->dev, sizeof(*pmc_clk), GFP_KERNEL);
	if (!pmc_clk)
		return ERR_PTR(-ENOMEM);

	init.name = data->name;
	init.ops = &pmc_clk_ops;
	init.parent_names = data->parents;
	init.num_parents = data->num_parents;
	init.flags = CLK_SET_RATE_NO_REPARENT | CLK_SET_RATE_PARENT |
		     CLK_SET_PARENT_GATE;

	pmc_clk->hw.init = &init;
	pmc_clk->offs = offset;
	pmc_clk->mux_shift = data->mux_shift;
	pmc_clk->force_en_shift = data->force_en_shift;

	return clk_register(NULL, &pmc_clk->hw);
}

static int pmc_clk_gate_is_enabled(struct clk_hw *hw)
{
	struct pmc_clk_gate *gate = to_pmc_clk_gate(hw);

	return tegra_pmc_readl(pmc, gate->offs) & BIT(gate->shift) ? 1 : 0;
}

static int pmc_clk_gate_enable(struct clk_hw *hw)
{
	struct pmc_clk_gate *gate = to_pmc_clk_gate(hw);

	pmc_clk_set_state(gate->offs, gate->shift, 1);

	return 0;
}

static void pmc_clk_gate_disable(struct clk_hw *hw)
{
	struct pmc_clk_gate *gate = to_pmc_clk_gate(hw);

	pmc_clk_set_state(gate->offs, gate->shift, 0);
}

static const struct clk_ops pmc_clk_gate_ops = {
	.is_enabled = pmc_clk_gate_is_enabled,
	.enable = pmc_clk_gate_enable,
	.disable = pmc_clk_gate_disable,
};

static struct clk *
tegra_pmc_clk_gate_register(struct tegra_pmc *pmc, const char *name,
			    const char *parent_name, unsigned long offset,
			    u32 shift)
{
	struct clk_init_data init;
	struct pmc_clk_gate *gate;

	gate = devm_kzalloc(pmc->dev, sizeof(*gate), GFP_KERNEL);
	if (!gate)
		return ERR_PTR(-ENOMEM);

	init.name = name;
	init.ops = &pmc_clk_gate_ops;
	init.parent_names = &parent_name;
	init.num_parents = 1;
	init.flags = 0;

	gate->hw.init = &init;
	gate->offs = offset;
	gate->shift = shift;

	return clk_register(NULL, &gate->hw);
}

static void tegra_pmc_clock_register(struct tegra_pmc *pmc,
				     struct device_node *np)
{
	struct clk *clk;
	struct clk_onecell_data *clk_data;
	unsigned int num_clks;
	int i, err;

	num_clks = pmc->soc->num_pmc_clks;
	if (pmc->soc->has_blink_output)
		num_clks += 1;

	if (!num_clks)
		return;

	clk_data = devm_kmalloc(pmc->dev, sizeof(*clk_data), GFP_KERNEL);
	if (!clk_data)
		return;

	clk_data->clks = devm_kcalloc(pmc->dev, TEGRA_PMC_CLK_MAX,
				      sizeof(*clk_data->clks), GFP_KERNEL);
	if (!clk_data->clks)
		return;

	clk_data->clk_num = TEGRA_PMC_CLK_MAX;

	for (i = 0; i < TEGRA_PMC_CLK_MAX; i++)
		clk_data->clks[i] = ERR_PTR(-ENOENT);

	for (i = 0; i < pmc->soc->num_pmc_clks; i++) {
		const struct pmc_clk_init_data *data;

		data = pmc->soc->pmc_clks_data + i;

		clk = tegra_pmc_clk_out_register(pmc, data, PMC_CLK_OUT_CNTRL);
		if (IS_ERR(clk)) {
			dev_warn(pmc->dev, "unable to register clock %s: %d\n",
				 data->name, PTR_ERR_OR_ZERO(clk));
			return;
		}

		err = clk_register_clkdev(clk, data->name, NULL);
		if (err) {
			dev_warn(pmc->dev,
				 "unable to register %s clock lookup: %d\n",
				 data->name, err);
			return;
		}

		clk_data->clks[data->clk_id] = clk;
	}

	if (pmc->soc->has_blink_output) {
		tegra_pmc_writel(pmc, 0x0, PMC_BLINK_TIMER);
		clk = tegra_pmc_clk_gate_register(pmc,
						  "pmc_blink_override",
						  "clk_32k",
						  PMC_DPD_PADS_ORIDE,
						  PMC_DPD_PADS_ORIDE_BLINK);
		if (IS_ERR(clk)) {
			dev_warn(pmc->dev,
				 "unable to register pmc_blink_override: %d\n",
				 PTR_ERR_OR_ZERO(clk));
			return;
		}

		clk = tegra_pmc_clk_gate_register(pmc, "pmc_blink",
						  "pmc_blink_override",
						  PMC_CNTRL,
						  PMC_CNTRL_BLINK_EN);
		if (IS_ERR(clk)) {
			dev_warn(pmc->dev,
				 "unable to register pmc_blink: %d\n",
				 PTR_ERR_OR_ZERO(clk));
			return;
		}

		err = clk_register_clkdev(clk, "pmc_blink", NULL);
		if (err) {
			dev_warn(pmc->dev,
				 "unable to register pmc_blink lookup: %d\n",
				 err);
			return;
		}

		clk_data->clks[TEGRA_PMC_CLK_BLINK] = clk;
	}

	err = of_clk_add_provider(np, of_clk_src_onecell_get, clk_data);
	if (err)
		dev_warn(pmc->dev, "failed to add pmc clock provider: %d\n",
			 err);
}

static const struct regmap_range pmc_usb_sleepwalk_ranges[] = {
	regmap_reg_range(PMC_USB_DEBOUNCE_DEL, PMC_USB_AO),
	regmap_reg_range(PMC_UTMIP_UHSIC_TRIGGERS, PMC_UTMIP_UHSIC_SAVED_STATE),
	regmap_reg_range(PMC_UTMIP_TERM_PAD_CFG, PMC_UTMIP_UHSIC_FAKE),
	regmap_reg_range(PMC_UTMIP_UHSIC_LINE_WAKEUP, PMC_UTMIP_UHSIC_LINE_WAKEUP),
	regmap_reg_range(PMC_UTMIP_BIAS_MASTER_CNTRL, PMC_UTMIP_MASTER_CONFIG),
	regmap_reg_range(PMC_UTMIP_UHSIC2_TRIGGERS, PMC_UTMIP_MASTER2_CONFIG),
	regmap_reg_range(PMC_UTMIP_PAD_CFG0, PMC_UTMIP_UHSIC_SLEEP_CFG1),
	regmap_reg_range(PMC_UTMIP_SLEEPWALK_P3, PMC_UTMIP_SLEEPWALK_P3),
};

static const struct regmap_access_table pmc_usb_sleepwalk_table = {
	.yes_ranges = pmc_usb_sleepwalk_ranges,
	.n_yes_ranges = ARRAY_SIZE(pmc_usb_sleepwalk_ranges),
};

static int tegra_pmc_regmap_readl(void *context, unsigned int offset, unsigned int *value)
{
	struct tegra_pmc *pmc = context;

	*value = tegra_pmc_readl(pmc, offset);
	return 0;
}

static int tegra_pmc_regmap_writel(void *context, unsigned int offset, unsigned int value)
{
	struct tegra_pmc *pmc = context;

	tegra_pmc_writel(pmc, value, offset);
	return 0;
}

static const struct regmap_config usb_sleepwalk_regmap_config = {
	.name = "usb_sleepwalk",
	.reg_bits = 32,
	.val_bits = 32,
	.reg_stride = 4,
	.fast_io = true,
	.rd_table = &pmc_usb_sleepwalk_table,
	.wr_table = &pmc_usb_sleepwalk_table,
	.reg_read = tegra_pmc_regmap_readl,
	.reg_write = tegra_pmc_regmap_writel,
};

static int tegra_pmc_regmap_init(struct tegra_pmc *pmc)
{
	struct regmap *regmap;
	int err;

	if (pmc->soc->has_usb_sleepwalk) {
		regmap = devm_regmap_init(pmc->dev, NULL, pmc, &usb_sleepwalk_regmap_config);
		if (IS_ERR(regmap)) {
			err = PTR_ERR(regmap);
			dev_err(pmc->dev, "failed to allocate register map (%d)\n", err);
			return err;
		}
	}

	return 0;
}

static void tegra_pmc_reset_suspend_mode(void *data)
{
	pmc->suspend_mode = TEGRA_SUSPEND_NOT_READY;
}

static int tegra_pmc_probe(struct platform_device *pdev)
{
	void __iomem *base;
	struct resource *res;
	int err;

	/*
	 * Early initialisation should have configured an initial
	 * register mapping and setup the soc data pointer. If these
	 * are not valid then something went badly wrong!
	 */
	if (WARN_ON(!pmc->base || !pmc->soc))
		return -ENODEV;

	err = tegra_pmc_parse_dt(pmc, pdev->dev.of_node);
	if (err < 0)
		return err;

	err = devm_add_action_or_reset(&pdev->dev, tegra_pmc_reset_suspend_mode,
				       NULL);
	if (err)
		return err;

	/* take over the memory region from the early initialization */
	base = devm_platform_ioremap_resource(pdev, 0);
	if (IS_ERR(base))
		return PTR_ERR(base);

	res = platform_get_resource_byname(pdev, IORESOURCE_MEM, "wake");
	if (res) {
		pmc->wake = devm_ioremap_resource(&pdev->dev, res);
		if (IS_ERR(pmc->wake))
			return PTR_ERR(pmc->wake);
	} else {
		pmc->wake = base;
	}

	res = platform_get_resource_byname(pdev, IORESOURCE_MEM, "aotag");
	if (res) {
		pmc->aotag = devm_ioremap_resource(&pdev->dev, res);
		if (IS_ERR(pmc->aotag))
			return PTR_ERR(pmc->aotag);
	} else {
		pmc->aotag = base;
	}

	res = platform_get_resource_byname(pdev, IORESOURCE_MEM, "scratch");
	if (res) {
		pmc->scratch = devm_ioremap_resource(&pdev->dev, res);
		if (IS_ERR(pmc->scratch))
			return PTR_ERR(pmc->scratch);
	} else {
		pmc->scratch = base;
	}

	pmc->clk = devm_clk_get(&pdev->dev, "pclk");
	if (IS_ERR(pmc->clk)) {
		err = PTR_ERR(pmc->clk);

		if (err != -ENOENT) {
			dev_err(&pdev->dev, "failed to get pclk: %d\n", err);
			return err;
		}

		pmc->clk = NULL;
	}

	/*
	 * PCLK clock rate can't be retrieved using CLK API because it
	 * causes lockup if CPU enters LP2 idle state from some other
	 * CLK notifier, hence we're caching the rate's value locally.
	 */
	if (pmc->clk) {
		pmc->clk_nb.notifier_call = tegra_pmc_clk_notify_cb;
		err = clk_notifier_register(pmc->clk, &pmc->clk_nb);
		if (err) {
			dev_err(&pdev->dev,
				"failed to register clk notifier\n");
			return err;
		}

		pmc->rate = clk_get_rate(pmc->clk);
	}

	pmc->dev = &pdev->dev;

	tegra_pmc_init(pmc);

	tegra_pmc_init_tsense_reset(pmc);

	tegra_pmc_reset_sysfs_init(pmc);

	if (IS_ENABLED(CONFIG_DEBUG_FS)) {
		err = tegra_powergate_debugfs_init();
		if (err < 0)
			goto cleanup_sysfs;
	}

	err = register_restart_handler(&tegra_pmc_restart_handler);
	if (err) {
		dev_err(&pdev->dev, "unable to register restart handler, %d\n",
			err);
		goto cleanup_debugfs;
	}

	err = tegra_pmc_pinctrl_init(pmc);
	if (err)
		goto cleanup_restart_handler;

	err = tegra_pmc_regmap_init(pmc);
	if (err < 0)
		goto cleanup_restart_handler;

	err = tegra_powergate_init(pmc, pdev->dev.of_node);
	if (err < 0)
		goto cleanup_powergates;

	err = tegra_pmc_irq_init(pmc);
	if (err < 0)
		goto cleanup_powergates;

	mutex_lock(&pmc->powergates_lock);
	iounmap(pmc->base);
	pmc->base = base;
	mutex_unlock(&pmc->powergates_lock);

	tegra_pmc_clock_register(pmc, pdev->dev.of_node);
	platform_set_drvdata(pdev, pmc);
	tegra_pm_init_suspend();

	return 0;

cleanup_powergates:
	tegra_powergate_remove_all(pdev->dev.of_node);
cleanup_restart_handler:
	unregister_restart_handler(&tegra_pmc_restart_handler);
cleanup_debugfs:
	debugfs_remove(pmc->debugfs);
cleanup_sysfs:
	device_remove_file(&pdev->dev, &dev_attr_reset_reason);
	device_remove_file(&pdev->dev, &dev_attr_reset_level);
	clk_notifier_unregister(pmc->clk, &pmc->clk_nb);

	return err;
}

#if defined(CONFIG_PM_SLEEP) && defined(CONFIG_ARM)
static int tegra_pmc_suspend(struct device *dev)
{
	struct tegra_pmc *pmc = dev_get_drvdata(dev);

	tegra_pmc_writel(pmc, virt_to_phys(tegra_resume), PMC_SCRATCH41);

	return 0;
}

static int tegra_pmc_resume(struct device *dev)
{
	struct tegra_pmc *pmc = dev_get_drvdata(dev);

	tegra_pmc_writel(pmc, 0x0, PMC_SCRATCH41);

	return 0;
}

static SIMPLE_DEV_PM_OPS(tegra_pmc_pm_ops, tegra_pmc_suspend, tegra_pmc_resume);

#endif

static const char * const tegra20_powergates[] = {
	[TEGRA_POWERGATE_CPU] = "cpu",
	[TEGRA_POWERGATE_3D] = "3d",
	[TEGRA_POWERGATE_VENC] = "venc",
	[TEGRA_POWERGATE_VDEC] = "vdec",
	[TEGRA_POWERGATE_PCIE] = "pcie",
	[TEGRA_POWERGATE_L2] = "l2",
	[TEGRA_POWERGATE_MPE] = "mpe",
};

static const struct tegra_pmc_regs tegra20_pmc_regs = {
	.scratch0 = 0x50,
	.dpd_req = 0x1b8,
	.dpd_status = 0x1bc,
	.dpd2_req = 0x1c0,
	.dpd2_status = 0x1c4,
	.rst_status = 0x1b4,
	.rst_source_shift = 0x0,
	.rst_source_mask = 0x7,
	.rst_level_shift = 0x0,
	.rst_level_mask = 0x0,
};

static void tegra20_pmc_init(struct tegra_pmc *pmc)
{
	u32 value, osc, pmu, off;

	/* Always enable CPU power request */
	value = tegra_pmc_readl(pmc, PMC_CNTRL);
	value |= PMC_CNTRL_CPU_PWRREQ_OE;
	tegra_pmc_writel(pmc, value, PMC_CNTRL);

	value = tegra_pmc_readl(pmc, PMC_CNTRL);

	if (pmc->sysclkreq_high)
		value &= ~PMC_CNTRL_SYSCLK_POLARITY;
	else
		value |= PMC_CNTRL_SYSCLK_POLARITY;

	if (pmc->corereq_high)
		value &= ~PMC_CNTRL_PWRREQ_POLARITY;
	else
		value |= PMC_CNTRL_PWRREQ_POLARITY;

	/* configure the output polarity while the request is tristated */
	tegra_pmc_writel(pmc, value, PMC_CNTRL);

	/* now enable the request */
	value = tegra_pmc_readl(pmc, PMC_CNTRL);
	value |= PMC_CNTRL_SYSCLK_OE;
	tegra_pmc_writel(pmc, value, PMC_CNTRL);

	/* program core timings which are applicable only for suspend state */
	if (pmc->suspend_mode != TEGRA_SUSPEND_NONE) {
		osc = DIV_ROUND_UP(pmc->core_osc_time * 8192, 1000000);
		pmu = DIV_ROUND_UP(pmc->core_pmu_time * 32768, 1000000);
		off = DIV_ROUND_UP(pmc->core_off_time * 32768, 1000000);
		tegra_pmc_writel(pmc, ((osc << 8) & 0xff00) | (pmu & 0xff),
				 PMC_COREPWRGOOD_TIMER);
		tegra_pmc_writel(pmc, off, PMC_COREPWROFF_TIMER);
	}
}

static void tegra20_pmc_setup_irq_polarity(struct tegra_pmc *pmc,
					   struct device_node *np,
					   bool invert)
{
	u32 value;

	value = tegra_pmc_readl(pmc, PMC_CNTRL);

	if (invert)
		value |= PMC_CNTRL_INTR_POLARITY;
	else
		value &= ~PMC_CNTRL_INTR_POLARITY;

	tegra_pmc_writel(pmc, value, PMC_CNTRL);
}

static const struct tegra_pmc_soc tegra20_pmc_soc = {
	.supports_core_domain = false,
	.num_powergates = ARRAY_SIZE(tegra20_powergates),
	.powergates = tegra20_powergates,
	.num_cpu_powergates = 0,
	.cpu_powergates = NULL,
	.has_tsense_reset = false,
	.has_gpu_clamps = false,
	.needs_mbist_war = false,
	.has_impl_33v_pwr = false,
	.maybe_tz_only = false,
	.num_io_pads = 0,
	.io_pads = NULL,
	.num_pin_descs = 0,
	.pin_descs = NULL,
	.regs = &tegra20_pmc_regs,
	.init = tegra20_pmc_init,
	.setup_irq_polarity = tegra20_pmc_setup_irq_polarity,
	.powergate_set = tegra20_powergate_set,
	.reset_sources = NULL,
	.num_reset_sources = 0,
	.reset_levels = NULL,
	.num_reset_levels = 0,
	.pmc_clks_data = NULL,
	.num_pmc_clks = 0,
	.has_blink_output = true,
	.has_usb_sleepwalk = true,
};

static const char * const tegra30_powergates[] = {
	[TEGRA_POWERGATE_CPU] = "cpu0",
	[TEGRA_POWERGATE_3D] = "3d0",
	[TEGRA_POWERGATE_VENC] = "venc",
	[TEGRA_POWERGATE_VDEC] = "vdec",
	[TEGRA_POWERGATE_PCIE] = "pcie",
	[TEGRA_POWERGATE_L2] = "l2",
	[TEGRA_POWERGATE_MPE] = "mpe",
	[TEGRA_POWERGATE_HEG] = "heg",
	[TEGRA_POWERGATE_SATA] = "sata",
	[TEGRA_POWERGATE_CPU1] = "cpu1",
	[TEGRA_POWERGATE_CPU2] = "cpu2",
	[TEGRA_POWERGATE_CPU3] = "cpu3",
	[TEGRA_POWERGATE_CELP] = "celp",
	[TEGRA_POWERGATE_3D1] = "3d1",
};

static const u8 tegra30_cpu_powergates[] = {
	TEGRA_POWERGATE_CPU,
	TEGRA_POWERGATE_CPU1,
	TEGRA_POWERGATE_CPU2,
	TEGRA_POWERGATE_CPU3,
};

static const char * const tegra30_reset_sources[] = {
	"POWER_ON_RESET",
	"WATCHDOG",
	"SENSOR",
	"SW_MAIN",
	"LP0"
};

static const struct tegra_pmc_soc tegra30_pmc_soc = {
	.supports_core_domain = false,
	.num_powergates = ARRAY_SIZE(tegra30_powergates),
	.powergates = tegra30_powergates,
	.num_cpu_powergates = ARRAY_SIZE(tegra30_cpu_powergates),
	.cpu_powergates = tegra30_cpu_powergates,
	.has_tsense_reset = true,
	.has_gpu_clamps = false,
	.needs_mbist_war = false,
	.has_impl_33v_pwr = false,
	.maybe_tz_only = false,
	.num_io_pads = 0,
	.io_pads = NULL,
	.num_pin_descs = 0,
	.pin_descs = NULL,
	.regs = &tegra20_pmc_regs,
	.init = tegra20_pmc_init,
	.setup_irq_polarity = tegra20_pmc_setup_irq_polarity,
	.powergate_set = tegra20_powergate_set,
	.reset_sources = tegra30_reset_sources,
	.num_reset_sources = ARRAY_SIZE(tegra30_reset_sources),
	.reset_levels = NULL,
	.num_reset_levels = 0,
	.pmc_clks_data = tegra_pmc_clks_data,
	.num_pmc_clks = ARRAY_SIZE(tegra_pmc_clks_data),
	.has_blink_output = true,
	.has_usb_sleepwalk = true,
};

static const char * const tegra114_powergates[] = {
	[TEGRA_POWERGATE_CPU] = "crail",
	[TEGRA_POWERGATE_3D] = "3d",
	[TEGRA_POWERGATE_VENC] = "venc",
	[TEGRA_POWERGATE_VDEC] = "vdec",
	[TEGRA_POWERGATE_MPE] = "mpe",
	[TEGRA_POWERGATE_HEG] = "heg",
	[TEGRA_POWERGATE_CPU1] = "cpu1",
	[TEGRA_POWERGATE_CPU2] = "cpu2",
	[TEGRA_POWERGATE_CPU3] = "cpu3",
	[TEGRA_POWERGATE_CELP] = "celp",
	[TEGRA_POWERGATE_CPU0] = "cpu0",
	[TEGRA_POWERGATE_C0NC] = "c0nc",
	[TEGRA_POWERGATE_C1NC] = "c1nc",
	[TEGRA_POWERGATE_DIS] = "dis",
	[TEGRA_POWERGATE_DISB] = "disb",
	[TEGRA_POWERGATE_XUSBA] = "xusba",
	[TEGRA_POWERGATE_XUSBB] = "xusbb",
	[TEGRA_POWERGATE_XUSBC] = "xusbc",
};

static const u8 tegra114_cpu_powergates[] = {
	TEGRA_POWERGATE_CPU0,
	TEGRA_POWERGATE_CPU1,
	TEGRA_POWERGATE_CPU2,
	TEGRA_POWERGATE_CPU3,
};

static const struct tegra_pmc_soc tegra114_pmc_soc = {
	.supports_core_domain = false,
	.num_powergates = ARRAY_SIZE(tegra114_powergates),
	.powergates = tegra114_powergates,
	.num_cpu_powergates = ARRAY_SIZE(tegra114_cpu_powergates),
	.cpu_powergates = tegra114_cpu_powergates,
	.has_tsense_reset = true,
	.has_gpu_clamps = false,
	.needs_mbist_war = false,
	.has_impl_33v_pwr = false,
	.maybe_tz_only = false,
	.num_io_pads = 0,
	.io_pads = NULL,
	.num_pin_descs = 0,
	.pin_descs = NULL,
	.regs = &tegra20_pmc_regs,
	.init = tegra20_pmc_init,
	.setup_irq_polarity = tegra20_pmc_setup_irq_polarity,
	.powergate_set = tegra114_powergate_set,
	.reset_sources = tegra30_reset_sources,
	.num_reset_sources = ARRAY_SIZE(tegra30_reset_sources),
	.reset_levels = NULL,
	.num_reset_levels = 0,
	.pmc_clks_data = tegra_pmc_clks_data,
	.num_pmc_clks = ARRAY_SIZE(tegra_pmc_clks_data),
	.has_blink_output = true,
	.has_usb_sleepwalk = true,
};

static const char * const tegra124_powergates[] = {
	[TEGRA_POWERGATE_CPU] = "crail",
	[TEGRA_POWERGATE_3D] = "3d",
	[TEGRA_POWERGATE_VENC] = "venc",
	[TEGRA_POWERGATE_PCIE] = "pcie",
	[TEGRA_POWERGATE_VDEC] = "vdec",
	[TEGRA_POWERGATE_MPE] = "mpe",
	[TEGRA_POWERGATE_HEG] = "heg",
	[TEGRA_POWERGATE_SATA] = "sata",
	[TEGRA_POWERGATE_CPU1] = "cpu1",
	[TEGRA_POWERGATE_CPU2] = "cpu2",
	[TEGRA_POWERGATE_CPU3] = "cpu3",
	[TEGRA_POWERGATE_CELP] = "celp",
	[TEGRA_POWERGATE_CPU0] = "cpu0",
	[TEGRA_POWERGATE_C0NC] = "c0nc",
	[TEGRA_POWERGATE_C1NC] = "c1nc",
	[TEGRA_POWERGATE_SOR] = "sor",
	[TEGRA_POWERGATE_DIS] = "dis",
	[TEGRA_POWERGATE_DISB] = "disb",
	[TEGRA_POWERGATE_XUSBA] = "xusba",
	[TEGRA_POWERGATE_XUSBB] = "xusbb",
	[TEGRA_POWERGATE_XUSBC] = "xusbc",
	[TEGRA_POWERGATE_VIC] = "vic",
	[TEGRA_POWERGATE_IRAM] = "iram",
};

static const u8 tegra124_cpu_powergates[] = {
	TEGRA_POWERGATE_CPU0,
	TEGRA_POWERGATE_CPU1,
	TEGRA_POWERGATE_CPU2,
	TEGRA_POWERGATE_CPU3,
};

#define TEGRA_IO_PAD(_id, _dpd, _voltage, _name)	\
	((struct tegra_io_pad_soc) {			\
		.id	= (_id),			\
		.dpd	= (_dpd),			\
		.voltage = (_voltage),			\
		.name	= (_name),			\
	})

#define TEGRA_IO_PIN_DESC(_id, _dpd, _voltage, _name)	\
	((struct pinctrl_pin_desc) {			\
		.number = (_id),			\
		.name	= (_name)			\
	})

#define TEGRA124_IO_PAD_TABLE(_pad)                                   \
	/* .id                          .dpd  .voltage  .name */      \
	_pad(TEGRA_IO_PAD_AUDIO,        17,   UINT_MAX, "audio"),     \
	_pad(TEGRA_IO_PAD_BB,           15,   UINT_MAX, "bb"),        \
	_pad(TEGRA_IO_PAD_CAM,          36,   UINT_MAX, "cam"),       \
	_pad(TEGRA_IO_PAD_COMP,         22,   UINT_MAX, "comp"),      \
	_pad(TEGRA_IO_PAD_CSIA,         0,    UINT_MAX, "csia"),      \
	_pad(TEGRA_IO_PAD_CSIB,         1,    UINT_MAX, "csb"),       \
	_pad(TEGRA_IO_PAD_CSIE,         44,   UINT_MAX, "cse"),       \
	_pad(TEGRA_IO_PAD_DSI,          2,    UINT_MAX, "dsi"),       \
	_pad(TEGRA_IO_PAD_DSIB,         39,   UINT_MAX, "dsib"),      \
	_pad(TEGRA_IO_PAD_DSIC,         40,   UINT_MAX, "dsic"),      \
	_pad(TEGRA_IO_PAD_DSID,         41,   UINT_MAX, "dsid"),      \
	_pad(TEGRA_IO_PAD_HDMI,         28,   UINT_MAX, "hdmi"),      \
	_pad(TEGRA_IO_PAD_HSIC,         19,   UINT_MAX, "hsic"),      \
	_pad(TEGRA_IO_PAD_HV,           38,   UINT_MAX, "hv"),        \
	_pad(TEGRA_IO_PAD_LVDS,         57,   UINT_MAX, "lvds"),      \
	_pad(TEGRA_IO_PAD_MIPI_BIAS,    3,    UINT_MAX, "mipi-bias"), \
	_pad(TEGRA_IO_PAD_NAND,         13,   UINT_MAX, "nand"),      \
	_pad(TEGRA_IO_PAD_PEX_BIAS,     4,    UINT_MAX, "pex-bias"),  \
	_pad(TEGRA_IO_PAD_PEX_CLK1,     5,    UINT_MAX, "pex-clk1"),  \
	_pad(TEGRA_IO_PAD_PEX_CLK2,     6,    UINT_MAX, "pex-clk2"),  \
	_pad(TEGRA_IO_PAD_PEX_CNTRL,    32,   UINT_MAX, "pex-cntrl"), \
	_pad(TEGRA_IO_PAD_SDMMC1,       33,   UINT_MAX, "sdmmc1"),    \
	_pad(TEGRA_IO_PAD_SDMMC3,       34,   UINT_MAX, "sdmmc3"),    \
	_pad(TEGRA_IO_PAD_SDMMC4,       35,   UINT_MAX, "sdmmc4"),    \
	_pad(TEGRA_IO_PAD_SYS_DDC,      58,   UINT_MAX, "sys_ddc"),   \
	_pad(TEGRA_IO_PAD_UART,         14,   UINT_MAX, "uart"),      \
	_pad(TEGRA_IO_PAD_USB0,         9,    UINT_MAX, "usb0"),      \
	_pad(TEGRA_IO_PAD_USB1,         10,   UINT_MAX, "usb1"),      \
	_pad(TEGRA_IO_PAD_USB2,         11,   UINT_MAX, "usb2"),      \
	_pad(TEGRA_IO_PAD_USB_BIAS,     12,   UINT_MAX, "usb_bias")

static const struct tegra_io_pad_soc tegra124_io_pads[] = {
	TEGRA124_IO_PAD_TABLE(TEGRA_IO_PAD)
};

static const struct pinctrl_pin_desc tegra124_pin_descs[] = {
	TEGRA124_IO_PAD_TABLE(TEGRA_IO_PIN_DESC)
};

static const struct tegra_pmc_soc tegra124_pmc_soc = {
	.supports_core_domain = false,
	.num_powergates = ARRAY_SIZE(tegra124_powergates),
	.powergates = tegra124_powergates,
	.num_cpu_powergates = ARRAY_SIZE(tegra124_cpu_powergates),
	.cpu_powergates = tegra124_cpu_powergates,
	.has_tsense_reset = true,
	.has_gpu_clamps = true,
	.needs_mbist_war = false,
	.has_impl_33v_pwr = false,
	.maybe_tz_only = false,
	.num_io_pads = ARRAY_SIZE(tegra124_io_pads),
	.io_pads = tegra124_io_pads,
	.num_pin_descs = ARRAY_SIZE(tegra124_pin_descs),
	.pin_descs = tegra124_pin_descs,
	.regs = &tegra20_pmc_regs,
	.init = tegra20_pmc_init,
	.setup_irq_polarity = tegra20_pmc_setup_irq_polarity,
	.powergate_set = tegra114_powergate_set,
	.reset_sources = tegra30_reset_sources,
	.num_reset_sources = ARRAY_SIZE(tegra30_reset_sources),
	.reset_levels = NULL,
	.num_reset_levels = 0,
	.pmc_clks_data = tegra_pmc_clks_data,
	.num_pmc_clks = ARRAY_SIZE(tegra_pmc_clks_data),
	.has_blink_output = true,
	.has_usb_sleepwalk = true,
};

static const char * const tegra210_powergates[] = {
	[TEGRA_POWERGATE_CPU] = "crail",
	[TEGRA_POWERGATE_3D] = "3d",
	[TEGRA_POWERGATE_VENC] = "venc",
	[TEGRA_POWERGATE_PCIE] = "pcie",
	[TEGRA_POWERGATE_MPE] = "mpe",
	[TEGRA_POWERGATE_SATA] = "sata",
	[TEGRA_POWERGATE_CPU1] = "cpu1",
	[TEGRA_POWERGATE_CPU2] = "cpu2",
	[TEGRA_POWERGATE_CPU3] = "cpu3",
	[TEGRA_POWERGATE_CPU0] = "cpu0",
	[TEGRA_POWERGATE_C0NC] = "c0nc",
	[TEGRA_POWERGATE_SOR] = "sor",
	[TEGRA_POWERGATE_DIS] = "dis",
	[TEGRA_POWERGATE_DISB] = "disb",
	[TEGRA_POWERGATE_XUSBA] = "xusba",
	[TEGRA_POWERGATE_XUSBB] = "xusbb",
	[TEGRA_POWERGATE_XUSBC] = "xusbc",
	[TEGRA_POWERGATE_VIC] = "vic",
	[TEGRA_POWERGATE_IRAM] = "iram",
	[TEGRA_POWERGATE_NVDEC] = "nvdec",
	[TEGRA_POWERGATE_NVJPG] = "nvjpg",
	[TEGRA_POWERGATE_AUD] = "aud",
	[TEGRA_POWERGATE_DFD] = "dfd",
	[TEGRA_POWERGATE_VE2] = "ve2",
};

static const u8 tegra210_cpu_powergates[] = {
	TEGRA_POWERGATE_CPU0,
	TEGRA_POWERGATE_CPU1,
	TEGRA_POWERGATE_CPU2,
	TEGRA_POWERGATE_CPU3,
};

#define TEGRA210_IO_PAD_TABLE(_pad)                                        \
	/*   .id                        .dpd     .voltage  .name */        \
	_pad(TEGRA_IO_PAD_AUDIO,       17,       5,        "audio"),       \
	_pad(TEGRA_IO_PAD_AUDIO_HV,    61,       18,       "audio-hv"),    \
	_pad(TEGRA_IO_PAD_CAM,         36,       10,       "cam"),         \
	_pad(TEGRA_IO_PAD_CSIA,        0,        UINT_MAX, "csia"),        \
	_pad(TEGRA_IO_PAD_CSIB,        1,        UINT_MAX, "csib"),        \
	_pad(TEGRA_IO_PAD_CSIC,        42,       UINT_MAX, "csic"),        \
	_pad(TEGRA_IO_PAD_CSID,        43,       UINT_MAX, "csid"),        \
	_pad(TEGRA_IO_PAD_CSIE,        44,       UINT_MAX, "csie"),        \
	_pad(TEGRA_IO_PAD_CSIF,        45,       UINT_MAX, "csif"),        \
	_pad(TEGRA_IO_PAD_DBG,         25,       19,       "dbg"),         \
	_pad(TEGRA_IO_PAD_DEBUG_NONAO, 26,       UINT_MAX, "debug-nonao"), \
	_pad(TEGRA_IO_PAD_DMIC,        50,       20,       "dmic"),        \
	_pad(TEGRA_IO_PAD_DP,          51,       UINT_MAX, "dp"),          \
	_pad(TEGRA_IO_PAD_DSI,         2,        UINT_MAX, "dsi"),         \
	_pad(TEGRA_IO_PAD_DSIB,        39,       UINT_MAX, "dsib"),        \
	_pad(TEGRA_IO_PAD_DSIC,        40,       UINT_MAX, "dsic"),        \
	_pad(TEGRA_IO_PAD_DSID,        41,       UINT_MAX, "dsid"),        \
	_pad(TEGRA_IO_PAD_EMMC,        35,       UINT_MAX, "emmc"),        \
	_pad(TEGRA_IO_PAD_EMMC2,       37,       UINT_MAX, "emmc2"),       \
	_pad(TEGRA_IO_PAD_GPIO,        27,       21,       "gpio"),        \
	_pad(TEGRA_IO_PAD_HDMI,        28,       UINT_MAX, "hdmi"),        \
	_pad(TEGRA_IO_PAD_HSIC,        19,       UINT_MAX, "hsic"),        \
	_pad(TEGRA_IO_PAD_LVDS,        57,       UINT_MAX, "lvds"),        \
	_pad(TEGRA_IO_PAD_MIPI_BIAS,   3,        UINT_MAX, "mipi-bias"),   \
	_pad(TEGRA_IO_PAD_PEX_BIAS,    4,        UINT_MAX, "pex-bias"),    \
	_pad(TEGRA_IO_PAD_PEX_CLK1,    5,        UINT_MAX, "pex-clk1"),    \
	_pad(TEGRA_IO_PAD_PEX_CLK2,    6,        UINT_MAX, "pex-clk2"),    \
	_pad(TEGRA_IO_PAD_PEX_CNTRL,   UINT_MAX, 11,       "pex-cntrl"),   \
	_pad(TEGRA_IO_PAD_SDMMC1,      33,       12,       "sdmmc1"),      \
	_pad(TEGRA_IO_PAD_SDMMC3,      34,       13,       "sdmmc3"),      \
	_pad(TEGRA_IO_PAD_SPI,         46,       22,       "spi"),         \
	_pad(TEGRA_IO_PAD_SPI_HV,      47,       23,       "spi-hv"),      \
	_pad(TEGRA_IO_PAD_UART,        14,       2,        "uart"),        \
	_pad(TEGRA_IO_PAD_USB0,        9,        UINT_MAX, "usb0"),        \
	_pad(TEGRA_IO_PAD_USB1,        10,       UINT_MAX, "usb1"),        \
	_pad(TEGRA_IO_PAD_USB2,        11,       UINT_MAX, "usb2"),        \
	_pad(TEGRA_IO_PAD_USB3,        18,       UINT_MAX, "usb3"),        \
	_pad(TEGRA_IO_PAD_USB_BIAS,    12,       UINT_MAX, "usb-bias")

static const struct tegra_io_pad_soc tegra210_io_pads[] = {
	TEGRA210_IO_PAD_TABLE(TEGRA_IO_PAD)
};

static const struct pinctrl_pin_desc tegra210_pin_descs[] = {
	TEGRA210_IO_PAD_TABLE(TEGRA_IO_PIN_DESC)
};

static const char * const tegra210_reset_sources[] = {
	"POWER_ON_RESET",
	"WATCHDOG",
	"SENSOR",
	"SW_MAIN",
	"LP0",
	"AOTAG"
};

static const struct tegra_wake_event tegra210_wake_events[] = {
	TEGRA_WAKE_IRQ("rtc", 16, 2),
	TEGRA_WAKE_IRQ("pmu", 51, 86),
};

static const struct tegra_pmc_soc tegra210_pmc_soc = {
	.supports_core_domain = false,
	.num_powergates = ARRAY_SIZE(tegra210_powergates),
	.powergates = tegra210_powergates,
	.num_cpu_powergates = ARRAY_SIZE(tegra210_cpu_powergates),
	.cpu_powergates = tegra210_cpu_powergates,
	.has_tsense_reset = true,
	.has_gpu_clamps = true,
	.needs_mbist_war = true,
	.has_impl_33v_pwr = false,
	.maybe_tz_only = true,
	.num_io_pads = ARRAY_SIZE(tegra210_io_pads),
	.io_pads = tegra210_io_pads,
	.num_pin_descs = ARRAY_SIZE(tegra210_pin_descs),
	.pin_descs = tegra210_pin_descs,
	.regs = &tegra20_pmc_regs,
	.init = tegra20_pmc_init,
	.setup_irq_polarity = tegra20_pmc_setup_irq_polarity,
	.powergate_set = tegra114_powergate_set,
	.irq_set_wake = tegra210_pmc_irq_set_wake,
	.irq_set_type = tegra210_pmc_irq_set_type,
	.reset_sources = tegra210_reset_sources,
	.num_reset_sources = ARRAY_SIZE(tegra210_reset_sources),
	.reset_levels = NULL,
	.num_reset_levels = 0,
	.num_wake_events = ARRAY_SIZE(tegra210_wake_events),
	.wake_events = tegra210_wake_events,
	.pmc_clks_data = tegra_pmc_clks_data,
	.num_pmc_clks = ARRAY_SIZE(tegra_pmc_clks_data),
	.has_blink_output = true,
	.has_usb_sleepwalk = true,
};

#define TEGRA186_IO_PAD_TABLE(_pad)                                          \
	/*   .id                        .dpd      .voltage  .name */         \
	_pad(TEGRA_IO_PAD_CSIA,         0,        UINT_MAX, "csia"),         \
	_pad(TEGRA_IO_PAD_CSIB,         1,        UINT_MAX, "csib"),         \
	_pad(TEGRA_IO_PAD_DSI,          2,        UINT_MAX, "dsi"),          \
	_pad(TEGRA_IO_PAD_MIPI_BIAS,    3,        UINT_MAX, "mipi-bias"),    \
	_pad(TEGRA_IO_PAD_PEX_CLK_BIAS, 4,        UINT_MAX, "pex-clk-bias"), \
	_pad(TEGRA_IO_PAD_PEX_CLK3,     5,        UINT_MAX, "pex-clk3"),     \
	_pad(TEGRA_IO_PAD_PEX_CLK2,     6,        UINT_MAX, "pex-clk2"),     \
	_pad(TEGRA_IO_PAD_PEX_CLK1,     7,        UINT_MAX, "pex-clk1"),     \
	_pad(TEGRA_IO_PAD_USB0,         9,        UINT_MAX, "usb0"),         \
	_pad(TEGRA_IO_PAD_USB1,         10,       UINT_MAX, "usb1"),         \
	_pad(TEGRA_IO_PAD_USB2,         11,       UINT_MAX, "usb2"),         \
	_pad(TEGRA_IO_PAD_USB_BIAS,     12,       UINT_MAX, "usb-bias"),     \
	_pad(TEGRA_IO_PAD_UART,         14,       UINT_MAX, "uart"),         \
	_pad(TEGRA_IO_PAD_AUDIO,        17,       UINT_MAX, "audio"),        \
	_pad(TEGRA_IO_PAD_HSIC,         19,       UINT_MAX, "hsic"),         \
	_pad(TEGRA_IO_PAD_DBG,          25,       UINT_MAX, "dbg"),          \
	_pad(TEGRA_IO_PAD_HDMI_DP0,     28,       UINT_MAX, "hdmi-dp0"),     \
	_pad(TEGRA_IO_PAD_HDMI_DP1,     29,       UINT_MAX, "hdmi-dp1"),     \
	_pad(TEGRA_IO_PAD_PEX_CNTRL,    32,       UINT_MAX, "pex-cntrl"),    \
	_pad(TEGRA_IO_PAD_SDMMC2_HV,    34,       5,        "sdmmc2-hv"),    \
	_pad(TEGRA_IO_PAD_SDMMC4,       36,       UINT_MAX, "sdmmc4"),       \
	_pad(TEGRA_IO_PAD_CAM,          38,       UINT_MAX, "cam"),          \
	_pad(TEGRA_IO_PAD_DSIB,         40,       UINT_MAX, "dsib"),         \
	_pad(TEGRA_IO_PAD_DSIC,         41,       UINT_MAX, "dsic"),         \
	_pad(TEGRA_IO_PAD_DSID,         42,       UINT_MAX, "dsid"),         \
	_pad(TEGRA_IO_PAD_CSIC,         43,       UINT_MAX, "csic"),         \
	_pad(TEGRA_IO_PAD_CSID,         44,       UINT_MAX, "csid"),         \
	_pad(TEGRA_IO_PAD_CSIE,         45,       UINT_MAX, "csie"),         \
	_pad(TEGRA_IO_PAD_CSIF,         46,       UINT_MAX, "csif"),         \
	_pad(TEGRA_IO_PAD_SPI,          47,       UINT_MAX, "spi"),          \
	_pad(TEGRA_IO_PAD_UFS,          49,       UINT_MAX, "ufs"),          \
	_pad(TEGRA_IO_PAD_DMIC_HV,      52,       2,        "dmic-hv"),	     \
	_pad(TEGRA_IO_PAD_EDP,          53,       UINT_MAX, "edp"),          \
	_pad(TEGRA_IO_PAD_SDMMC1_HV,    55,       4,        "sdmmc1-hv"),    \
	_pad(TEGRA_IO_PAD_SDMMC3_HV,    56,       6,        "sdmmc3-hv"),    \
	_pad(TEGRA_IO_PAD_CONN,         60,       UINT_MAX, "conn"),         \
	_pad(TEGRA_IO_PAD_AUDIO_HV,     61,       1,        "audio-hv"),     \
	_pad(TEGRA_IO_PAD_AO_HV,        UINT_MAX, 0,        "ao-hv")

static const struct tegra_io_pad_soc tegra186_io_pads[] = {
	TEGRA186_IO_PAD_TABLE(TEGRA_IO_PAD)
};

static const struct pinctrl_pin_desc tegra186_pin_descs[] = {
	TEGRA186_IO_PAD_TABLE(TEGRA_IO_PIN_DESC)
};

static const struct tegra_pmc_regs tegra186_pmc_regs = {
	.scratch0 = 0x2000,
	.dpd_req = 0x74,
	.dpd_status = 0x78,
	.dpd2_req = 0x7c,
	.dpd2_status = 0x80,
	.rst_status = 0x70,
	.rst_source_shift = 0x2,
	.rst_source_mask = 0x3c,
	.rst_level_shift = 0x0,
	.rst_level_mask = 0x3,
};

static void tegra186_pmc_setup_irq_polarity(struct tegra_pmc *pmc,
					    struct device_node *np,
					    bool invert)
{
	struct resource regs;
	void __iomem *wake;
	u32 value;
	int index;

	index = of_property_match_string(np, "reg-names", "wake");
	if (index < 0) {
		dev_err(pmc->dev, "failed to find PMC wake registers\n");
		return;
	}

	of_address_to_resource(np, index, &regs);

	wake = ioremap(regs.start, resource_size(&regs));
	if (!wake) {
		dev_err(pmc->dev, "failed to map PMC wake registers\n");
		return;
	}

	value = readl(wake + WAKE_AOWAKE_CTRL);

	if (invert)
		value |= WAKE_AOWAKE_CTRL_INTR_POLARITY;
	else
		value &= ~WAKE_AOWAKE_CTRL_INTR_POLARITY;

	writel(value, wake + WAKE_AOWAKE_CTRL);

	iounmap(wake);
}

static const char * const tegra186_reset_sources[] = {
	"SYS_RESET",
	"AOWDT",
	"MCCPLEXWDT",
	"BPMPWDT",
	"SCEWDT",
	"SPEWDT",
	"APEWDT",
	"BCCPLEXWDT",
	"SENSOR",
	"AOTAG",
	"VFSENSOR",
	"SWREST",
	"SC7",
	"HSM",
	"CORESIGHT"
};

static const char * const tegra186_reset_levels[] = {
	"L0", "L1", "L2", "WARM"
};

static const struct tegra_wake_event tegra186_wake_events[] = {
	TEGRA_WAKE_IRQ("pmu", 24, 209),
	TEGRA_WAKE_GPIO("power", 29, 1, TEGRA186_AON_GPIO(FF, 0)),
	TEGRA_WAKE_IRQ("rtc", 73, 10),
};

static const struct tegra_pmc_soc tegra186_pmc_soc = {
	.supports_core_domain = false,
	.num_powergates = 0,
	.powergates = NULL,
	.num_cpu_powergates = 0,
	.cpu_powergates = NULL,
	.has_tsense_reset = false,
	.has_gpu_clamps = false,
	.needs_mbist_war = false,
	.has_impl_33v_pwr = true,
	.maybe_tz_only = false,
	.num_io_pads = ARRAY_SIZE(tegra186_io_pads),
	.io_pads = tegra186_io_pads,
	.num_pin_descs = ARRAY_SIZE(tegra186_pin_descs),
	.pin_descs = tegra186_pin_descs,
	.regs = &tegra186_pmc_regs,
	.init = NULL,
	.setup_irq_polarity = tegra186_pmc_setup_irq_polarity,
	.irq_set_wake = tegra186_pmc_irq_set_wake,
	.irq_set_type = tegra186_pmc_irq_set_type,
	.reset_sources = tegra186_reset_sources,
	.num_reset_sources = ARRAY_SIZE(tegra186_reset_sources),
	.reset_levels = tegra186_reset_levels,
	.num_reset_levels = ARRAY_SIZE(tegra186_reset_levels),
	.num_wake_events = ARRAY_SIZE(tegra186_wake_events),
	.wake_events = tegra186_wake_events,
	.pmc_clks_data = NULL,
	.num_pmc_clks = 0,
	.has_blink_output = false,
	.has_usb_sleepwalk = false,
};

#define TEGRA194_IO_PAD_TABLE(_pad)                                              \
	/*   .id                          .dpd      .voltage  .name */           \
	_pad(TEGRA_IO_PAD_CSIA,           0,        UINT_MAX, "csia"),           \
	_pad(TEGRA_IO_PAD_CSIB,           1,        UINT_MAX, "csib"),           \
	_pad(TEGRA_IO_PAD_MIPI_BIAS,      3,        UINT_MAX, "mipi-bias"),      \
	_pad(TEGRA_IO_PAD_PEX_CLK_BIAS,   4,        UINT_MAX, "pex-clk-bias"),   \
	_pad(TEGRA_IO_PAD_PEX_CLK3,       5,        UINT_MAX, "pex-clk3"),       \
	_pad(TEGRA_IO_PAD_PEX_CLK2,       6,        UINT_MAX, "pex-clk2"),       \
	_pad(TEGRA_IO_PAD_PEX_CLK1,       7,        UINT_MAX, "pex-clk1"),       \
	_pad(TEGRA_IO_PAD_EQOS,           8,        UINT_MAX, "eqos"),           \
	_pad(TEGRA_IO_PAD_PEX_CLK_2_BIAS, 9,        UINT_MAX, "pex-clk-2-bias"), \
	_pad(TEGRA_IO_PAD_PEX_CLK_2,      10,       UINT_MAX, "pex-clk-2"),      \
	_pad(TEGRA_IO_PAD_DAP3,           11,       UINT_MAX, "dap3"),           \
	_pad(TEGRA_IO_PAD_DAP5,           12,       UINT_MAX, "dap5"),           \
	_pad(TEGRA_IO_PAD_UART,           14,       UINT_MAX, "uart"),           \
	_pad(TEGRA_IO_PAD_PWR_CTL,        15,       UINT_MAX, "pwr-ctl"),        \
	_pad(TEGRA_IO_PAD_SOC_GPIO53,     16,       UINT_MAX, "soc-gpio53"),     \
	_pad(TEGRA_IO_PAD_AUDIO,          17,       UINT_MAX, "audio"),          \
	_pad(TEGRA_IO_PAD_GP_PWM2,        18,       UINT_MAX, "gp-pwm2"),        \
	_pad(TEGRA_IO_PAD_GP_PWM3,        19,       UINT_MAX, "gp-pwm3"),        \
	_pad(TEGRA_IO_PAD_SOC_GPIO12,     20,       UINT_MAX, "soc-gpio12"),     \
	_pad(TEGRA_IO_PAD_SOC_GPIO13,     21,       UINT_MAX, "soc-gpio13"),     \
	_pad(TEGRA_IO_PAD_SOC_GPIO10,     22,       UINT_MAX, "soc-gpio10"),     \
	_pad(TEGRA_IO_PAD_UART4,          23,       UINT_MAX, "uart4"),          \
	_pad(TEGRA_IO_PAD_UART5,          24,       UINT_MAX, "uart5"),          \
	_pad(TEGRA_IO_PAD_DBG,            25,       UINT_MAX, "dbg"),            \
	_pad(TEGRA_IO_PAD_HDMI_DP3,       26,       UINT_MAX, "hdmi-dp3"),       \
	_pad(TEGRA_IO_PAD_HDMI_DP2,       27,       UINT_MAX, "hdmi-dp2"),       \
	_pad(TEGRA_IO_PAD_HDMI_DP0,       28,       UINT_MAX, "hdmi-dp0"),       \
	_pad(TEGRA_IO_PAD_HDMI_DP1,       29,       UINT_MAX, "hdmi-dp1"),       \
	_pad(TEGRA_IO_PAD_PEX_CNTRL,      32,       UINT_MAX, "pex-cntrl"),      \
	_pad(TEGRA_IO_PAD_PEX_CTL2,       33,       UINT_MAX, "pex-ctl2"),       \
	_pad(TEGRA_IO_PAD_PEX_L0_RST_N,   34,       UINT_MAX, "pex-l0-rst"),     \
	_pad(TEGRA_IO_PAD_PEX_L1_RST_N,   35,       UINT_MAX, "pex-l1-rst"),     \
	_pad(TEGRA_IO_PAD_SDMMC4,         36,       UINT_MAX, "sdmmc4"),         \
	_pad(TEGRA_IO_PAD_PEX_L5_RST_N,   37,       UINT_MAX, "pex-l5-rst"),     \
	_pad(TEGRA_IO_PAD_CAM,            38,       UINT_MAX, "cam"),            \
	_pad(TEGRA_IO_PAD_CSIC,           43,       UINT_MAX, "csic"),           \
	_pad(TEGRA_IO_PAD_CSID,           44,       UINT_MAX, "csid"),           \
	_pad(TEGRA_IO_PAD_CSIE,           45,       UINT_MAX, "csie"),           \
	_pad(TEGRA_IO_PAD_CSIF,           46,       UINT_MAX, "csif"),           \
	_pad(TEGRA_IO_PAD_SPI,            47,       UINT_MAX, "spi"),            \
	_pad(TEGRA_IO_PAD_UFS,            49,       UINT_MAX, "ufs"),            \
	_pad(TEGRA_IO_PAD_CSIG,           50,       UINT_MAX, "csig"),           \
	_pad(TEGRA_IO_PAD_CSIH,           51,       UINT_MAX, "csih"),           \
	_pad(TEGRA_IO_PAD_EDP,            53,       UINT_MAX, "edp"),            \
	_pad(TEGRA_IO_PAD_SDMMC1_HV,      55,       4,        "sdmmc1-hv"),      \
	_pad(TEGRA_IO_PAD_SDMMC3_HV,      56,       6,        "sdmmc3-hv"),      \
	_pad(TEGRA_IO_PAD_CONN,           60,       UINT_MAX, "conn"),           \
	_pad(TEGRA_IO_PAD_AUDIO_HV,       61,       1,        "audio-hv"),       \
	_pad(TEGRA_IO_PAD_AO_HV,          UINT_MAX, 0,        "ao-hv")

static const struct tegra_io_pad_soc tegra194_io_pads[] = {
	TEGRA194_IO_PAD_TABLE(TEGRA_IO_PAD)
};

static const struct pinctrl_pin_desc tegra194_pin_descs[] = {
	TEGRA194_IO_PAD_TABLE(TEGRA_IO_PIN_DESC)
};

static const struct tegra_pmc_regs tegra194_pmc_regs = {
	.scratch0 = 0x2000,
	.dpd_req = 0x74,
	.dpd_status = 0x78,
	.dpd2_req = 0x7c,
	.dpd2_status = 0x80,
	.rst_status = 0x70,
	.rst_source_shift = 0x2,
	.rst_source_mask = 0x7c,
	.rst_level_shift = 0x0,
	.rst_level_mask = 0x3,
};

static const char * const tegra194_reset_sources[] = {
	"SYS_RESET_N",
	"AOWDT",
	"BCCPLEXWDT",
	"BPMPWDT",
	"SCEWDT",
	"SPEWDT",
	"APEWDT",
	"LCCPLEXWDT",
	"SENSOR",
	"AOTAG",
	"VFSENSOR",
	"MAINSWRST",
	"SC7",
	"HSM",
	"CSITE",
	"RCEWDT",
	"PVA0WDT",
	"PVA1WDT",
	"L1A_ASYNC",
	"BPMPBOOT",
	"FUSECRC",
};

static const struct tegra_wake_event tegra194_wake_events[] = {
	TEGRA_WAKE_IRQ("pmu", 24, 209),
	TEGRA_WAKE_GPIO("power", 29, 1, TEGRA194_AON_GPIO(EE, 4)),
	TEGRA_WAKE_IRQ("rtc", 73, 10),
};

static const struct tegra_pmc_soc tegra194_pmc_soc = {
	.supports_core_domain = false,
	.num_powergates = 0,
	.powergates = NULL,
	.num_cpu_powergates = 0,
	.cpu_powergates = NULL,
	.has_tsense_reset = false,
	.has_gpu_clamps = false,
	.needs_mbist_war = false,
	.has_impl_33v_pwr = true,
	.maybe_tz_only = false,
	.num_io_pads = ARRAY_SIZE(tegra194_io_pads),
	.io_pads = tegra194_io_pads,
	.num_pin_descs = ARRAY_SIZE(tegra194_pin_descs),
	.pin_descs = tegra194_pin_descs,
	.regs = &tegra194_pmc_regs,
	.init = NULL,
	.setup_irq_polarity = tegra186_pmc_setup_irq_polarity,
	.irq_set_wake = tegra186_pmc_irq_set_wake,
	.irq_set_type = tegra186_pmc_irq_set_type,
	.reset_sources = tegra194_reset_sources,
	.num_reset_sources = ARRAY_SIZE(tegra194_reset_sources),
	.reset_levels = tegra186_reset_levels,
	.num_reset_levels = ARRAY_SIZE(tegra186_reset_levels),
	.num_wake_events = ARRAY_SIZE(tegra194_wake_events),
	.wake_events = tegra194_wake_events,
	.pmc_clks_data = NULL,
	.num_pmc_clks = 0,
	.has_blink_output = false,
	.has_usb_sleepwalk = false,
};

static const struct tegra_pmc_regs tegra234_pmc_regs = {
	.scratch0 = 0x2000,
	.dpd_req = 0,
	.dpd_status = 0,
	.dpd2_req = 0,
	.dpd2_status = 0,
	.rst_status = 0x70,
	.rst_source_shift = 0x2,
	.rst_source_mask = 0xfc,
	.rst_level_shift = 0x0,
	.rst_level_mask = 0x3,
};

static const char * const tegra234_reset_sources[] = {
	"SYS_RESET_N",
	"AOWDT",
	"BCCPLEXWDT",
	"BPMPWDT",
	"SCEWDT",
	"SPEWDT",
	"APEWDT",
	"LCCPLEXWDT",
	"SENSOR",
	"AOTAG",
	"VFSENSOR",
	"MAINSWRST",
	"SC7",
	"HSM",
	"CSITE",
	"RCEWDT",
	"PVA0WDT",
	"PVA1WDT",
	"L1A_ASYNC",
	"BPMPBOOT",
	"FUSECRC",
};

static const struct tegra_pmc_soc tegra234_pmc_soc = {
	.supports_core_domain = false,
	.num_powergates = 0,
	.powergates = NULL,
	.num_cpu_powergates = 0,
	.cpu_powergates = NULL,
	.has_tsense_reset = false,
	.has_gpu_clamps = false,
	.needs_mbist_war = false,
	.has_impl_33v_pwr = true,
	.maybe_tz_only = false,
	.num_io_pads = 0,
	.io_pads = NULL,
	.num_pin_descs = 0,
	.pin_descs = NULL,
	.regs = &tegra234_pmc_regs,
	.init = NULL,
	.setup_irq_polarity = tegra186_pmc_setup_irq_polarity,
	.irq_set_wake = tegra186_pmc_irq_set_wake,
	.irq_set_type = tegra186_pmc_irq_set_type,
	.reset_sources = tegra234_reset_sources,
	.num_reset_sources = ARRAY_SIZE(tegra234_reset_sources),
	.reset_levels = tegra186_reset_levels,
	.num_reset_levels = ARRAY_SIZE(tegra186_reset_levels),
	.num_wake_events = 0,
	.wake_events = NULL,
	.pmc_clks_data = NULL,
	.num_pmc_clks = 0,
	.has_blink_output = false,
};

static const struct of_device_id tegra_pmc_match[] = {
	{ .compatible = "nvidia,tegra234-pmc", .data = &tegra234_pmc_soc },
	{ .compatible = "nvidia,tegra194-pmc", .data = &tegra194_pmc_soc },
	{ .compatible = "nvidia,tegra186-pmc", .data = &tegra186_pmc_soc },
	{ .compatible = "nvidia,tegra210-pmc", .data = &tegra210_pmc_soc },
	{ .compatible = "nvidia,tegra132-pmc", .data = &tegra124_pmc_soc },
	{ .compatible = "nvidia,tegra124-pmc", .data = &tegra124_pmc_soc },
	{ .compatible = "nvidia,tegra114-pmc", .data = &tegra114_pmc_soc },
	{ .compatible = "nvidia,tegra30-pmc", .data = &tegra30_pmc_soc },
	{ .compatible = "nvidia,tegra20-pmc", .data = &tegra20_pmc_soc },
	{ }
};

static void tegra_pmc_sync_state(struct device *dev)
{
	int err;

	/*
<<<<<<< HEAD
=======
	 * Newer device-trees have power domains, but we need to prepare all
	 * device drivers with runtime PM and OPP support first, otherwise
	 * state syncing is unsafe.
	 */
	if (!pmc->soc->supports_core_domain)
		return;

	/*
>>>>>>> df0cc57e
	 * Older device-trees don't have core PD, and thus, there are
	 * no dependencies that will block the state syncing. We shouldn't
	 * mark the domain as synced in this case.
	 */
	if (!pmc->core_domain_registered)
		return;

	pmc->core_domain_state_synced = true;

	/* this is a no-op if core regulator isn't used */
	mutex_lock(&pmc->powergates_lock);
	err = dev_pm_opp_sync_regulators(dev);
	mutex_unlock(&pmc->powergates_lock);

	if (err)
		dev_err(dev, "failed to sync regulators: %d\n", err);
}

static struct platform_driver tegra_pmc_driver = {
	.driver = {
		.name = "tegra-pmc",
		.suppress_bind_attrs = true,
		.of_match_table = tegra_pmc_match,
#if defined(CONFIG_PM_SLEEP) && defined(CONFIG_ARM)
		.pm = &tegra_pmc_pm_ops,
#endif
		.sync_state = tegra_pmc_sync_state,
	},
	.probe = tegra_pmc_probe,
};
builtin_platform_driver(tegra_pmc_driver);

static bool __init tegra_pmc_detect_tz_only(struct tegra_pmc *pmc)
{
	u32 value, saved;

	saved = readl(pmc->base + pmc->soc->regs->scratch0);
	value = saved ^ 0xffffffff;

	if (value == 0xffffffff)
		value = 0xdeadbeef;

	/* write pattern and read it back */
	writel(value, pmc->base + pmc->soc->regs->scratch0);
	value = readl(pmc->base + pmc->soc->regs->scratch0);

	/* if we read all-zeroes, access is restricted to TZ only */
	if (value == 0) {
		pr_info("access to PMC is restricted to TZ\n");
		return true;
	}

	/* restore original value */
	writel(saved, pmc->base + pmc->soc->regs->scratch0);

	return false;
}

/*
 * Early initialization to allow access to registers in the very early boot
 * process.
 */
static int __init tegra_pmc_early_init(void)
{
	const struct of_device_id *match;
	struct device_node *np;
	struct resource regs;
	unsigned int i;
	bool invert;

	mutex_init(&pmc->powergates_lock);

	np = of_find_matching_node_and_match(NULL, tegra_pmc_match, &match);
	if (!np) {
		/*
		 * Fall back to legacy initialization for 32-bit ARM only. All
		 * 64-bit ARM device tree files for Tegra are required to have
		 * a PMC node.
		 *
		 * This is for backwards-compatibility with old device trees
		 * that didn't contain a PMC node. Note that in this case the
		 * SoC data can't be matched and therefore powergating is
		 * disabled.
		 */
		if (IS_ENABLED(CONFIG_ARM) && soc_is_tegra()) {
			pr_warn("DT node not found, powergating disabled\n");

			regs.start = 0x7000e400;
			regs.end = 0x7000e7ff;
			regs.flags = IORESOURCE_MEM;

			pr_warn("Using memory region %pR\n", &regs);
		} else {
			/*
			 * At this point we're not running on Tegra, so play
			 * nice with multi-platform kernels.
			 */
			return 0;
		}
	} else {
		/*
		 * Extract information from the device tree if we've found a
		 * matching node.
		 */
		if (of_address_to_resource(np, 0, &regs) < 0) {
			pr_err("failed to get PMC registers\n");
			of_node_put(np);
			return -ENXIO;
		}
	}

	pmc->base = ioremap(regs.start, resource_size(&regs));
	if (!pmc->base) {
		pr_err("failed to map PMC registers\n");
		of_node_put(np);
		return -ENXIO;
	}

	if (np) {
		pmc->soc = match->data;

		if (pmc->soc->maybe_tz_only)
			pmc->tz_only = tegra_pmc_detect_tz_only(pmc);

		/* Create a bitmap of the available and valid partitions */
		for (i = 0; i < pmc->soc->num_powergates; i++)
			if (pmc->soc->powergates[i])
				set_bit(i, pmc->powergates_available);

		/*
		 * Invert the interrupt polarity if a PMC device tree node
		 * exists and contains the nvidia,invert-interrupt property.
		 */
		invert = of_property_read_bool(np, "nvidia,invert-interrupt");

		pmc->soc->setup_irq_polarity(pmc, np, invert);

		of_node_put(np);
	}

	return 0;
}
early_initcall(tegra_pmc_early_init);<|MERGE_RESOLUTION|>--- conflicted
+++ resolved
@@ -3812,8 +3812,6 @@
 	int err;
 
 	/*
-<<<<<<< HEAD
-=======
 	 * Newer device-trees have power domains, but we need to prepare all
 	 * device drivers with runtime PM and OPP support first, otherwise
 	 * state syncing is unsafe.
@@ -3822,7 +3820,6 @@
 		return;
 
 	/*
->>>>>>> df0cc57e
 	 * Older device-trees don't have core PD, and thus, there are
 	 * no dependencies that will block the state syncing. We shouldn't
 	 * mark the domain as synced in this case.
