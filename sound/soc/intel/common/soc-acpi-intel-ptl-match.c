// SPDX-License-Identifier: GPL-2.0-only
/*
 * soc-acpi-intel-ptl-match.c - tables and support for PTL ACPI enumeration.
 *
 * Copyright (c) 2024, Intel Corporation.
 *
 */

#include <sound/soc-acpi.h>
#include <sound/soc-acpi-intel-match.h>
#include "soc-acpi-intel-sdca-quirks.h"
#include "soc-acpi-intel-sdw-mockup-match.h"
#include <sound/soc-acpi-intel-ssp-common.h>

static const struct snd_soc_acpi_codecs ptl_rt5682_rt5682s_hp = {
	.num_codecs = 2,
	.codecs = {RT5682_ACPI_HID, RT5682S_ACPI_HID},
};

struct snd_soc_acpi_mach snd_soc_acpi_intel_ptl_machines[] = {
	{
		.comp_ids = &ptl_rt5682_rt5682s_hp,
		.drv_name = "ptl_rt5682_def",
		.sof_tplg_filename = "sof-ptl", /* the tplg suffix is added at run time */
		.tplg_quirk_mask = SND_SOC_ACPI_TPLG_INTEL_AMP_NAME |
					SND_SOC_ACPI_TPLG_INTEL_CODEC_NAME,
	},
	{},
};
EXPORT_SYMBOL_GPL(snd_soc_acpi_intel_ptl_machines);

static const struct snd_soc_acpi_endpoint single_endpoint = {
	.num = 0,
	.aggregated = 0,
	.group_position = 0,
	.group_id = 0,
};

static const struct snd_soc_acpi_endpoint spk_l_endpoint = {
	.num = 0,
	.aggregated = 1,
	.group_position = 0,
	.group_id = 1,
};

static const struct snd_soc_acpi_endpoint spk_r_endpoint = {
	.num = 0,
	.aggregated = 1,
	.group_position = 1,
	.group_id = 1,
};

/*
 * Multi-function codecs with three endpoints created for
 * headset, amp and dmic functions.
 */
static const struct snd_soc_acpi_endpoint rt_mf_endpoints[] = {
	{
		.num = 0,
		.aggregated = 0,
		.group_position = 0,
		.group_id = 0,
	},
	{
		.num = 1,
		.aggregated = 0,
		.group_position = 0,
		.group_id = 0,
	},
	{
		.num = 2,
		.aggregated = 0,
		.group_position = 0,
		.group_id = 0,
	},
};

static const struct snd_soc_acpi_endpoint jack_dmic_endpoints[] = {
	/* Jack Endpoint */
	{
		.num = 0,
		.aggregated = 0,
		.group_position = 0,
		.group_id = 0,
	},
	/* DMIC Endpoint */
	{
		.num = 1,
		.aggregated = 0,
		.group_position = 0,
		.group_id = 0,
	},
};

static const struct snd_soc_acpi_endpoint jack_amp_g1_dmic_endpoints_endpoints[] = {
	/* Jack Endpoint */
	{
		.num = 0,
		.aggregated = 0,
		.group_position = 0,
		.group_id = 0,
	},
	/* Amp Endpoint, work as spk_l_endpoint */
	{
		.num = 1,
		.aggregated = 1,
		.group_position = 0,
		.group_id = 1,
	},
	/* DMIC Endpoint */
	{
		.num = 2,
		.aggregated = 0,
		.group_position = 0,
		.group_id = 0,
	},
};

static const struct snd_soc_acpi_adr_device rt711_sdca_0_adr[] = {
	{
		.adr = 0x000030025D071101ull,
		.num_endpoints = 1,
		.endpoints = &single_endpoint,
		.name_prefix = "rt711"
	}
};

static const struct snd_soc_acpi_adr_device rt712_vb_2_group1_adr[] = {
	{
		.adr = 0x000230025D071201ull,
		.num_endpoints = ARRAY_SIZE(jack_amp_g1_dmic_endpoints_endpoints),
		.endpoints = jack_amp_g1_dmic_endpoints_endpoints,
		.name_prefix = "rt712"
	}
};

static const struct snd_soc_acpi_adr_device rt713_vb_2_adr[] = {
	{
		.adr = 0x000230025d071301ull,
		.num_endpoints = ARRAY_SIZE(jack_dmic_endpoints),
		.endpoints = jack_dmic_endpoints,
		.name_prefix = "rt713"
	}
};

static const struct snd_soc_acpi_adr_device rt721_3_single_adr[] = {
	{
		.adr = 0x000330025d072101ull,
		.num_endpoints = ARRAY_SIZE(rt_mf_endpoints),
		.endpoints = rt_mf_endpoints,
		.name_prefix = "rt721"
	}
};

static const struct snd_soc_acpi_link_adr ptl_rt721_l3[] = {
	{
		.mask = BIT(3),
		.num_adr = ARRAY_SIZE(rt721_3_single_adr),
		.adr_d = rt721_3_single_adr,
	},
	{},
};

static const struct snd_soc_acpi_adr_device rt722_0_single_adr[] = {
	{
		.adr = 0x000030025d072201ull,
		.num_endpoints = ARRAY_SIZE(rt_mf_endpoints),
		.endpoints = rt_mf_endpoints,
		.name_prefix = "rt722"
	}
};

static const struct snd_soc_acpi_adr_device rt722_1_single_adr[] = {
	{
		.adr = 0x000130025d072201ull,
		.num_endpoints = ARRAY_SIZE(rt_mf_endpoints),
		.endpoints = rt_mf_endpoints,
		.name_prefix = "rt722"
	}
};

static const struct snd_soc_acpi_adr_device rt722_3_single_adr[] = {
	{
		.adr = 0x000330025d072201ull,
		.num_endpoints = ARRAY_SIZE(rt_mf_endpoints),
		.endpoints = rt_mf_endpoints,
		.name_prefix = "rt722"
	}
};

static const struct snd_soc_acpi_adr_device rt1320_1_group1_adr[] = {
	{
		.adr = 0x000130025D132001ull,
		.num_endpoints = 1,
		.endpoints = &spk_r_endpoint,
		.name_prefix = "rt1320-1"
	}
};

static const struct snd_soc_acpi_adr_device rt1320_1_group2_adr[] = {
	{
		.adr = 0x000130025D132001ull,
		.num_endpoints = 1,
		.endpoints = &spk_l_endpoint,
		.name_prefix = "rt1320-1"
	}
};

static const struct snd_soc_acpi_adr_device rt1320_3_group2_adr[] = {
	{
		.adr = 0x000330025D132001ull,
		.num_endpoints = 1,
		.endpoints = &spk_r_endpoint,
		.name_prefix = "rt1320-2"
	}
};

static const struct snd_soc_acpi_link_adr ptl_rt722_only[] = {
	{
		.mask = BIT(0),
		.num_adr = ARRAY_SIZE(rt722_0_single_adr),
		.adr_d = rt722_0_single_adr,
	},
	{}
};

static const struct snd_soc_acpi_link_adr ptl_rt722_l1[] = {
	{
		.mask = BIT(1),
		.num_adr = ARRAY_SIZE(rt722_1_single_adr),
		.adr_d = rt722_1_single_adr,
	},
	{}
};

static const struct snd_soc_acpi_link_adr ptl_rt722_l3[] = {
	{
		.mask = BIT(3),
		.num_adr = ARRAY_SIZE(rt722_3_single_adr),
		.adr_d = rt722_3_single_adr,
	},
	{}
};

static const struct snd_soc_acpi_link_adr ptl_rvp[] = {
	{
		.mask = BIT(0),
		.num_adr = ARRAY_SIZE(rt711_sdca_0_adr),
		.adr_d = rt711_sdca_0_adr,
	},
	{}
};

<<<<<<< HEAD
static const struct snd_soc_acpi_link_adr lnl_sdw_rt713_vb_l2_rt1320_l13[] = {
=======
static const struct snd_soc_acpi_link_adr ptl_sdw_rt713_vb_l2_rt1320_l13[] = {
>>>>>>> fe0fb583
	{
		.mask = BIT(2),
		.num_adr = ARRAY_SIZE(rt713_vb_2_adr),
		.adr_d = rt713_vb_2_adr,
	},
	{
		.mask = BIT(1),
		.num_adr = ARRAY_SIZE(rt1320_1_group2_adr),
		.adr_d = rt1320_1_group2_adr,
	},
	{
		.mask = BIT(3),
		.num_adr = ARRAY_SIZE(rt1320_3_group2_adr),
		.adr_d = rt1320_3_group2_adr,
	},
	{}
};

<<<<<<< HEAD
static const struct snd_soc_acpi_link_adr lnl_sdw_rt712_vb_l2_rt1320_l1[] = {
=======
static const struct snd_soc_acpi_link_adr ptl_sdw_rt712_vb_l2_rt1320_l1[] = {
>>>>>>> fe0fb583
	{
		.mask = BIT(2),
		.num_adr = ARRAY_SIZE(rt712_vb_2_group1_adr),
		.adr_d = rt712_vb_2_group1_adr,
	},
	{
		.mask = BIT(1),
		.num_adr = ARRAY_SIZE(rt1320_1_group1_adr),
		.adr_d = rt1320_1_group1_adr,
	},
	{}
};

/* this table is used when there is no I2S codec present */
struct snd_soc_acpi_mach snd_soc_acpi_intel_ptl_sdw_machines[] = {
	/* mockup tests need to be first */
	{
		.link_mask = GENMASK(3, 0),
		.links = sdw_mockup_headset_2amps_mic,
		.drv_name = "sof_sdw",
		.sof_tplg_filename = "sof-ptl-rt711-rt1308-rt715.tplg",
	},
	{
		.link_mask = BIT(0) | BIT(1) | BIT(3),
		.links = sdw_mockup_headset_1amp_mic,
		.drv_name = "sof_sdw",
		.sof_tplg_filename = "sof-ptl-rt711-rt1308-mono-rt715.tplg",
	},
	{
		.link_mask = GENMASK(2, 0),
		.links = sdw_mockup_mic_headset_1amp,
		.drv_name = "sof_sdw",
		.sof_tplg_filename = "sof-ptl-rt715-rt711-rt1308-mono.tplg",
	},
	{
		.link_mask = BIT(0),
		.links = ptl_rvp,
		.drv_name = "sof_sdw",
		.sof_tplg_filename = "sof-ptl-rt711.tplg",
	},
	{
		.link_mask = BIT(3),
		.links = ptl_rt721_l3,
		.drv_name = "sof_sdw",
		.sof_tplg_filename = "sof-ptl-rt721.tplg",
	},
	{
		.link_mask = BIT(0),
		.links = ptl_rt722_only,
		.drv_name = "sof_sdw",
		.sof_tplg_filename = "sof-ptl-rt722.tplg",
	},
	{
		.link_mask = BIT(1),
		.links = ptl_rt722_l1,
		.drv_name = "sof_sdw",
		.sof_tplg_filename = "sof-ptl-rt722.tplg",
	},
	{
		.link_mask = BIT(3),
		.links = ptl_rt722_l3,
		.drv_name = "sof_sdw",
		.sof_tplg_filename = "sof-ptl-rt722.tplg",
	},
	{
		.link_mask = BIT(1) | BIT(2),
<<<<<<< HEAD
		.links = lnl_sdw_rt712_vb_l2_rt1320_l1,
		.drv_name = "sof_sdw",
		.machine_check = snd_soc_acpi_intel_sdca_is_device_rt712_vb,
		.sof_tplg_filename = "sof-lnl-rt712-l2-rt1320-l1.tplg"
	},
	{
		.link_mask = BIT(1) | BIT(2) | BIT(3),
		.links = lnl_sdw_rt713_vb_l2_rt1320_l13,
		.drv_name = "sof_sdw",
		.machine_check = snd_soc_acpi_intel_sdca_is_device_rt712_vb,
		.sof_tplg_filename = "sof-lnl-rt713-l2-rt1320-l13.tplg"
=======
		.links = ptl_sdw_rt712_vb_l2_rt1320_l1,
		.drv_name = "sof_sdw",
		.machine_check = snd_soc_acpi_intel_sdca_is_device_rt712_vb,
		.sof_tplg_filename = "sof-ptl-rt712-l2-rt1320-l1.tplg"
	},
	{
		.link_mask = BIT(1) | BIT(2) | BIT(3),
		.links = ptl_sdw_rt713_vb_l2_rt1320_l13,
		.drv_name = "sof_sdw",
		.machine_check = snd_soc_acpi_intel_sdca_is_device_rt712_vb,
		.sof_tplg_filename = "sof-ptl-rt713-l2-rt1320-l13.tplg"
>>>>>>> fe0fb583
	},
	{},
};
EXPORT_SYMBOL_GPL(snd_soc_acpi_intel_ptl_sdw_machines);<|MERGE_RESOLUTION|>--- conflicted
+++ resolved
@@ -251,11 +251,7 @@
 	{}
 };
 
-<<<<<<< HEAD
-static const struct snd_soc_acpi_link_adr lnl_sdw_rt713_vb_l2_rt1320_l13[] = {
-=======
 static const struct snd_soc_acpi_link_adr ptl_sdw_rt713_vb_l2_rt1320_l13[] = {
->>>>>>> fe0fb583
 	{
 		.mask = BIT(2),
 		.num_adr = ARRAY_SIZE(rt713_vb_2_adr),
@@ -274,11 +270,7 @@
 	{}
 };
 
-<<<<<<< HEAD
-static const struct snd_soc_acpi_link_adr lnl_sdw_rt712_vb_l2_rt1320_l1[] = {
-=======
 static const struct snd_soc_acpi_link_adr ptl_sdw_rt712_vb_l2_rt1320_l1[] = {
->>>>>>> fe0fb583
 	{
 		.mask = BIT(2),
 		.num_adr = ARRAY_SIZE(rt712_vb_2_group1_adr),
@@ -345,19 +337,6 @@
 	},
 	{
 		.link_mask = BIT(1) | BIT(2),
-<<<<<<< HEAD
-		.links = lnl_sdw_rt712_vb_l2_rt1320_l1,
-		.drv_name = "sof_sdw",
-		.machine_check = snd_soc_acpi_intel_sdca_is_device_rt712_vb,
-		.sof_tplg_filename = "sof-lnl-rt712-l2-rt1320-l1.tplg"
-	},
-	{
-		.link_mask = BIT(1) | BIT(2) | BIT(3),
-		.links = lnl_sdw_rt713_vb_l2_rt1320_l13,
-		.drv_name = "sof_sdw",
-		.machine_check = snd_soc_acpi_intel_sdca_is_device_rt712_vb,
-		.sof_tplg_filename = "sof-lnl-rt713-l2-rt1320-l13.tplg"
-=======
 		.links = ptl_sdw_rt712_vb_l2_rt1320_l1,
 		.drv_name = "sof_sdw",
 		.machine_check = snd_soc_acpi_intel_sdca_is_device_rt712_vb,
@@ -369,7 +348,6 @@
 		.drv_name = "sof_sdw",
 		.machine_check = snd_soc_acpi_intel_sdca_is_device_rt712_vb,
 		.sof_tplg_filename = "sof-ptl-rt713-l2-rt1320-l13.tplg"
->>>>>>> fe0fb583
 	},
 	{},
 };
