--- conflicted
+++ resolved
@@ -3,15 +3,6 @@
 #
 
 obj-y			:= intel_cacheinfo.o addon_cpuid_features.o
-<<<<<<< HEAD
-obj-y			+= proc.o capflags.o powerflags.o
-
-obj-$(CONFIG_X86_32)	+= common.o bugs.o cmpxchg.o
-obj-$(CONFIG_X86_64)	+= common_64.o bugs_64.o
-
-obj-$(CONFIG_CPU_SUP_AMD_32)		+= amd.o
-obj-$(CONFIG_CPU_SUP_AMD_64)		+= amd_64.o
-=======
 obj-y			+= proc.o capflags.o powerflags.o common.o
 
 obj-$(CONFIG_X86_32)	+= bugs.o cmpxchg.o
@@ -19,16 +10,10 @@
 
 obj-$(CONFIG_CPU_SUP_INTEL)		+= intel.o
 obj-$(CONFIG_CPU_SUP_AMD)		+= amd.o
->>>>>>> cb58ffc3
 obj-$(CONFIG_CPU_SUP_CYRIX_32)		+= cyrix.o
 obj-$(CONFIG_CPU_SUP_CENTAUR_32)	+= centaur.o
 obj-$(CONFIG_CPU_SUP_CENTAUR_64)	+= centaur_64.o
 obj-$(CONFIG_CPU_SUP_TRANSMETA_32)	+= transmeta.o
-<<<<<<< HEAD
-obj-$(CONFIG_CPU_SUP_INTEL_32)		+= intel.o
-obj-$(CONFIG_CPU_SUP_INTEL_64)		+= intel_64.o
-=======
->>>>>>> cb58ffc3
 obj-$(CONFIG_CPU_SUP_UMC_32)		+= umc.o
 
 obj-$(CONFIG_X86_MCE)	+= mcheck/
