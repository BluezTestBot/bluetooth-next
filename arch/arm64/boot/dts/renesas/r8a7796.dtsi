--- conflicted
+++ resolved
@@ -1223,38 +1223,6 @@
 			dma-channels = <16>;
 		};
 
-<<<<<<< HEAD
-		hsusb: usb@e6590000 {
-			/* placeholder */
-		};
-
-		xhci0: usb@ee000000 {
-			/* placeholder */
-		};
-
-		ohci0: usb@ee080000 {
-			/* placeholder */
-		};
-
-		ehci0: usb@ee080100 {
-			/* placeholder */
-		};
-
-		usb2_phy0: usb-phy@ee080200 {
-			/* placeholder */
-		};
-
-		ohci1: usb@ee0a0000 {
-			/* placeholder */
-		};
-
-		ehci1: usb@ee0a0100 {
-			/* placeholder */
-		};
-
-		usb2_phy1: usb-phy@ee0a0200 {
-			/* placeholder */
-=======
 		usb_dmac0: dma-controller@e65a0000 {
 			compatible = "renesas,r8a7796-usb-dmac",
 				     "renesas,usb-dmac";
@@ -1382,7 +1350,6 @@
 			resets = <&cpg 702>;
 			#phy-cells = <0>;
 			status = "disabled";
->>>>>>> bb176f67
 		};
 
 		sdhi0: sd@ee100000 {
@@ -1692,10 +1659,6 @@
 			/* placeholder */
 		};
 
-<<<<<<< HEAD
-		du: display@feb00000 {
-			/* placeholder */
-=======
 		fcpf0: fcp@fe950000 {
 			compatible = "renesas,fcpf";
 			reg = <0 0xfe950000 0 0x200>;
@@ -1840,7 +1803,6 @@
 			status = "disabled";
 
 			vsps = <&vspd0 &vspd1 &vspd2>;
->>>>>>> bb176f67
 
 			ports {
 				#address-cells = <1>;
@@ -1851,10 +1813,6 @@
 					du_out_rgb: endpoint {
 					};
 				};
-<<<<<<< HEAD
-			};
-		};
-=======
 				port@1 {
 					reg = <1>;
 					du_out_hdmi0: endpoint {
@@ -1888,6 +1846,5 @@
 			power-domains = <&sysc R8A7796_PD_A3VC>;
 			resets = <&cpg 822>;
 		};
->>>>>>> bb176f67
 	};
 };