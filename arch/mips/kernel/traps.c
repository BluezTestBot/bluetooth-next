/*
 * This file is subject to the terms and conditions of the GNU General Public
 * License.  See the file "COPYING" in the main directory of this archive
 * for more details.
 *
 * Copyright (C) 1994 - 1999, 2000, 01, 06 Ralf Baechle
 * Copyright (C) 1995, 1996 Paul M. Antoine
 * Copyright (C) 1998 Ulf Carlsson
 * Copyright (C) 1999 Silicon Graphics, Inc.
 * Kevin D. Kissell, kevink@mips.com and Carsten Langgaard, carstenl@mips.com
 * Copyright (C) 2002, 2003, 2004, 2005, 2007  Maciej W. Rozycki
 * Copyright (C) 2000, 2001, 2012 MIPS Technologies, Inc.  All rights reserved.
 * Copyright (C) 2014, Imagination Technologies Ltd.
 */
#include <linux/bitops.h>
#include <linux/bug.h>
#include <linux/compiler.h>
#include <linux/context_tracking.h>
#include <linux/cpu_pm.h>
#include <linux/kexec.h>
#include <linux/init.h>
#include <linux/kernel.h>
#include <linux/module.h>
#include <linux/extable.h>
#include <linux/mm.h>
#include <linux/sched/mm.h>
#include <linux/sched/debug.h>
#include <linux/smp.h>
#include <linux/spinlock.h>
#include <linux/kallsyms.h>
#include <linux/memblock.h>
#include <linux/interrupt.h>
#include <linux/ptrace.h>
#include <linux/kgdb.h>
#include <linux/kdebug.h>
#include <linux/kprobes.h>
#include <linux/notifier.h>
#include <linux/kdb.h>
#include <linux/irq.h>
#include <linux/perf_event.h>

#include <asm/addrspace.h>
#include <asm/bootinfo.h>
#include <asm/branch.h>
#include <asm/break.h>
#include <asm/cop2.h>
#include <asm/cpu.h>
#include <asm/cpu-type.h>
#include <asm/dsp.h>
#include <asm/fpu.h>
#include <asm/fpu_emulator.h>
#include <asm/idle.h>
#include <asm/isa-rev.h>
#include <asm/mips-cps.h>
#include <asm/mips-r2-to-r6-emul.h>
#include <asm/mipsregs.h>
#include <asm/mipsmtregs.h>
#include <asm/module.h>
#include <asm/msa.h>
#include <asm/ptrace.h>
#include <asm/sections.h>
#include <asm/siginfo.h>
#include <asm/tlbdebug.h>
#include <asm/traps.h>
#include <linux/uaccess.h>
#include <asm/watch.h>
#include <asm/mmu_context.h>
#include <asm/types.h>
#include <asm/stacktrace.h>
#include <asm/tlbex.h>
#include <asm/uasm.h>

#include <asm/mach-loongson64/cpucfg-emul.h>

#include "access-helper.h"

extern void check_wait(void);
extern asmlinkage void rollback_handle_int(void);
extern asmlinkage void handle_int(void);
extern asmlinkage void handle_adel(void);
extern asmlinkage void handle_ades(void);
extern asmlinkage void handle_ibe(void);
extern asmlinkage void handle_dbe(void);
extern asmlinkage void handle_sys(void);
extern asmlinkage void handle_bp(void);
extern asmlinkage void handle_ri(void);
extern asmlinkage void handle_ri_rdhwr_tlbp(void);
extern asmlinkage void handle_ri_rdhwr(void);
extern asmlinkage void handle_cpu(void);
extern asmlinkage void handle_ov(void);
extern asmlinkage void handle_tr(void);
extern asmlinkage void handle_msa_fpe(void);
extern asmlinkage void handle_fpe(void);
extern asmlinkage void handle_ftlb(void);
extern asmlinkage void handle_gsexc(void);
extern asmlinkage void handle_msa(void);
extern asmlinkage void handle_mdmx(void);
extern asmlinkage void handle_watch(void);
extern asmlinkage void handle_mt(void);
extern asmlinkage void handle_dsp(void);
extern asmlinkage void handle_mcheck(void);
extern asmlinkage void handle_reserved(void);
extern void tlb_do_page_fault_0(void);

void (*board_be_init)(void);
static int (*board_be_handler)(struct pt_regs *regs, int is_fixup);
void (*board_nmi_handler_setup)(void);
void (*board_ejtag_handler_setup)(void);
void (*board_bind_eic_interrupt)(int irq, int regset);
void (*board_ebase_setup)(void);
void(*board_cache_error_setup)(void);

void mips_set_be_handler(int (*handler)(struct pt_regs *regs, int is_fixup))
{
	board_be_handler = handler;
}
EXPORT_SYMBOL_GPL(mips_set_be_handler);

static void show_raw_backtrace(unsigned long reg29, const char *loglvl,
			       bool user)
{
	unsigned long *sp = (unsigned long *)(reg29 & ~3);
	unsigned long addr;

	printk("%sCall Trace:", loglvl);
#ifdef CONFIG_KALLSYMS
	printk("%s\n", loglvl);
#endif
	while (!kstack_end(sp)) {
		if (__get_addr(&addr, sp++, user)) {
			printk("%s (Bad stack address)", loglvl);
			break;
		}
		if (__kernel_text_address(addr))
			print_ip_sym(loglvl, addr);
	}
	printk("%s\n", loglvl);
}

#ifdef CONFIG_KALLSYMS
int raw_show_trace;
static int __init set_raw_show_trace(char *str)
{
	raw_show_trace = 1;
	return 1;
}
__setup("raw_show_trace", set_raw_show_trace);
#endif

static void show_backtrace(struct task_struct *task, const struct pt_regs *regs,
			   const char *loglvl, bool user)
{
	unsigned long sp = regs->regs[29];
	unsigned long ra = regs->regs[31];
	unsigned long pc = regs->cp0_epc;

	if (!task)
		task = current;

	if (raw_show_trace || user_mode(regs) || !__kernel_text_address(pc)) {
		show_raw_backtrace(sp, loglvl, user);
		return;
	}
	printk("%sCall Trace:\n", loglvl);
	do {
		print_ip_sym(loglvl, pc);
		pc = unwind_stack(task, &sp, pc, &ra);
	} while (pc);
	pr_cont("\n");
}

/*
 * This routine abuses get_user()/put_user() to reference pointers
 * with at least a bit of error checking ...
 */
static void show_stacktrace(struct task_struct *task,
	const struct pt_regs *regs, const char *loglvl, bool user)
{
	const int field = 2 * sizeof(unsigned long);
	unsigned long stackdata;
	int i;
	unsigned long *sp = (unsigned long *)regs->regs[29];

	printk("%sStack :", loglvl);
	i = 0;
	while ((unsigned long) sp & (PAGE_SIZE - 1)) {
		if (i && ((i % (64 / field)) == 0)) {
			pr_cont("\n");
			printk("%s       ", loglvl);
		}
		if (i > 39) {
			pr_cont(" ...");
			break;
		}

		if (__get_addr(&stackdata, sp++, user)) {
			pr_cont(" (Bad stack address)");
			break;
		}

		pr_cont(" %0*lx", field, stackdata);
		i++;
	}
	pr_cont("\n");
	show_backtrace(task, regs, loglvl, user);
}

void show_stack(struct task_struct *task, unsigned long *sp, const char *loglvl)
{
	struct pt_regs regs;

	regs.cp0_status = KSU_KERNEL;
	if (sp) {
		regs.regs[29] = (unsigned long)sp;
		regs.regs[31] = 0;
		regs.cp0_epc = 0;
	} else {
		if (task && task != current) {
			regs.regs[29] = task->thread.reg29;
			regs.regs[31] = 0;
			regs.cp0_epc = task->thread.reg31;
		} else {
			prepare_frametrace(&regs);
		}
	}
	show_stacktrace(task, &regs, loglvl, false);
}

static void show_code(void *pc, bool user)
{
	long i;
	unsigned short *pc16 = NULL;

	printk("Code:");

	if ((unsigned long)pc & 1)
		pc16 = (u16 *)((unsigned long)pc & ~1);

	for(i = -3 ; i < 6 ; i++) {
		if (pc16) {
			u16 insn16;

			if (__get_inst16(&insn16, pc16 + i, user))
				goto bad_address;

			pr_cont("%c%04x%c", (i?' ':'<'), insn16, (i?' ':'>'));
		} else {
			u32 insn32;

			if (__get_inst32(&insn32, (u32 *)pc + i, user))
				goto bad_address;

			pr_cont("%c%08x%c", (i?' ':'<'), insn32, (i?' ':'>'));
		}
	}
	pr_cont("\n");
	return;

bad_address:
	pr_cont(" (Bad address in epc)\n\n");
}

static void __show_regs(const struct pt_regs *regs)
{
	const int field = 2 * sizeof(unsigned long);
	unsigned int cause = regs->cp0_cause;
	unsigned int exccode;
	int i;

	show_regs_print_info(KERN_DEFAULT);

	/*
	 * Saved main processor registers
	 */
	for (i = 0; i < 32; ) {
		if ((i % 4) == 0)
			printk("$%2d   :", i);
		if (i == 0)
			pr_cont(" %0*lx", field, 0UL);
		else if (i == 26 || i == 27)
			pr_cont(" %*s", field, "");
		else
			pr_cont(" %0*lx", field, regs->regs[i]);

		i++;
		if ((i % 4) == 0)
			pr_cont("\n");
	}

#ifdef CONFIG_CPU_HAS_SMARTMIPS
	printk("Acx    : %0*lx\n", field, regs->acx);
#endif
	if (MIPS_ISA_REV < 6) {
		printk("Hi    : %0*lx\n", field, regs->hi);
		printk("Lo    : %0*lx\n", field, regs->lo);
	}

	/*
	 * Saved cp0 registers
	 */
	printk("epc   : %0*lx %pS\n", field, regs->cp0_epc,
	       (void *) regs->cp0_epc);
	printk("ra    : %0*lx %pS\n", field, regs->regs[31],
	       (void *) regs->regs[31]);

	printk("Status: %08x	", (uint32_t) regs->cp0_status);

	if (cpu_has_3kex) {
		if (regs->cp0_status & ST0_KUO)
			pr_cont("KUo ");
		if (regs->cp0_status & ST0_IEO)
			pr_cont("IEo ");
		if (regs->cp0_status & ST0_KUP)
			pr_cont("KUp ");
		if (regs->cp0_status & ST0_IEP)
			pr_cont("IEp ");
		if (regs->cp0_status & ST0_KUC)
			pr_cont("KUc ");
		if (regs->cp0_status & ST0_IEC)
			pr_cont("IEc ");
	} else if (cpu_has_4kex) {
		if (regs->cp0_status & ST0_KX)
			pr_cont("KX ");
		if (regs->cp0_status & ST0_SX)
			pr_cont("SX ");
		if (regs->cp0_status & ST0_UX)
			pr_cont("UX ");
		switch (regs->cp0_status & ST0_KSU) {
		case KSU_USER:
			pr_cont("USER ");
			break;
		case KSU_SUPERVISOR:
			pr_cont("SUPERVISOR ");
			break;
		case KSU_KERNEL:
			pr_cont("KERNEL ");
			break;
		default:
			pr_cont("BAD_MODE ");
			break;
		}
		if (regs->cp0_status & ST0_ERL)
			pr_cont("ERL ");
		if (regs->cp0_status & ST0_EXL)
			pr_cont("EXL ");
		if (regs->cp0_status & ST0_IE)
			pr_cont("IE ");
	}
	pr_cont("\n");

	exccode = (cause & CAUSEF_EXCCODE) >> CAUSEB_EXCCODE;
	printk("Cause : %08x (ExcCode %02x)\n", cause, exccode);

	if (1 <= exccode && exccode <= 5)
		printk("BadVA : %0*lx\n", field, regs->cp0_badvaddr);

	printk("PrId  : %08x (%s)\n", read_c0_prid(),
	       cpu_name_string());
}

/*
 * FIXME: really the generic show_regs should take a const pointer argument.
 */
void show_regs(struct pt_regs *regs)
{
	__show_regs(regs);
	dump_stack();
}

void show_registers(struct pt_regs *regs)
{
	const int field = 2 * sizeof(unsigned long);

	__show_regs(regs);
	print_modules();
	printk("Process %s (pid: %d, threadinfo=%p, task=%p, tls=%0*lx)\n",
	       current->comm, current->pid, current_thread_info(), current,
	      field, current_thread_info()->tp_value);
	if (cpu_has_userlocal) {
		unsigned long tls;

		tls = read_c0_userlocal();
		if (tls != current_thread_info()->tp_value)
			printk("*HwTLS: %0*lx\n", field, tls);
	}

	show_stacktrace(current, regs, KERN_DEFAULT, user_mode(regs));
	show_code((void *)regs->cp0_epc, user_mode(regs));
	printk("\n");
}

static DEFINE_RAW_SPINLOCK(die_lock);

void __noreturn die(const char *str, struct pt_regs *regs)
{
	static int die_counter;
	int sig = SIGSEGV;

	oops_enter();

	if (notify_die(DIE_OOPS, str, regs, 0, current->thread.trap_nr,
		       SIGSEGV) == NOTIFY_STOP)
		sig = 0;

	console_verbose();
	raw_spin_lock_irq(&die_lock);
	bust_spinlocks(1);

	printk("%s[#%d]:\n", str, ++die_counter);
	show_registers(regs);
	add_taint(TAINT_DIE, LOCKDEP_NOW_UNRELIABLE);
	raw_spin_unlock_irq(&die_lock);

	oops_exit();

	if (in_interrupt())
		panic("Fatal exception in interrupt");

	if (panic_on_oops)
		panic("Fatal exception");

	if (regs && kexec_should_crash(current))
		crash_kexec(regs);

	make_task_dead(sig);
}

extern struct exception_table_entry __start___dbe_table[];
extern struct exception_table_entry __stop___dbe_table[];

__asm__(
"	.section	__dbe_table, \"a\"\n"
"	.previous			\n");

/* Given an address, look for it in the exception tables. */
static const struct exception_table_entry *search_dbe_tables(unsigned long addr)
{
	const struct exception_table_entry *e;

	e = search_extable(__start___dbe_table,
			   __stop___dbe_table - __start___dbe_table, addr);
	if (!e)
		e = search_module_dbetables(addr);
	return e;
}

asmlinkage void do_be(struct pt_regs *regs)
{
	const int field = 2 * sizeof(unsigned long);
	const struct exception_table_entry *fixup = NULL;
	int data = regs->cp0_cause & 4;
	int action = MIPS_BE_FATAL;
	enum ctx_state prev_state;

	prev_state = exception_enter();
	/* XXX For now.	 Fixme, this searches the wrong table ...  */
	if (data && !user_mode(regs))
		fixup = search_dbe_tables(exception_epc(regs));

	if (fixup)
		action = MIPS_BE_FIXUP;

	if (board_be_handler)
		action = board_be_handler(regs, fixup != NULL);
	else
		mips_cm_error_report();

	switch (action) {
	case MIPS_BE_DISCARD:
		goto out;
	case MIPS_BE_FIXUP:
		if (fixup) {
			regs->cp0_epc = fixup->nextinsn;
			goto out;
		}
		break;
	default:
		break;
	}

	/*
	 * Assume it would be too dangerous to continue ...
	 */
	printk(KERN_ALERT "%s bus error, epc == %0*lx, ra == %0*lx\n",
	       data ? "Data" : "Instruction",
	       field, regs->cp0_epc, field, regs->regs[31]);
	if (notify_die(DIE_OOPS, "bus error", regs, 0, current->thread.trap_nr,
		       SIGBUS) == NOTIFY_STOP)
		goto out;

	die_if_kernel("Oops", regs);
	force_sig(SIGBUS);

out:
	exception_exit(prev_state);
}

/*
 * ll/sc, rdhwr, sync emulation
 */

#define OPCODE 0xfc000000
#define BASE   0x03e00000
#define RT     0x001f0000
#define OFFSET 0x0000ffff
#define LL     0xc0000000
#define SC     0xe0000000
#define SPEC0  0x00000000
#define SPEC3  0x7c000000
#define RD     0x0000f800
#define FUNC   0x0000003f
#define SYNC   0x0000000f
#define RDHWR  0x0000003b

/*  microMIPS definitions   */
#define MM_POOL32A_FUNC 0xfc00ffff
#define MM_RDHWR        0x00006b3c
#define MM_RS           0x001f0000
#define MM_RT           0x03e00000

/*
 * The ll_bit is cleared by r*_switch.S
 */

unsigned int ll_bit;
struct task_struct *ll_task;

static inline int simulate_ll(struct pt_regs *regs, unsigned int opcode)
{
	unsigned long value, __user *vaddr;
	long offset;

	/*
	 * analyse the ll instruction that just caused a ri exception
	 * and put the referenced address to addr.
	 */

	/* sign extend offset */
	offset = opcode & OFFSET;
	offset <<= 16;
	offset >>= 16;

	vaddr = (unsigned long __user *)
		((unsigned long)(regs->regs[(opcode & BASE) >> 21]) + offset);

	if ((unsigned long)vaddr & 3)
		return SIGBUS;
	if (get_user(value, vaddr))
		return SIGSEGV;

	preempt_disable();

	if (ll_task == NULL || ll_task == current) {
		ll_bit = 1;
	} else {
		ll_bit = 0;
	}
	ll_task = current;

	preempt_enable();

	regs->regs[(opcode & RT) >> 16] = value;

	return 0;
}

static inline int simulate_sc(struct pt_regs *regs, unsigned int opcode)
{
	unsigned long __user *vaddr;
	unsigned long reg;
	long offset;

	/*
	 * analyse the sc instruction that just caused a ri exception
	 * and put the referenced address to addr.
	 */

	/* sign extend offset */
	offset = opcode & OFFSET;
	offset <<= 16;
	offset >>= 16;

	vaddr = (unsigned long __user *)
		((unsigned long)(regs->regs[(opcode & BASE) >> 21]) + offset);
	reg = (opcode & RT) >> 16;

	if ((unsigned long)vaddr & 3)
		return SIGBUS;

	preempt_disable();

	if (ll_bit == 0 || ll_task != current) {
		regs->regs[reg] = 0;
		preempt_enable();
		return 0;
	}

	preempt_enable();

	if (put_user(regs->regs[reg], vaddr))
		return SIGSEGV;

	regs->regs[reg] = 1;

	return 0;
}

/*
 * ll uses the opcode of lwc0 and sc uses the opcode of swc0.  That is both
 * opcodes are supposed to result in coprocessor unusable exceptions if
 * executed on ll/sc-less processors.  That's the theory.  In practice a
 * few processors such as NEC's VR4100 throw reserved instruction exceptions
 * instead, so we're doing the emulation thing in both exception handlers.
 */
static int simulate_llsc(struct pt_regs *regs, unsigned int opcode)
{
	if ((opcode & OPCODE) == LL) {
		perf_sw_event(PERF_COUNT_SW_EMULATION_FAULTS,
				1, regs, 0);
		return simulate_ll(regs, opcode);
	}
	if ((opcode & OPCODE) == SC) {
		perf_sw_event(PERF_COUNT_SW_EMULATION_FAULTS,
				1, regs, 0);
		return simulate_sc(regs, opcode);
	}

	return -1;			/* Must be something else ... */
}

/*
 * Simulate trapping 'rdhwr' instructions to provide user accessible
 * registers not implemented in hardware.
 */
static int simulate_rdhwr(struct pt_regs *regs, int rd, int rt)
{
	struct thread_info *ti = task_thread_info(current);

	perf_sw_event(PERF_COUNT_SW_EMULATION_FAULTS,
			1, regs, 0);
	switch (rd) {
	case MIPS_HWR_CPUNUM:		/* CPU number */
		regs->regs[rt] = smp_processor_id();
		return 0;
	case MIPS_HWR_SYNCISTEP:	/* SYNCI length */
		regs->regs[rt] = min(current_cpu_data.dcache.linesz,
				     current_cpu_data.icache.linesz);
		return 0;
	case MIPS_HWR_CC:		/* Read count register */
		regs->regs[rt] = read_c0_count();
		return 0;
	case MIPS_HWR_CCRES:		/* Count register resolution */
		switch (current_cpu_type()) {
		case CPU_20KC:
		case CPU_25KF:
			regs->regs[rt] = 1;
			break;
		default:
			regs->regs[rt] = 2;
		}
		return 0;
	case MIPS_HWR_ULR:		/* Read UserLocal register */
		regs->regs[rt] = ti->tp_value;
		return 0;
	default:
		return -1;
	}
}

static int simulate_rdhwr_normal(struct pt_regs *regs, unsigned int opcode)
{
	if ((opcode & OPCODE) == SPEC3 && (opcode & FUNC) == RDHWR) {
		int rd = (opcode & RD) >> 11;
		int rt = (opcode & RT) >> 16;

		simulate_rdhwr(regs, rd, rt);
		return 0;
	}

	/* Not ours.  */
	return -1;
}

static int simulate_rdhwr_mm(struct pt_regs *regs, unsigned int opcode)
{
	if ((opcode & MM_POOL32A_FUNC) == MM_RDHWR) {
		int rd = (opcode & MM_RS) >> 16;
		int rt = (opcode & MM_RT) >> 21;
		simulate_rdhwr(regs, rd, rt);
		return 0;
	}

	/* Not ours.  */
	return -1;
}

static int simulate_sync(struct pt_regs *regs, unsigned int opcode)
{
	if ((opcode & OPCODE) == SPEC0 && (opcode & FUNC) == SYNC) {
		perf_sw_event(PERF_COUNT_SW_EMULATION_FAULTS,
				1, regs, 0);
		return 0;
	}

	return -1;			/* Must be something else ... */
}

/*
 * Loongson-3 CSR instructions emulation
 */

#ifdef CONFIG_CPU_LOONGSON3_CPUCFG_EMULATION

#define LWC2             0xc8000000
#define RS               BASE
#define CSR_OPCODE2      0x00000118
#define CSR_OPCODE2_MASK 0x000007ff
#define CSR_FUNC_MASK    RT
#define CSR_FUNC_CPUCFG  0x8

static int simulate_loongson3_cpucfg(struct pt_regs *regs,
				     unsigned int opcode)
{
	int op = opcode & OPCODE;
	int op2 = opcode & CSR_OPCODE2_MASK;
	int csr_func = (opcode & CSR_FUNC_MASK) >> 16;

	if (op == LWC2 && op2 == CSR_OPCODE2 && csr_func == CSR_FUNC_CPUCFG) {
		int rd = (opcode & RD) >> 11;
		int rs = (opcode & RS) >> 21;
		__u64 sel = regs->regs[rs];

		perf_sw_event(PERF_COUNT_SW_EMULATION_FAULTS, 1, regs, 0);

		/* Do not emulate on unsupported core models. */
		preempt_disable();
		if (!loongson3_cpucfg_emulation_enabled(&current_cpu_data)) {
			preempt_enable();
			return -1;
		}
		regs->regs[rd] = loongson3_cpucfg_read_synthesized(
			&current_cpu_data, sel);
		preempt_enable();
		return 0;
	}

	/* Not ours.  */
	return -1;
}
#endif /* CONFIG_CPU_LOONGSON3_CPUCFG_EMULATION */

asmlinkage void do_ov(struct pt_regs *regs)
{
	enum ctx_state prev_state;

	prev_state = exception_enter();
	die_if_kernel("Integer overflow", regs);

	force_sig_fault(SIGFPE, FPE_INTOVF, (void __user *)regs->cp0_epc);
	exception_exit(prev_state);
}

#ifdef CONFIG_MIPS_FP_SUPPORT

/*
 * Send SIGFPE according to FCSR Cause bits, which must have already
 * been masked against Enable bits.  This is impotant as Inexact can
 * happen together with Overflow or Underflow, and `ptrace' can set
 * any bits.
 */
void force_fcr31_sig(unsigned long fcr31, void __user *fault_addr,
		     struct task_struct *tsk)
{
	int si_code = FPE_FLTUNK;

	if (fcr31 & FPU_CSR_INV_X)
		si_code = FPE_FLTINV;
	else if (fcr31 & FPU_CSR_DIV_X)
		si_code = FPE_FLTDIV;
	else if (fcr31 & FPU_CSR_OVF_X)
		si_code = FPE_FLTOVF;
	else if (fcr31 & FPU_CSR_UDF_X)
		si_code = FPE_FLTUND;
	else if (fcr31 & FPU_CSR_INE_X)
		si_code = FPE_FLTRES;

	force_sig_fault_to_task(SIGFPE, si_code, fault_addr, tsk);
}

int process_fpemu_return(int sig, void __user *fault_addr, unsigned long fcr31)
{
	int si_code;

	switch (sig) {
	case 0:
		return 0;

	case SIGFPE:
		force_fcr31_sig(fcr31, fault_addr, current);
		return 1;

	case SIGBUS:
		force_sig_fault(SIGBUS, BUS_ADRERR, fault_addr);
		return 1;

	case SIGSEGV:
		mmap_read_lock(current->mm);
		if (vma_lookup(current->mm, (unsigned long)fault_addr))
			si_code = SEGV_ACCERR;
		else
			si_code = SEGV_MAPERR;
		mmap_read_unlock(current->mm);
		force_sig_fault(SIGSEGV, si_code, fault_addr);
		return 1;

	default:
		force_sig(sig);
		return 1;
	}
}

static int simulate_fp(struct pt_regs *regs, unsigned int opcode,
		       unsigned long old_epc, unsigned long old_ra)
{
	union mips_instruction inst = { .word = opcode };
	void __user *fault_addr;
	unsigned long fcr31;
	int sig;

	/* If it's obviously not an FP instruction, skip it */
	switch (inst.i_format.opcode) {
	case cop1_op:
	case cop1x_op:
	case lwc1_op:
	case ldc1_op:
	case swc1_op:
	case sdc1_op:
		break;

	default:
		return -1;
	}

	/*
	 * do_ri skipped over the instruction via compute_return_epc, undo
	 * that for the FPU emulator.
	 */
	regs->cp0_epc = old_epc;
	regs->regs[31] = old_ra;

	/* Run the emulator */
	sig = fpu_emulator_cop1Handler(regs, &current->thread.fpu, 1,
				       &fault_addr);

	/*
	 * We can't allow the emulated instruction to leave any
	 * enabled Cause bits set in $fcr31.
	 */
	fcr31 = mask_fcr31_x(current->thread.fpu.fcr31);
	current->thread.fpu.fcr31 &= ~fcr31;

	/* Restore the hardware register state */
	own_fpu(1);

	/* Send a signal if required.  */
	process_fpemu_return(sig, fault_addr, fcr31);

	return 0;
}

/*
 * XXX Delayed fp exceptions when doing a lazy ctx switch XXX
 */
asmlinkage void do_fpe(struct pt_regs *regs, unsigned long fcr31)
{
	enum ctx_state prev_state;
	void __user *fault_addr;
	int sig;

	prev_state = exception_enter();
	if (notify_die(DIE_FP, "FP exception", regs, 0, current->thread.trap_nr,
		       SIGFPE) == NOTIFY_STOP)
		goto out;

	/* Clear FCSR.Cause before enabling interrupts */
	write_32bit_cp1_register(CP1_STATUS, fcr31 & ~mask_fcr31_x(fcr31));
	local_irq_enable();

	die_if_kernel("FP exception in kernel code", regs);

	if (fcr31 & FPU_CSR_UNI_X) {
		/*
		 * Unimplemented operation exception.  If we've got the full
		 * software emulator on-board, let's use it...
		 *
		 * Force FPU to dump state into task/thread context.  We're
		 * moving a lot of data here for what is probably a single
		 * instruction, but the alternative is to pre-decode the FP
		 * register operands before invoking the emulator, which seems
		 * a bit extreme for what should be an infrequent event.
		 */

		/* Run the emulator */
		sig = fpu_emulator_cop1Handler(regs, &current->thread.fpu, 1,
					       &fault_addr);

		/*
		 * We can't allow the emulated instruction to leave any
		 * enabled Cause bits set in $fcr31.
		 */
		fcr31 = mask_fcr31_x(current->thread.fpu.fcr31);
		current->thread.fpu.fcr31 &= ~fcr31;

		/* Restore the hardware register state */
		own_fpu(1);	/* Using the FPU again.	 */
	} else {
		sig = SIGFPE;
		fault_addr = (void __user *) regs->cp0_epc;
	}

	/* Send a signal if required.  */
	process_fpemu_return(sig, fault_addr, fcr31);

out:
	exception_exit(prev_state);
}

/*
 * MIPS MT processors may have fewer FPU contexts than CPU threads. If we've
 * emulated more than some threshold number of instructions, force migration to
 * a "CPU" that has FP support.
 */
static void mt_ase_fp_affinity(void)
{
#ifdef CONFIG_MIPS_MT_FPAFF
	if (mt_fpemul_threshold > 0 &&
	     ((current->thread.emulated_fp++ > mt_fpemul_threshold))) {
		/*
		 * If there's no FPU present, or if the application has already
		 * restricted the allowed set to exclude any CPUs with FPUs,
		 * we'll skip the procedure.
		 */
		if (cpumask_intersects(&current->cpus_mask, &mt_fpu_cpumask)) {
			cpumask_t tmask;

			current->thread.user_cpus_allowed
				= current->cpus_mask;
			cpumask_and(&tmask, &current->cpus_mask,
				    &mt_fpu_cpumask);
			set_cpus_allowed_ptr(current, &tmask);
			set_thread_flag(TIF_FPUBOUND);
		}
	}
#endif /* CONFIG_MIPS_MT_FPAFF */
}

#else /* !CONFIG_MIPS_FP_SUPPORT */

static int simulate_fp(struct pt_regs *regs, unsigned int opcode,
		       unsigned long old_epc, unsigned long old_ra)
{
	return -1;
}

#endif /* !CONFIG_MIPS_FP_SUPPORT */

void do_trap_or_bp(struct pt_regs *regs, unsigned int code, int si_code,
	const char *str)
{
	char b[40];

#ifdef CONFIG_KGDB_LOW_LEVEL_TRAP
	if (kgdb_ll_trap(DIE_TRAP, str, regs, code, current->thread.trap_nr,
			 SIGTRAP) == NOTIFY_STOP)
		return;
#endif /* CONFIG_KGDB_LOW_LEVEL_TRAP */

	if (notify_die(DIE_TRAP, str, regs, code, current->thread.trap_nr,
		       SIGTRAP) == NOTIFY_STOP)
		return;

	/*
	 * A short test says that IRIX 5.3 sends SIGTRAP for all trap
	 * insns, even for trap and break codes that indicate arithmetic
	 * failures.  Weird ...
	 * But should we continue the brokenness???  --macro
	 */
	switch (code) {
	case BRK_OVERFLOW:
	case BRK_DIVZERO:
		scnprintf(b, sizeof(b), "%s instruction in kernel code", str);
		die_if_kernel(b, regs);
		force_sig_fault(SIGFPE,
				code == BRK_DIVZERO ? FPE_INTDIV : FPE_INTOVF,
				(void __user *) regs->cp0_epc);
		break;
	case BRK_BUG:
		die_if_kernel("Kernel bug detected", regs);
		force_sig(SIGTRAP);
		break;
	case BRK_MEMU:
		/*
		 * This breakpoint code is used by the FPU emulator to retake
		 * control of the CPU after executing the instruction from the
		 * delay slot of an emulated branch.
		 *
		 * Terminate if exception was recognized as a delay slot return
		 * otherwise handle as normal.
		 */
		if (do_dsemulret(regs))
			return;

		die_if_kernel("Math emu break/trap", regs);
		force_sig(SIGTRAP);
		break;
	default:
		scnprintf(b, sizeof(b), "%s instruction in kernel code", str);
		die_if_kernel(b, regs);
		if (si_code) {
			force_sig_fault(SIGTRAP, si_code, NULL);
		} else {
			force_sig(SIGTRAP);
		}
	}
}

asmlinkage void do_bp(struct pt_regs *regs)
{
	unsigned long epc = msk_isa16_mode(exception_epc(regs));
	unsigned int opcode, bcode;
	enum ctx_state prev_state;
	bool user = user_mode(regs);

	prev_state = exception_enter();
	current->thread.trap_nr = (regs->cp0_cause >> 2) & 0x1f;
	if (get_isa16_mode(regs->cp0_epc)) {
		u16 instr[2];

		if (__get_inst16(&instr[0], (u16 *)epc, user))
			goto out_sigsegv;

		if (!cpu_has_mmips) {
			/* MIPS16e mode */
			bcode = (instr[0] >> 5) & 0x3f;
		} else if (mm_insn_16bit(instr[0])) {
			/* 16-bit microMIPS BREAK */
			bcode = instr[0] & 0xf;
		} else {
			/* 32-bit microMIPS BREAK */
			if (__get_inst16(&instr[1], (u16 *)(epc + 2), user))
				goto out_sigsegv;
			opcode = (instr[0] << 16) | instr[1];
			bcode = (opcode >> 6) & ((1 << 20) - 1);
		}
	} else {
		if (__get_inst32(&opcode, (u32 *)epc, user))
			goto out_sigsegv;
		bcode = (opcode >> 6) & ((1 << 20) - 1);
	}

	/*
	 * There is the ancient bug in the MIPS assemblers that the break
	 * code starts left to bit 16 instead to bit 6 in the opcode.
	 * Gas is bug-compatible, but not always, grrr...
	 * We handle both cases with a simple heuristics.  --macro
	 */
	if (bcode >= (1 << 10))
		bcode = ((bcode & ((1 << 10) - 1)) << 10) | (bcode >> 10);

	/*
	 * notify the kprobe handlers, if instruction is likely to
	 * pertain to them.
	 */
	switch (bcode) {
	case BRK_UPROBE:
		if (notify_die(DIE_UPROBE, "uprobe", regs, bcode,
			       current->thread.trap_nr, SIGTRAP) == NOTIFY_STOP)
			goto out;
		else
			break;
	case BRK_UPROBE_XOL:
		if (notify_die(DIE_UPROBE_XOL, "uprobe_xol", regs, bcode,
			       current->thread.trap_nr, SIGTRAP) == NOTIFY_STOP)
			goto out;
		else
			break;
	case BRK_KPROBE_BP:
		if (notify_die(DIE_BREAK, "debug", regs, bcode,
			       current->thread.trap_nr, SIGTRAP) == NOTIFY_STOP)
			goto out;
		else
			break;
	case BRK_KPROBE_SSTEPBP:
		if (notify_die(DIE_SSTEPBP, "single_step", regs, bcode,
			       current->thread.trap_nr, SIGTRAP) == NOTIFY_STOP)
			goto out;
		else
			break;
	default:
		break;
	}

	do_trap_or_bp(regs, bcode, TRAP_BRKPT, "Break");

out:
	exception_exit(prev_state);
	return;

out_sigsegv:
	force_sig(SIGSEGV);
	goto out;
}

asmlinkage void do_tr(struct pt_regs *regs)
{
	u32 opcode, tcode = 0;
	enum ctx_state prev_state;
	u16 instr[2];
	bool user = user_mode(regs);
	unsigned long epc = msk_isa16_mode(exception_epc(regs));

	prev_state = exception_enter();
	current->thread.trap_nr = (regs->cp0_cause >> 2) & 0x1f;
	if (get_isa16_mode(regs->cp0_epc)) {
		if (__get_inst16(&instr[0], (u16 *)(epc + 0), user) ||
		    __get_inst16(&instr[1], (u16 *)(epc + 2), user))
			goto out_sigsegv;
		opcode = (instr[0] << 16) | instr[1];
		/* Immediate versions don't provide a code.  */
		if (!(opcode & OPCODE))
			tcode = (opcode >> 12) & ((1 << 4) - 1);
	} else {
		if (__get_inst32(&opcode, (u32 *)epc, user))
			goto out_sigsegv;
		/* Immediate versions don't provide a code.  */
		if (!(opcode & OPCODE))
			tcode = (opcode >> 6) & ((1 << 10) - 1);
	}

	do_trap_or_bp(regs, tcode, 0, "Trap");

out:
	exception_exit(prev_state);
	return;

out_sigsegv:
	force_sig(SIGSEGV);
	goto out;
}

asmlinkage void do_ri(struct pt_regs *regs)
{
	unsigned int __user *epc = (unsigned int __user *)exception_epc(regs);
	unsigned long old_epc = regs->cp0_epc;
	unsigned long old31 = regs->regs[31];
	enum ctx_state prev_state;
	unsigned int opcode = 0;
	int status = -1;

	/*
	 * Avoid any kernel code. Just emulate the R2 instruction
	 * as quickly as possible.
	 */
	if (mipsr2_emulation && cpu_has_mips_r6 &&
	    likely(user_mode(regs)) &&
	    likely(get_user(opcode, epc) >= 0)) {
		unsigned long fcr31 = 0;

		status = mipsr2_decoder(regs, opcode, &fcr31);
		switch (status) {
		case 0:
		case SIGEMT:
			return;
		case SIGILL:
			goto no_r2_instr;
		default:
			process_fpemu_return(status,
					     &current->thread.cp0_baduaddr,
					     fcr31);
			return;
		}
	}

no_r2_instr:

	prev_state = exception_enter();
	current->thread.trap_nr = (regs->cp0_cause >> 2) & 0x1f;

	if (notify_die(DIE_RI, "RI Fault", regs, 0, current->thread.trap_nr,
		       SIGILL) == NOTIFY_STOP)
		goto out;

	die_if_kernel("Reserved instruction in kernel code", regs);

	if (unlikely(compute_return_epc(regs) < 0))
		goto out;

	if (!get_isa16_mode(regs->cp0_epc)) {
		if (unlikely(get_user(opcode, epc) < 0))
			status = SIGSEGV;

		if (!cpu_has_llsc && status < 0)
			status = simulate_llsc(regs, opcode);

		if (status < 0)
			status = simulate_rdhwr_normal(regs, opcode);

		if (status < 0)
			status = simulate_sync(regs, opcode);

		if (status < 0)
			status = simulate_fp(regs, opcode, old_epc, old31);

#ifdef CONFIG_CPU_LOONGSON3_CPUCFG_EMULATION
		if (status < 0)
			status = simulate_loongson3_cpucfg(regs, opcode);
#endif
	} else if (cpu_has_mmips) {
		unsigned short mmop[2] = { 0 };

		if (unlikely(get_user(mmop[0], (u16 __user *)epc + 0) < 0))
			status = SIGSEGV;
		if (unlikely(get_user(mmop[1], (u16 __user *)epc + 1) < 0))
			status = SIGSEGV;
		opcode = mmop[0];
		opcode = (opcode << 16) | mmop[1];

		if (status < 0)
			status = simulate_rdhwr_mm(regs, opcode);
	}

	if (status < 0)
		status = SIGILL;

	if (unlikely(status > 0)) {
		regs->cp0_epc = old_epc;		/* Undo skip-over.  */
		regs->regs[31] = old31;
		force_sig(status);
	}

out:
	exception_exit(prev_state);
}

/*
 * No lock; only written during early bootup by CPU 0.
 */
static RAW_NOTIFIER_HEAD(cu2_chain);

int __ref register_cu2_notifier(struct notifier_block *nb)
{
	return raw_notifier_chain_register(&cu2_chain, nb);
}

int cu2_notifier_call_chain(unsigned long val, void *v)
{
	return raw_notifier_call_chain(&cu2_chain, val, v);
}

static int default_cu2_call(struct notifier_block *nfb, unsigned long action,
	void *data)
{
	struct pt_regs *regs = data;

	die_if_kernel("COP2: Unhandled kernel unaligned access or invalid "
			      "instruction", regs);
	force_sig(SIGILL);

	return NOTIFY_OK;
}

#ifdef CONFIG_MIPS_FP_SUPPORT

static int enable_restore_fp_context(int msa)
{
	int err, was_fpu_owner, prior_msa;
	bool first_fp;

	/* Initialize context if it hasn't been used already */
	first_fp = init_fp_ctx(current);

	if (first_fp) {
		preempt_disable();
		err = own_fpu_inatomic(1);
		if (msa && !err) {
			enable_msa();
			/*
			 * with MSA enabled, userspace can see MSACSR
			 * and MSA regs, but the values in them are from
			 * other task before current task, restore them
			 * from saved fp/msa context
			 */
			write_msa_csr(current->thread.fpu.msacsr);
			/*
			 * own_fpu_inatomic(1) just restore low 64bit,
			 * fix the high 64bit
			 */
			init_msa_upper();
			set_thread_flag(TIF_USEDMSA);
			set_thread_flag(TIF_MSA_CTX_LIVE);
		}
		preempt_enable();
		return err;
	}

	/*
	 * This task has formerly used the FP context.
	 *
	 * If this thread has no live MSA vector context then we can simply
	 * restore the scalar FP context. If it has live MSA vector context
	 * (that is, it has or may have used MSA since last performing a
	 * function call) then we'll need to restore the vector context. This
	 * applies even if we're currently only executing a scalar FP
	 * instruction. This is because if we were to later execute an MSA
	 * instruction then we'd either have to:
	 *
	 *  - Restore the vector context & clobber any registers modified by
	 *    scalar FP instructions between now & then.
	 *
	 * or
	 *
	 *  - Not restore the vector context & lose the most significant bits
	 *    of all vector registers.
	 *
	 * Neither of those options is acceptable. We cannot restore the least
	 * significant bits of the registers now & only restore the most
	 * significant bits later because the most significant bits of any
	 * vector registers whose aliased FP register is modified now will have
	 * been zeroed. We'd have no way to know that when restoring the vector
	 * context & thus may load an outdated value for the most significant
	 * bits of a vector register.
	 */
	if (!msa && !thread_msa_context_live())
		return own_fpu(1);

	/*
	 * This task is using or has previously used MSA. Thus we require
	 * that Status.FR == 1.
	 */
	preempt_disable();
	was_fpu_owner = is_fpu_owner();
	err = own_fpu_inatomic(0);
	if (err)
		goto out;

	enable_msa();
	write_msa_csr(current->thread.fpu.msacsr);
	set_thread_flag(TIF_USEDMSA);

	/*
	 * If this is the first time that the task is using MSA and it has
	 * previously used scalar FP in this time slice then we already nave
	 * FP context which we shouldn't clobber. We do however need to clear
	 * the upper 64b of each vector register so that this task has no
	 * opportunity to see data left behind by another.
	 */
	prior_msa = test_and_set_thread_flag(TIF_MSA_CTX_LIVE);
	if (!prior_msa && was_fpu_owner) {
		init_msa_upper();

		goto out;
	}

	if (!prior_msa) {
		/*
		 * Restore the least significant 64b of each vector register
		 * from the existing scalar FP context.
		 */
		_restore_fp(current);

		/*
		 * The task has not formerly used MSA, so clear the upper 64b
		 * of each vector register such that it cannot see data left
		 * behind by another task.
		 */
		init_msa_upper();
	} else {
		/* We need to restore the vector context. */
		restore_msa(current);

		/* Restore the scalar FP control & status register */
		if (!was_fpu_owner)
			write_32bit_cp1_register(CP1_STATUS,
						 current->thread.fpu.fcr31);
	}

out:
	preempt_enable();

	return 0;
}

#else /* !CONFIG_MIPS_FP_SUPPORT */

static int enable_restore_fp_context(int msa)
{
	return SIGILL;
}

#endif /* CONFIG_MIPS_FP_SUPPORT */

asmlinkage void do_cpu(struct pt_regs *regs)
{
	enum ctx_state prev_state;
	unsigned int __user *epc;
	unsigned long old_epc, old31;
	unsigned int opcode;
	unsigned int cpid;
	int status;

	prev_state = exception_enter();
	cpid = (regs->cp0_cause >> CAUSEB_CE) & 3;

	if (cpid != 2)
		die_if_kernel("do_cpu invoked from kernel context!", regs);

	switch (cpid) {
	case 0:
		epc = (unsigned int __user *)exception_epc(regs);
		old_epc = regs->cp0_epc;
		old31 = regs->regs[31];
		opcode = 0;
		status = -1;

		if (unlikely(compute_return_epc(regs) < 0))
			break;

		if (!get_isa16_mode(regs->cp0_epc)) {
			if (unlikely(get_user(opcode, epc) < 0))
				status = SIGSEGV;

			if (!cpu_has_llsc && status < 0)
				status = simulate_llsc(regs, opcode);
		}

		if (status < 0)
			status = SIGILL;

		if (unlikely(status > 0)) {
			regs->cp0_epc = old_epc;	/* Undo skip-over.  */
			regs->regs[31] = old31;
			force_sig(status);
		}

		break;

#ifdef CONFIG_MIPS_FP_SUPPORT
	case 3:
		/*
		 * The COP3 opcode space and consequently the CP0.Status.CU3
		 * bit and the CP0.Cause.CE=3 encoding have been removed as
		 * of the MIPS III ISA.  From the MIPS IV and MIPS32r2 ISAs
		 * up the space has been reused for COP1X instructions, that
		 * are enabled by the CP0.Status.CU1 bit and consequently
		 * use the CP0.Cause.CE=1 encoding for Coprocessor Unusable
		 * exceptions.  Some FPU-less processors that implement one
		 * of these ISAs however use this code erroneously for COP1X
		 * instructions.  Therefore we redirect this trap to the FP
		 * emulator too.
		 */
		if (raw_cpu_has_fpu || !cpu_has_mips_4_5_64_r2_r6) {
			force_sig(SIGILL);
			break;
		}
		fallthrough;
	case 1: {
		void __user *fault_addr;
		unsigned long fcr31;
		int err, sig;

		err = enable_restore_fp_context(0);

		if (raw_cpu_has_fpu && !err)
			break;

		sig = fpu_emulator_cop1Handler(regs, &current->thread.fpu, 0,
					       &fault_addr);

		/*
		 * We can't allow the emulated instruction to leave
		 * any enabled Cause bits set in $fcr31.
		 */
		fcr31 = mask_fcr31_x(current->thread.fpu.fcr31);
		current->thread.fpu.fcr31 &= ~fcr31;

		/* Send a signal if required.  */
		if (!process_fpemu_return(sig, fault_addr, fcr31) && !err)
			mt_ase_fp_affinity();

		break;
	}
#else /* CONFIG_MIPS_FP_SUPPORT */
	case 1:
	case 3:
		force_sig(SIGILL);
		break;
#endif /* CONFIG_MIPS_FP_SUPPORT */

	case 2:
		raw_notifier_call_chain(&cu2_chain, CU2_EXCEPTION, regs);
		break;
	}

	exception_exit(prev_state);
}

asmlinkage void do_msa_fpe(struct pt_regs *regs, unsigned int msacsr)
{
	enum ctx_state prev_state;

	prev_state = exception_enter();
	current->thread.trap_nr = (regs->cp0_cause >> 2) & 0x1f;
	if (notify_die(DIE_MSAFP, "MSA FP exception", regs, 0,
		       current->thread.trap_nr, SIGFPE) == NOTIFY_STOP)
		goto out;

	/* Clear MSACSR.Cause before enabling interrupts */
	write_msa_csr(msacsr & ~MSA_CSR_CAUSEF);
	local_irq_enable();

	die_if_kernel("do_msa_fpe invoked from kernel context!", regs);
	force_sig(SIGFPE);
out:
	exception_exit(prev_state);
}

asmlinkage void do_msa(struct pt_regs *regs)
{
	enum ctx_state prev_state;
	int err;

	prev_state = exception_enter();

	if (!cpu_has_msa || test_thread_flag(TIF_32BIT_FPREGS)) {
		force_sig(SIGILL);
		goto out;
	}

	die_if_kernel("do_msa invoked from kernel context!", regs);

	err = enable_restore_fp_context(1);
	if (err)
		force_sig(SIGILL);
out:
	exception_exit(prev_state);
}

asmlinkage void do_mdmx(struct pt_regs *regs)
{
	enum ctx_state prev_state;

	prev_state = exception_enter();
	force_sig(SIGILL);
	exception_exit(prev_state);
}

/*
 * Called with interrupts disabled.
 */
asmlinkage void do_watch(struct pt_regs *regs)
{
	enum ctx_state prev_state;

	prev_state = exception_enter();
	/*
	 * Clear WP (bit 22) bit of cause register so we don't loop
	 * forever.
	 */
	clear_c0_cause(CAUSEF_WP);

	/*
	 * If the current thread has the watch registers loaded, save
	 * their values and send SIGTRAP.  Otherwise another thread
	 * left the registers set, clear them and continue.
	 */
	if (test_tsk_thread_flag(current, TIF_LOAD_WATCH)) {
		mips_read_watch_registers();
		local_irq_enable();
		force_sig_fault(SIGTRAP, TRAP_HWBKPT, NULL);
	} else {
		mips_clear_watch_registers();
		local_irq_enable();
	}
	exception_exit(prev_state);
}

asmlinkage void do_mcheck(struct pt_regs *regs)
{
	int multi_match = regs->cp0_status & ST0_TS;
	enum ctx_state prev_state;

	prev_state = exception_enter();
	show_regs(regs);

	if (multi_match) {
		dump_tlb_regs();
		pr_info("\n");
		dump_tlb_all();
	}

	show_code((void *)regs->cp0_epc, user_mode(regs));

	/*
	 * Some chips may have other causes of machine check (e.g. SB1
	 * graduation timer)
	 */
	panic("Caught Machine Check exception - %scaused by multiple "
	      "matching entries in the TLB.",
	      (multi_match) ? "" : "not ");
}

asmlinkage void do_mt(struct pt_regs *regs)
{
	int subcode;

	subcode = (read_vpe_c0_vpecontrol() & VPECONTROL_EXCPT)
			>> VPECONTROL_EXCPT_SHIFT;
	switch (subcode) {
	case 0:
		printk(KERN_DEBUG "Thread Underflow\n");
		break;
	case 1:
		printk(KERN_DEBUG "Thread Overflow\n");
		break;
	case 2:
		printk(KERN_DEBUG "Invalid YIELD Qualifier\n");
		break;
	case 3:
		printk(KERN_DEBUG "Gating Storage Exception\n");
		break;
	case 4:
		printk(KERN_DEBUG "YIELD Scheduler Exception\n");
		break;
	case 5:
		printk(KERN_DEBUG "Gating Storage Scheduler Exception\n");
		break;
	default:
		printk(KERN_DEBUG "*** UNKNOWN THREAD EXCEPTION %d ***\n",
			subcode);
		break;
	}
	die_if_kernel("MIPS MT Thread exception in kernel", regs);

	force_sig(SIGILL);
}


asmlinkage void do_dsp(struct pt_regs *regs)
{
	if (cpu_has_dsp)
		panic("Unexpected DSP exception");

	force_sig(SIGILL);
}

asmlinkage void do_reserved(struct pt_regs *regs)
{
	/*
	 * Game over - no way to handle this if it ever occurs.	 Most probably
	 * caused by a new unknown cpu type or after another deadly
	 * hard/software error.
	 */
	show_regs(regs);
	panic("Caught reserved exception %ld - should not happen.",
	      (regs->cp0_cause & 0x7f) >> 2);
}

static int __initdata l1parity = 1;
static int __init nol1parity(char *s)
{
	l1parity = 0;
	return 1;
}
__setup("nol1par", nol1parity);
static int __initdata l2parity = 1;
static int __init nol2parity(char *s)
{
	l2parity = 0;
	return 1;
}
__setup("nol2par", nol2parity);

/*
 * Some MIPS CPUs can enable/disable for cache parity detection, but do
 * it different ways.
 */
static inline __init void parity_protection_init(void)
{
#define ERRCTL_PE	0x80000000
#define ERRCTL_L2P	0x00800000

	if (mips_cm_revision() >= CM_REV_CM3) {
		ulong gcr_ectl, cp0_ectl;

		/*
		 * With CM3 systems we need to ensure that the L1 & L2
		 * parity enables are set to the same value, since this
		 * is presumed by the hardware engineers.
		 *
		 * If the user disabled either of L1 or L2 ECC checking,
		 * disable both.
		 */
		l1parity &= l2parity;
		l2parity &= l1parity;

		/* Probe L1 ECC support */
		cp0_ectl = read_c0_ecc();
		write_c0_ecc(cp0_ectl | ERRCTL_PE);
		back_to_back_c0_hazard();
		cp0_ectl = read_c0_ecc();

		/* Probe L2 ECC support */
		gcr_ectl = read_gcr_err_control();

		if (!(gcr_ectl & CM_GCR_ERR_CONTROL_L2_ECC_SUPPORT) ||
		    !(cp0_ectl & ERRCTL_PE)) {
			/*
			 * One of L1 or L2 ECC checking isn't supported,
			 * so we cannot enable either.
			 */
			l1parity = l2parity = 0;
		}

		/* Configure L1 ECC checking */
		if (l1parity)
			cp0_ectl |= ERRCTL_PE;
		else
			cp0_ectl &= ~ERRCTL_PE;
		write_c0_ecc(cp0_ectl);
		back_to_back_c0_hazard();
		WARN_ON(!!(read_c0_ecc() & ERRCTL_PE) != l1parity);

		/* Configure L2 ECC checking */
		if (l2parity)
			gcr_ectl |= CM_GCR_ERR_CONTROL_L2_ECC_EN;
		else
			gcr_ectl &= ~CM_GCR_ERR_CONTROL_L2_ECC_EN;
		write_gcr_err_control(gcr_ectl);
		gcr_ectl = read_gcr_err_control();
		gcr_ectl &= CM_GCR_ERR_CONTROL_L2_ECC_EN;
		WARN_ON(!!gcr_ectl != l2parity);

		pr_info("Cache parity protection %sabled\n",
			l1parity ? "en" : "dis");
		return;
	}

	switch (current_cpu_type()) {
	case CPU_24K:
	case CPU_34K:
	case CPU_74K:
	case CPU_1004K:
	case CPU_1074K:
	case CPU_INTERAPTIV:
	case CPU_PROAPTIV:
	case CPU_P5600:
	case CPU_QEMU_GENERIC:
	case CPU_P6600:
		{
			unsigned long errctl;
			unsigned int l1parity_present, l2parity_present;

			errctl = read_c0_ecc();
			errctl &= ~(ERRCTL_PE|ERRCTL_L2P);

			/* probe L1 parity support */
			write_c0_ecc(errctl | ERRCTL_PE);
			back_to_back_c0_hazard();
			l1parity_present = (read_c0_ecc() & ERRCTL_PE);

			/* probe L2 parity support */
			write_c0_ecc(errctl|ERRCTL_L2P);
			back_to_back_c0_hazard();
			l2parity_present = (read_c0_ecc() & ERRCTL_L2P);

			if (l1parity_present && l2parity_present) {
				if (l1parity)
					errctl |= ERRCTL_PE;
				if (l1parity ^ l2parity)
					errctl |= ERRCTL_L2P;
			} else if (l1parity_present) {
				if (l1parity)
					errctl |= ERRCTL_PE;
			} else if (l2parity_present) {
				if (l2parity)
					errctl |= ERRCTL_L2P;
			} else {
				/* No parity available */
			}

			printk(KERN_INFO "Writing ErrCtl register=%08lx\n", errctl);

			write_c0_ecc(errctl);
			back_to_back_c0_hazard();
			errctl = read_c0_ecc();
			printk(KERN_INFO "Readback ErrCtl register=%08lx\n", errctl);

			if (l1parity_present)
				printk(KERN_INFO "Cache parity protection %sabled\n",
				       (errctl & ERRCTL_PE) ? "en" : "dis");

			if (l2parity_present) {
				if (l1parity_present && l1parity)
					errctl ^= ERRCTL_L2P;
				printk(KERN_INFO "L2 cache parity protection %sabled\n",
				       (errctl & ERRCTL_L2P) ? "en" : "dis");
			}
		}
		break;

	case CPU_5KC:
	case CPU_5KE:
	case CPU_LOONGSON32:
		write_c0_ecc(0x80000000);
		back_to_back_c0_hazard();
		/* Set the PE bit (bit 31) in the c0_errctl register. */
		printk(KERN_INFO "Cache parity protection %sabled\n",
		       (read_c0_ecc() & 0x80000000) ? "en" : "dis");
		break;
	case CPU_20KC:
	case CPU_25KF:
		/* Clear the DE bit (bit 16) in the c0_status register. */
		printk(KERN_INFO "Enable cache parity protection for "
		       "MIPS 20KC/25KF CPUs.\n");
		clear_c0_status(ST0_DE);
		break;
	default:
		break;
	}
}

asmlinkage void cache_parity_error(void)
{
	const int field = 2 * sizeof(unsigned long);
	unsigned int reg_val;

	/* For the moment, report the problem and hang. */
	printk("Cache error exception:\n");
	printk("cp0_errorepc == %0*lx\n", field, read_c0_errorepc());
	reg_val = read_c0_cacheerr();
	printk("c0_cacheerr == %08x\n", reg_val);

	printk("Decoded c0_cacheerr: %s cache fault in %s reference.\n",
	       reg_val & (1<<30) ? "secondary" : "primary",
	       reg_val & (1<<31) ? "data" : "insn");
	if ((cpu_has_mips_r2_r6) &&
	    ((current_cpu_data.processor_id & 0xff0000) == PRID_COMP_MIPS)) {
		pr_err("Error bits: %s%s%s%s%s%s%s%s\n",
			reg_val & (1<<29) ? "ED " : "",
			reg_val & (1<<28) ? "ET " : "",
			reg_val & (1<<27) ? "ES " : "",
			reg_val & (1<<26) ? "EE " : "",
			reg_val & (1<<25) ? "EB " : "",
			reg_val & (1<<24) ? "EI " : "",
			reg_val & (1<<23) ? "E1 " : "",
			reg_val & (1<<22) ? "E0 " : "");
	} else {
		pr_err("Error bits: %s%s%s%s%s%s%s\n",
			reg_val & (1<<29) ? "ED " : "",
			reg_val & (1<<28) ? "ET " : "",
			reg_val & (1<<26) ? "EE " : "",
			reg_val & (1<<25) ? "EB " : "",
			reg_val & (1<<24) ? "EI " : "",
			reg_val & (1<<23) ? "E1 " : "",
			reg_val & (1<<22) ? "E0 " : "");
	}
	printk("IDX: 0x%08x\n", reg_val & ((1<<22)-1));

#if defined(CONFIG_CPU_MIPS32) || defined(CONFIG_CPU_MIPS64)
	if (reg_val & (1<<22))
		printk("DErrAddr0: 0x%0*lx\n", field, read_c0_derraddr0());

	if (reg_val & (1<<23))
		printk("DErrAddr1: 0x%0*lx\n", field, read_c0_derraddr1());
#endif

	panic("Can't handle the cache error!");
}

asmlinkage void do_ftlb(void)
{
	const int field = 2 * sizeof(unsigned long);
	unsigned int reg_val;

	/* For the moment, report the problem and hang. */
	if ((cpu_has_mips_r2_r6) &&
	    (((current_cpu_data.processor_id & 0xff0000) == PRID_COMP_MIPS) ||
	    ((current_cpu_data.processor_id & 0xff0000) == PRID_COMP_LOONGSON))) {
		pr_err("FTLB error exception, cp0_ecc=0x%08x:\n",
		       read_c0_ecc());
		pr_err("cp0_errorepc == %0*lx\n", field, read_c0_errorepc());
		reg_val = read_c0_cacheerr();
		pr_err("c0_cacheerr == %08x\n", reg_val);

		if ((reg_val & 0xc0000000) == 0xc0000000) {
			pr_err("Decoded c0_cacheerr: FTLB parity error\n");
		} else {
			pr_err("Decoded c0_cacheerr: %s cache fault in %s reference.\n",
			       reg_val & (1<<30) ? "secondary" : "primary",
			       reg_val & (1<<31) ? "data" : "insn");
		}
	} else {
		pr_err("FTLB error exception\n");
	}
	/* Just print the cacheerr bits for now */
	cache_parity_error();
}

asmlinkage void do_gsexc(struct pt_regs *regs, u32 diag1)
{
	u32 exccode = (diag1 & LOONGSON_DIAG1_EXCCODE) >>
			LOONGSON_DIAG1_EXCCODE_SHIFT;
	enum ctx_state prev_state;

	prev_state = exception_enter();

	switch (exccode) {
	case 0x08:
		/* Undocumented exception, will trigger on certain
		 * also-undocumented instructions accessible from userspace.
		 * Processor state is not otherwise corrupted, but currently
		 * we don't know how to proceed. Maybe there is some
		 * undocumented control flag to enable the instructions?
		 */
		force_sig(SIGILL);
		break;

	default:
		/* None of the other exceptions, documented or not, have
		 * further details given; none are encountered in the wild
		 * either. Panic in case some of them turn out to be fatal.
		 */
		show_regs(regs);
		panic("Unhandled Loongson exception - GSCause = %08x", diag1);
	}

	exception_exit(prev_state);
}

/*
 * SDBBP EJTAG debug exception handler.
 * We skip the instruction and return to the next instruction.
 */
void ejtag_exception_handler(struct pt_regs *regs)
{
	const int field = 2 * sizeof(unsigned long);
	unsigned long depc, old_epc, old_ra;
	unsigned int debug;

	printk(KERN_DEBUG "SDBBP EJTAG debug exception - not handled yet, just ignored!\n");
	depc = read_c0_depc();
	debug = read_c0_debug();
	printk(KERN_DEBUG "c0_depc = %0*lx, DEBUG = %08x\n", field, depc, debug);
	if (debug & 0x80000000) {
		/*
		 * In branch delay slot.
		 * We cheat a little bit here and use EPC to calculate the
		 * debug return address (DEPC). EPC is restored after the
		 * calculation.
		 */
		old_epc = regs->cp0_epc;
		old_ra = regs->regs[31];
		regs->cp0_epc = depc;
		compute_return_epc(regs);
		depc = regs->cp0_epc;
		regs->cp0_epc = old_epc;
		regs->regs[31] = old_ra;
	} else
		depc += 4;
	write_c0_depc(depc);

#if 0
	printk(KERN_DEBUG "\n\n----- Enable EJTAG single stepping ----\n\n");
	write_c0_debug(debug | 0x100);
#endif
}

/*
 * NMI exception handler.
 * No lock; only written during early bootup by CPU 0.
 */
static RAW_NOTIFIER_HEAD(nmi_chain);

int register_nmi_notifier(struct notifier_block *nb)
{
	return raw_notifier_chain_register(&nmi_chain, nb);
}

void __noreturn nmi_exception_handler(struct pt_regs *regs)
{
	char str[100];

	nmi_enter();
	raw_notifier_call_chain(&nmi_chain, 0, regs);
	bust_spinlocks(1);
	snprintf(str, 100, "CPU%d NMI taken, CP0_EPC=%lx\n",
		 smp_processor_id(), regs->cp0_epc);
	regs->cp0_epc = read_c0_errorepc();
	die(str, regs);
	nmi_exit();
}

unsigned long ebase;
EXPORT_SYMBOL_GPL(ebase);
unsigned long exception_handlers[32];
unsigned long vi_handlers[64];

void reserve_exception_space(phys_addr_t addr, unsigned long size)
{
	memblock_reserve(addr, size);
}

void __init *set_except_vector(int n, void *addr)
{
	unsigned long handler = (unsigned long) addr;
	unsigned long old_handler;

#ifdef CONFIG_CPU_MICROMIPS
	/*
	 * Only the TLB handlers are cache aligned with an even
	 * address. All other handlers are on an odd address and
	 * require no modification. Otherwise, MIPS32 mode will
	 * be entered when handling any TLB exceptions. That
	 * would be bad...since we must stay in microMIPS mode.
	 */
	if (!(handler & 0x1))
		handler |= 1;
#endif
	old_handler = xchg(&exception_handlers[n], handler);

	if (n == 0 && cpu_has_divec) {
#ifdef CONFIG_CPU_MICROMIPS
		unsigned long jump_mask = ~((1 << 27) - 1);
#else
		unsigned long jump_mask = ~((1 << 28) - 1);
#endif
		u32 *buf = (u32 *)(ebase + 0x200);
		unsigned int k0 = 26;
		if ((handler & jump_mask) == ((ebase + 0x200) & jump_mask)) {
			uasm_i_j(&buf, handler & ~jump_mask);
			uasm_i_nop(&buf);
		} else {
			UASM_i_LA(&buf, k0, handler);
			uasm_i_jr(&buf, k0);
			uasm_i_nop(&buf);
		}
		local_flush_icache_range(ebase + 0x200, (unsigned long)buf);
	}
	return (void *)old_handler;
}

static void do_default_vi(void)
{
	show_regs(get_irq_regs());
	panic("Caught unexpected vectored interrupt.");
}

void *set_vi_handler(int n, vi_handler_t addr)
{
	extern const u8 except_vec_vi[];
	extern const u8 except_vec_vi_ori[], except_vec_vi_end[];
	extern const u8 rollback_except_vec_vi[];
	unsigned long handler;
	unsigned long old_handler = vi_handlers[n];
	int srssets = current_cpu_data.srsets;
	u16 *h;
	unsigned char *b;
	const u8 *vec_start;
	int ori_offset;
	int handler_len;

	BUG_ON(!cpu_has_veic && !cpu_has_vint);

	if (addr == NULL) {
		handler = (unsigned long) do_default_vi;
	} else
		handler = (unsigned long) addr;
	vi_handlers[n] = handler;

	b = (unsigned char *)(ebase + 0x200 + n*VECTORSPACING);

	if (cpu_has_veic) {
		if (board_bind_eic_interrupt)
			board_bind_eic_interrupt(n, 0);
	} else if (cpu_has_vint) {
		/* SRSMap is only defined if shadow sets are implemented */
		if (srssets > 1)
			change_c0_srsmap(0xf << n*4, 0 << n*4);
	}

	vec_start = using_rollback_handler() ? rollback_except_vec_vi :
					       except_vec_vi;
#if defined(CONFIG_CPU_MICROMIPS) || defined(CONFIG_CPU_BIG_ENDIAN)
	ori_offset = except_vec_vi_ori - vec_start + 2;
#else
	ori_offset = except_vec_vi_ori - vec_start;
#endif
	handler_len = except_vec_vi_end - vec_start;

	if (handler_len > VECTORSPACING) {
		/*
		 * Sigh... panicing won't help as the console
		 * is probably not configured :(
		 */
		panic("VECTORSPACING too small");
	}

	set_handler(((unsigned long)b - ebase), vec_start,
#ifdef CONFIG_CPU_MICROMIPS
			(handler_len - 1));
#else
			handler_len);
#endif
	/* insert offset into vi_handlers[] */
	h = (u16 *)(b + ori_offset);
	*h = n * sizeof(handler);
	local_flush_icache_range((unsigned long)b,
				 (unsigned long)(b+handler_len));

	return (void *)old_handler;
}

<<<<<<< HEAD
void *set_vi_handler(int n, vi_handler_t addr)
{
	return set_vi_srs_handler(n, addr, 0);
}
=======
extern void tlb_init(void);
>>>>>>> 3c1e5abc

/*
 * Timer interrupt
 */
int cp0_compare_irq;
EXPORT_SYMBOL_GPL(cp0_compare_irq);
int cp0_compare_irq_shift;

/*
 * Performance counter IRQ or -1 if shared with timer
 */
int cp0_perfcount_irq;
EXPORT_SYMBOL_GPL(cp0_perfcount_irq);

/*
 * Fast debug channel IRQ or -1 if not present
 */
int cp0_fdc_irq;
EXPORT_SYMBOL_GPL(cp0_fdc_irq);

static int noulri;

static int __init ulri_disable(char *s)
{
	pr_info("Disabling ulri\n");
	noulri = 1;

	return 1;
}
__setup("noulri", ulri_disable);

/* configure STATUS register */
static void configure_status(void)
{
	/*
	 * Disable coprocessors and select 32-bit or 64-bit addressing
	 * and the 16/32 or 32/32 FPR register model.  Reset the BEV
	 * flag that some firmware may have left set and the TS bit (for
	 * IP27).  Set XX for ISA IV code to work.
	 */
	unsigned int status_set = ST0_KERNEL_CUMASK;
#ifdef CONFIG_64BIT
	status_set |= ST0_FR|ST0_KX|ST0_SX|ST0_UX;
#endif
	if (current_cpu_data.isa_level & MIPS_CPU_ISA_IV)
		status_set |= ST0_XX;
	if (cpu_has_dsp)
		status_set |= ST0_MX;

	change_c0_status(ST0_CU|ST0_MX|ST0_RE|ST0_FR|ST0_BEV|ST0_TS|ST0_KX|ST0_SX|ST0_UX,
			 status_set);
	back_to_back_c0_hazard();
}

unsigned int hwrena;
EXPORT_SYMBOL_GPL(hwrena);

/* configure HWRENA register */
static void configure_hwrena(void)
{
	hwrena = cpu_hwrena_impl_bits;

	if (cpu_has_mips_r2_r6)
		hwrena |= MIPS_HWRENA_CPUNUM |
			  MIPS_HWRENA_SYNCISTEP |
			  MIPS_HWRENA_CC |
			  MIPS_HWRENA_CCRES;

	if (!noulri && cpu_has_userlocal)
		hwrena |= MIPS_HWRENA_ULR;

	if (hwrena)
		write_c0_hwrena(hwrena);
}

static void configure_exception_vector(void)
{
	if (cpu_has_mips_r2_r6) {
		unsigned long sr = set_c0_status(ST0_BEV);
		/* If available, use WG to set top bits of EBASE */
		if (cpu_has_ebase_wg) {
#ifdef CONFIG_64BIT
			write_c0_ebase_64(ebase | MIPS_EBASE_WG);
#else
			write_c0_ebase(ebase | MIPS_EBASE_WG);
#endif
		}
		write_c0_ebase(ebase);
		write_c0_status(sr);
	}
	if (cpu_has_veic || cpu_has_vint) {
		/* Setting vector spacing enables EI/VI mode  */
		change_c0_intctl(0x3e0, VECTORSPACING);
	}
	if (cpu_has_divec) {
		if (cpu_has_mipsmt) {
			unsigned int vpflags = dvpe();
			set_c0_cause(CAUSEF_IV);
			evpe(vpflags);
		} else
			set_c0_cause(CAUSEF_IV);
	}
}

void per_cpu_trap_init(bool is_boot_cpu)
{
	unsigned int cpu = smp_processor_id();

	configure_status();
	configure_hwrena();

	configure_exception_vector();

	/*
	 * Before R2 both interrupt numbers were fixed to 7, so on R2 only:
	 *
	 *  o read IntCtl.IPTI to determine the timer interrupt
	 *  o read IntCtl.IPPCI to determine the performance counter interrupt
	 *  o read IntCtl.IPFDC to determine the fast debug channel interrupt
	 */
	if (cpu_has_mips_r2_r6) {
		cp0_compare_irq_shift = CAUSEB_TI - CAUSEB_IP;
		cp0_compare_irq = (read_c0_intctl() >> INTCTLB_IPTI) & 7;
		cp0_perfcount_irq = (read_c0_intctl() >> INTCTLB_IPPCI) & 7;
		cp0_fdc_irq = (read_c0_intctl() >> INTCTLB_IPFDC) & 7;
		if (!cp0_fdc_irq)
			cp0_fdc_irq = -1;

	} else {
		cp0_compare_irq = CP0_LEGACY_COMPARE_IRQ;
		cp0_compare_irq_shift = CP0_LEGACY_PERFCNT_IRQ;
		cp0_perfcount_irq = -1;
		cp0_fdc_irq = -1;
	}

	if (cpu_has_mmid)
		cpu_data[cpu].asid_cache = 0;
	else if (!cpu_data[cpu].asid_cache)
		cpu_data[cpu].asid_cache = asid_first_version(cpu);

	mmgrab(&init_mm);
	current->active_mm = &init_mm;
	BUG_ON(current->mm);
	enter_lazy_tlb(&init_mm, current);

	/* Boot CPU's cache setup in setup_arch(). */
	if (!is_boot_cpu)
		cpu_cache_init();
	tlb_init();
	TLBMISS_HANDLER_SETUP();
}

/* Install CPU exception handler */
void set_handler(unsigned long offset, const void *addr, unsigned long size)
{
#ifdef CONFIG_CPU_MICROMIPS
	memcpy((void *)(ebase + offset), ((unsigned char *)addr - 1), size);
#else
	memcpy((void *)(ebase + offset), addr, size);
#endif
	local_flush_icache_range(ebase + offset, ebase + offset + size);
}

static const char panic_null_cerr[] =
	"Trying to set NULL cache error exception handler\n";

/*
 * Install uncached CPU exception handler.
 * This is suitable only for the cache error exception which is the only
 * exception handler that is being run uncached.
 */
void set_uncached_handler(unsigned long offset, void *addr,
	unsigned long size)
{
	unsigned long uncached_ebase = CKSEG1ADDR(ebase);

	if (!addr)
		panic(panic_null_cerr);

	memcpy((void *)(uncached_ebase + offset), addr, size);
}

static int __initdata rdhwr_noopt;
static int __init set_rdhwr_noopt(char *str)
{
	rdhwr_noopt = 1;
	return 1;
}

__setup("rdhwr_noopt", set_rdhwr_noopt);

void __init trap_init(void)
{
	extern char except_vec3_generic;
	extern char except_vec4;
	extern char except_vec3_r4000;
	unsigned long i, vec_size;
	phys_addr_t ebase_pa;

	check_wait();

	if (!cpu_has_mips_r2_r6) {
		ebase = CAC_BASE;
		vec_size = 0x400;
	} else {
		if (cpu_has_veic || cpu_has_vint)
			vec_size = 0x200 + VECTORSPACING*64;
		else
			vec_size = PAGE_SIZE;

		ebase_pa = memblock_phys_alloc(vec_size, 1 << fls(vec_size));
		if (!ebase_pa)
			panic("%s: Failed to allocate %lu bytes align=0x%x\n",
			      __func__, vec_size, 1 << fls(vec_size));

		/*
		 * Try to ensure ebase resides in KSeg0 if possible.
		 *
		 * It shouldn't generally be in XKPhys on MIPS64 to avoid
		 * hitting a poorly defined exception base for Cache Errors.
		 * The allocation is likely to be in the low 512MB of physical,
		 * in which case we should be able to convert to KSeg0.
		 *
		 * EVA is special though as it allows segments to be rearranged
		 * and to become uncached during cache error handling.
		 */
		if (!IS_ENABLED(CONFIG_EVA) && !WARN_ON(ebase_pa >= 0x20000000))
			ebase = CKSEG0ADDR(ebase_pa);
		else
			ebase = (unsigned long)phys_to_virt(ebase_pa);
	}

	if (cpu_has_mmips) {
		unsigned int config3 = read_c0_config3();

		if (IS_ENABLED(CONFIG_CPU_MICROMIPS))
			write_c0_config3(config3 | MIPS_CONF3_ISA_OE);
		else
			write_c0_config3(config3 & ~MIPS_CONF3_ISA_OE);
	}

	if (board_ebase_setup)
		board_ebase_setup();
	per_cpu_trap_init(true);
	memblock_set_bottom_up(false);

	/*
	 * Copy the generic exception handlers to their final destination.
	 * This will be overridden later as suitable for a particular
	 * configuration.
	 */
	set_handler(0x180, &except_vec3_generic, 0x80);

	/*
	 * Setup default vectors
	 */
	for (i = 0; i <= 31; i++)
		set_except_vector(i, handle_reserved);

	/*
	 * Copy the EJTAG debug exception vector handler code to its final
	 * destination.
	 */
	if (cpu_has_ejtag && board_ejtag_handler_setup)
		board_ejtag_handler_setup();

	/*
	 * Only some CPUs have the watch exceptions.
	 */
	if (cpu_has_watch)
		set_except_vector(EXCCODE_WATCH, handle_watch);

	/*
	 * Initialise interrupt handlers
	 */
	if (cpu_has_veic || cpu_has_vint) {
		int nvec = cpu_has_veic ? 64 : 8;
		for (i = 0; i < nvec; i++)
			set_vi_handler(i, NULL);
	}
	else if (cpu_has_divec)
		set_handler(0x200, &except_vec4, 0x8);

	/*
	 * Some CPUs can enable/disable for cache parity detection, but does
	 * it different ways.
	 */
	parity_protection_init();

	/*
	 * The Data Bus Errors / Instruction Bus Errors are signaled
	 * by external hardware.  Therefore these two exceptions
	 * may have board specific handlers.
	 */
	if (board_be_init)
		board_be_init();

	set_except_vector(EXCCODE_INT, using_rollback_handler() ?
					rollback_handle_int : handle_int);
	set_except_vector(EXCCODE_MOD, handle_tlbm);
	set_except_vector(EXCCODE_TLBL, handle_tlbl);
	set_except_vector(EXCCODE_TLBS, handle_tlbs);

	set_except_vector(EXCCODE_ADEL, handle_adel);
	set_except_vector(EXCCODE_ADES, handle_ades);

	set_except_vector(EXCCODE_IBE, handle_ibe);
	set_except_vector(EXCCODE_DBE, handle_dbe);

	set_except_vector(EXCCODE_SYS, handle_sys);
	set_except_vector(EXCCODE_BP, handle_bp);

	if (rdhwr_noopt)
		set_except_vector(EXCCODE_RI, handle_ri);
	else {
		if (cpu_has_vtag_icache)
			set_except_vector(EXCCODE_RI, handle_ri_rdhwr_tlbp);
		else if (current_cpu_type() == CPU_LOONGSON64)
			set_except_vector(EXCCODE_RI, handle_ri_rdhwr_tlbp);
		else
			set_except_vector(EXCCODE_RI, handle_ri_rdhwr);
	}

	set_except_vector(EXCCODE_CPU, handle_cpu);
	set_except_vector(EXCCODE_OV, handle_ov);
	set_except_vector(EXCCODE_TR, handle_tr);
	set_except_vector(EXCCODE_MSAFPE, handle_msa_fpe);

	if (board_nmi_handler_setup)
		board_nmi_handler_setup();

	if (cpu_has_fpu && !cpu_has_nofpuex)
		set_except_vector(EXCCODE_FPE, handle_fpe);

	if (cpu_has_ftlbparex)
		set_except_vector(MIPS_EXCCODE_TLBPAR, handle_ftlb);

	if (cpu_has_gsexcex)
		set_except_vector(LOONGSON_EXCCODE_GSEXC, handle_gsexc);

	if (cpu_has_rixiex) {
		set_except_vector(EXCCODE_TLBRI, tlb_do_page_fault_0);
		set_except_vector(EXCCODE_TLBXI, tlb_do_page_fault_0);
	}

	set_except_vector(EXCCODE_MSADIS, handle_msa);
	set_except_vector(EXCCODE_MDMX, handle_mdmx);

	if (cpu_has_mcheck)
		set_except_vector(EXCCODE_MCHECK, handle_mcheck);

	if (cpu_has_mipsmt)
		set_except_vector(EXCCODE_THREAD, handle_mt);

	set_except_vector(EXCCODE_DSPDIS, handle_dsp);

	if (board_cache_error_setup)
		board_cache_error_setup();

	if (cpu_has_vce)
		/* Special exception: R4[04]00 uses also the divec space. */
		set_handler(0x180, &except_vec3_r4000, 0x100);
	else if (cpu_has_4kex)
		set_handler(0x180, &except_vec3_generic, 0x80);
	else
		set_handler(0x080, &except_vec3_generic, 0x80);

	local_flush_icache_range(ebase, ebase + vec_size);

	sort_extable(__start___dbe_table, __stop___dbe_table);

	cu2_notifier(default_cu2_call, 0x80000000);	/* Run last  */
}

static int trap_pm_notifier(struct notifier_block *self, unsigned long cmd,
			    void *v)
{
	switch (cmd) {
	case CPU_PM_ENTER_FAILED:
	case CPU_PM_EXIT:
		configure_status();
		configure_hwrena();
		configure_exception_vector();

		/* Restore register with CPU number for TLB handlers */
		TLBMISS_HANDLER_RESTORE();

		break;
	}

	return NOTIFY_OK;
}

static struct notifier_block trap_pm_notifier_block = {
	.notifier_call = trap_pm_notifier,
};

static int __init trap_pm_init(void)
{
	return cpu_pm_register_notifier(&trap_pm_notifier_block);
}
arch_initcall(trap_pm_init);<|MERGE_RESOLUTION|>--- conflicted
+++ resolved
@@ -2120,15 +2120,6 @@
 	return (void *)old_handler;
 }
 
-<<<<<<< HEAD
-void *set_vi_handler(int n, vi_handler_t addr)
-{
-	return set_vi_srs_handler(n, addr, 0);
-}
-=======
-extern void tlb_init(void);
->>>>>>> 3c1e5abc
-
 /*
  * Timer interrupt
  */
