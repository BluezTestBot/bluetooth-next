--- conflicted
+++ resolved
@@ -32,11 +32,8 @@
 obj-$(CONFIG_MACH_TEGRA_DT)             += board-dt.o
 obj-$(CONFIG_MACH_TEGRA_DT)             += board-harmony-pinmux.o
 obj-$(CONFIG_MACH_TEGRA_DT)             += board-seaboard-pinmux.o
-<<<<<<< HEAD
-=======
 obj-$(CONFIG_MACH_TEGRA_DT)             += board-paz00-pinmux.o
 obj-$(CONFIG_MACH_TEGRA_DT)             += board-trimslice-pinmux.o
->>>>>>> bad13409
 
 obj-$(CONFIG_MACH_TRIMSLICE)            += board-trimslice.o
 obj-$(CONFIG_MACH_TRIMSLICE)            += board-trimslice-pinmux.o