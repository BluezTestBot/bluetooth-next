/*
 * Copyright (C) 2012 - Virtual Open Systems and Columbia University
 * Author: Christoffer Dall <c.dall@virtualopensystems.com>
 *
 * This program is free software; you can redistribute it and/or modify
 * it under the terms of the GNU General Public License, version 2, as
 * published by the Free Software Foundation.
 *
 * This program is distributed in the hope that it will be useful,
 * but WITHOUT ANY WARRANTY; without even the implied warranty of
 * MERCHANTABILITY or FITNESS FOR A PARTICULAR PURPOSE.  See the
 * GNU General Public License for more details.
 *
 * You should have received a copy of the GNU General Public License
 * along with this program; if not, write to the Free Software
 * Foundation, 51 Franklin Street, Fifth Floor, Boston, MA  02110-1301, USA.
 */

#ifndef __ARM_KVM_MMU_H__
#define __ARM_KVM_MMU_H__

#include <asm/memory.h>
#include <asm/page.h>

/*
 * We directly use the kernel VA for the HYP, as we can directly share
 * the mapping (HTTBR "covers" TTBR1).
 */
#define kern_hyp_va(kva)	(kva)

/* Contrary to arm64, there is no need to generate a PC-relative address */
#define hyp_symbol_addr(s)						\
	({								\
		typeof(s) *addr = &(s);					\
		addr;							\
	})

#ifndef __ASSEMBLY__

#include <linux/highmem.h>
#include <asm/cacheflush.h>
#include <asm/cputype.h>
#include <asm/kvm_arm.h>
#include <asm/kvm_hyp.h>
#include <asm/pgalloc.h>
#include <asm/stage2_pgtable.h>

/* Ensure compatibility with arm64 */
#define VA_BITS			32

#define kvm_phys_shift(kvm)		KVM_PHYS_SHIFT
#define kvm_phys_size(kvm)		(1ULL << kvm_phys_shift(kvm))
#define kvm_phys_mask(kvm)		(kvm_phys_size(kvm) - 1ULL)
#define kvm_vttbr_baddr_mask(kvm)	VTTBR_BADDR_MASK

#define stage2_pgd_size(kvm)		(PTRS_PER_S2_PGD * sizeof(pgd_t))

int create_hyp_mappings(void *from, void *to, pgprot_t prot);
int create_hyp_io_mappings(phys_addr_t phys_addr, size_t size,
			   void __iomem **kaddr,
			   void __iomem **haddr);
int create_hyp_exec_mappings(phys_addr_t phys_addr, size_t size,
			     void **haddr);
void free_hyp_pgds(void);

void stage2_unmap_vm(struct kvm *kvm);
int kvm_alloc_stage2_pgd(struct kvm *kvm);
void kvm_free_stage2_pgd(struct kvm *kvm);
int kvm_phys_addr_ioremap(struct kvm *kvm, phys_addr_t guest_ipa,
			  phys_addr_t pa, unsigned long size, bool writable);

int kvm_handle_guest_abort(struct kvm_vcpu *vcpu, struct kvm_run *run);

void kvm_mmu_free_memory_caches(struct kvm_vcpu *vcpu);

phys_addr_t kvm_mmu_get_httbr(void);
phys_addr_t kvm_get_idmap_vector(void);
int kvm_mmu_init(void);
void kvm_clear_hyp_idmap(void);

#define kvm_mk_pmd(ptep)	__pmd(__pa(ptep) | PMD_TYPE_TABLE)
#define kvm_mk_pud(pmdp)	__pud(__pa(pmdp) | PMD_TYPE_TABLE)
#define kvm_mk_pgd(pudp)	({ BUILD_BUG(); 0; })

static inline pte_t kvm_s2pte_mkwrite(pte_t pte)
{
	pte_val(pte) |= L_PTE_S2_RDWR;
	return pte;
}

static inline pmd_t kvm_s2pmd_mkwrite(pmd_t pmd)
{
	pmd_val(pmd) |= L_PMD_S2_RDWR;
	return pmd;
}

static inline pte_t kvm_s2pte_mkexec(pte_t pte)
{
	pte_val(pte) &= ~L_PTE_XN;
	return pte;
}

static inline pmd_t kvm_s2pmd_mkexec(pmd_t pmd)
{
	pmd_val(pmd) &= ~PMD_SECT_XN;
	return pmd;
}

static inline void kvm_set_s2pte_readonly(pte_t *pte)
{
	pte_val(*pte) = (pte_val(*pte) & ~L_PTE_S2_RDWR) | L_PTE_S2_RDONLY;
}

static inline bool kvm_s2pte_readonly(pte_t *pte)
{
	return (pte_val(*pte) & L_PTE_S2_RDWR) == L_PTE_S2_RDONLY;
}

static inline bool kvm_s2pte_exec(pte_t *pte)
{
	return !(pte_val(*pte) & L_PTE_XN);
}

static inline void kvm_set_s2pmd_readonly(pmd_t *pmd)
{
	pmd_val(*pmd) = (pmd_val(*pmd) & ~L_PMD_S2_RDWR) | L_PMD_S2_RDONLY;
}

static inline bool kvm_s2pmd_readonly(pmd_t *pmd)
{
	return (pmd_val(*pmd) & L_PMD_S2_RDWR) == L_PMD_S2_RDONLY;
}

static inline bool kvm_s2pmd_exec(pmd_t *pmd)
{
	return !(pmd_val(*pmd) & PMD_SECT_XN);
}

static inline bool kvm_page_empty(void *ptr)
{
	struct page *ptr_page = virt_to_page(ptr);
	return page_count(ptr_page) == 1;
}

#define kvm_pte_table_empty(kvm, ptep) kvm_page_empty(ptep)
#define kvm_pmd_table_empty(kvm, pmdp) kvm_page_empty(pmdp)
#define kvm_pud_table_empty(kvm, pudp) false

#define hyp_pte_table_empty(ptep) kvm_page_empty(ptep)
#define hyp_pmd_table_empty(pmdp) kvm_page_empty(pmdp)
#define hyp_pud_table_empty(pudp) false

struct kvm;

#define kvm_flush_dcache_to_poc(a,l)	__cpuc_flush_dcache_area((a), (l))

static inline bool vcpu_has_cache_enabled(struct kvm_vcpu *vcpu)
{
	return (vcpu_cp15(vcpu, c1_SCTLR) & 0b101) == 0b101;
}

static inline void __clean_dcache_guest_page(kvm_pfn_t pfn, unsigned long size)
{
	/*
	 * Clean the dcache to the Point of Coherency.
	 *
	 * We need to do this through a kernel mapping (using the
	 * user-space mapping has proved to be the wrong
	 * solution). For that, we need to kmap one page at a time,
	 * and iterate over the range.
	 */

	VM_BUG_ON(size & ~PAGE_MASK);

	while (size) {
		void *va = kmap_atomic_pfn(pfn);

		kvm_flush_dcache_to_poc(va, PAGE_SIZE);

		size -= PAGE_SIZE;
		pfn++;

		kunmap_atomic(va);
	}
}

static inline void __invalidate_icache_guest_page(kvm_pfn_t pfn,
						  unsigned long size)
{
	u32 iclsz;

	/*
	 * If we are going to insert an instruction page and the icache is
	 * either VIPT or PIPT, there is a potential problem where the host
	 * (or another VM) may have used the same page as this guest, and we
	 * read incorrect data from the icache.  If we're using a PIPT cache,
	 * we can invalidate just that page, but if we are using a VIPT cache
	 * we need to invalidate the entire icache - damn shame - as written
	 * in the ARM ARM (DDI 0406C.b - Page B3-1393).
	 *
	 * VIVT caches are tagged using both the ASID and the VMID and doesn't
	 * need any kind of flushing (DDI 0406C.b - Page B3-1392).
	 */

	VM_BUG_ON(size & ~PAGE_MASK);

	if (icache_is_vivt_asid_tagged())
		return;

	if (!icache_is_pipt()) {
		/* any kind of VIPT cache */
		__flush_icache_all();
		return;
	}

	/*
	 * CTR IminLine contains Log2 of the number of words in the
	 * cache line, so we can get the number of words as
	 * 2 << (IminLine - 1).  To get the number of bytes, we
	 * multiply by 4 (the number of bytes in a 32-bit word), and
	 * get 4 << (IminLine).
	 */
	iclsz = 4 << (read_cpuid(CPUID_CACHETYPE) & 0xf);

	while (size) {
		void *va = kmap_atomic_pfn(pfn);
		void *end = va + PAGE_SIZE;
		void *addr = va;

		do {
			write_sysreg(addr, ICIMVAU);
			addr += iclsz;
		} while (addr < end);

		dsb(ishst);
		isb();

		size -= PAGE_SIZE;
		pfn++;

		kunmap_atomic(va);
	}

	/* Check if we need to invalidate the BTB */
	if ((read_cpuid_ext(CPUID_EXT_MMFR1) >> 28) != 4) {
		write_sysreg(0, BPIALLIS);
		dsb(ishst);
		isb();
	}
}

static inline void __kvm_flush_dcache_pte(pte_t pte)
{
	void *va = kmap_atomic(pte_page(pte));

	kvm_flush_dcache_to_poc(va, PAGE_SIZE);

	kunmap_atomic(va);
}

static inline void __kvm_flush_dcache_pmd(pmd_t pmd)
{
	unsigned long size = PMD_SIZE;
	kvm_pfn_t pfn = pmd_pfn(pmd);

	while (size) {
		void *va = kmap_atomic_pfn(pfn);

		kvm_flush_dcache_to_poc(va, PAGE_SIZE);

		pfn++;
		size -= PAGE_SIZE;

		kunmap_atomic(va);
	}
}

static inline void __kvm_flush_dcache_pud(pud_t pud)
{
}

#define kvm_virt_to_phys(x)		virt_to_idmap((unsigned long)(x))

void kvm_set_way_flush(struct kvm_vcpu *vcpu);
void kvm_toggle_cache(struct kvm_vcpu *vcpu, bool was_enabled);

static inline bool __kvm_cpu_uses_extended_idmap(void)
{
	return false;
}

static inline unsigned long __kvm_idmap_ptrs_per_pgd(void)
{
	return PTRS_PER_PGD;
}

static inline void __kvm_extend_hypmap(pgd_t *boot_hyp_pgd,
				       pgd_t *hyp_pgd,
				       pgd_t *merged_hyp_pgd,
				       unsigned long hyp_idmap_start) { }

static inline unsigned int kvm_get_vmid_bits(void)
{
	return 8;
}

/*
 * We are not in the kvm->srcu critical section most of the time, so we take
 * the SRCU read lock here. Since we copy the data from the user page, we
 * can immediately drop the lock again.
 */
static inline int kvm_read_guest_lock(struct kvm *kvm,
				      gpa_t gpa, void *data, unsigned long len)
{
	int srcu_idx = srcu_read_lock(&kvm->srcu);
	int ret = kvm_read_guest(kvm, gpa, data, len);

	srcu_read_unlock(&kvm->srcu, srcu_idx);

	return ret;
}

static inline void *kvm_get_hyp_vector(void)
{
	switch(read_cpuid_part()) {
#ifdef CONFIG_HARDEN_BRANCH_PREDICTOR
	case ARM_CPU_PART_CORTEX_A12:
	case ARM_CPU_PART_CORTEX_A17:
	{
		extern char __kvm_hyp_vector_bp_inv[];
		return kvm_ksym_ref(__kvm_hyp_vector_bp_inv);
	}

	case ARM_CPU_PART_BRAHMA_B15:
	case ARM_CPU_PART_CORTEX_A15:
	{
		extern char __kvm_hyp_vector_ic_inv[];
		return kvm_ksym_ref(__kvm_hyp_vector_ic_inv);
	}
#endif
	default:
	{
		extern char __kvm_hyp_vector[];
		return kvm_ksym_ref(__kvm_hyp_vector);
	}
	}
}

static inline int kvm_map_vectors(void)
{
	return 0;
}

static inline int hyp_map_aux_data(void)
{
	return 0;
}

#define kvm_phys_to_vttbr(addr)		(addr)

<<<<<<< HEAD
static inline bool kvm_cpu_has_cnp(void)
{
	return false;
}
=======
static inline void kvm_set_ipa_limit(void) {}
>>>>>>> 22a7cdca

#endif	/* !__ASSEMBLY__ */

#endif /* __ARM_KVM_MMU_H__ */<|MERGE_RESOLUTION|>--- conflicted
+++ resolved
@@ -358,14 +358,12 @@
 
 #define kvm_phys_to_vttbr(addr)		(addr)
 
-<<<<<<< HEAD
+static inline void kvm_set_ipa_limit(void) {}
+
 static inline bool kvm_cpu_has_cnp(void)
 {
 	return false;
 }
-=======
-static inline void kvm_set_ipa_limit(void) {}
->>>>>>> 22a7cdca
 
 #endif	/* !__ASSEMBLY__ */
 
