// SPDX-License-Identifier: GPL-2.0-only
/*
 *  kernel/sched/core.c
 *
 *  Core kernel CPU scheduler code
 *
 *  Copyright (C) 1991-2002  Linus Torvalds
 *  Copyright (C) 1998-2024  Ingo Molnar, Red Hat
 */
#include <linux/highmem.h>
#include <linux/hrtimer_api.h>
#include <linux/ktime_api.h>
#include <linux/sched/signal.h>
#include <linux/syscalls_api.h>
#include <linux/debug_locks.h>
#include <linux/prefetch.h>
#include <linux/capability.h>
#include <linux/pgtable_api.h>
#include <linux/wait_bit.h>
#include <linux/jiffies.h>
#include <linux/spinlock_api.h>
#include <linux/cpumask_api.h>
#include <linux/lockdep_api.h>
#include <linux/hardirq.h>
#include <linux/softirq.h>
#include <linux/refcount_api.h>
#include <linux/topology.h>
#include <linux/sched/clock.h>
#include <linux/sched/cond_resched.h>
#include <linux/sched/cputime.h>
#include <linux/sched/debug.h>
#include <linux/sched/hotplug.h>
#include <linux/sched/init.h>
#include <linux/sched/isolation.h>
#include <linux/sched/loadavg.h>
#include <linux/sched/mm.h>
#include <linux/sched/nohz.h>
#include <linux/sched/rseq_api.h>
#include <linux/sched/rt.h>

#include <linux/blkdev.h>
#include <linux/context_tracking.h>
#include <linux/cpuset.h>
#include <linux/delayacct.h>
#include <linux/init_task.h>
#include <linux/interrupt.h>
#include <linux/ioprio.h>
#include <linux/kallsyms.h>
#include <linux/kcov.h>
#include <linux/kprobes.h>
#include <linux/llist_api.h>
#include <linux/mmu_context.h>
#include <linux/mmzone.h>
#include <linux/mutex_api.h>
#include <linux/nmi.h>
#include <linux/nospec.h>
#include <linux/perf_event_api.h>
#include <linux/profile.h>
#include <linux/psi.h>
#include <linux/rcuwait_api.h>
#include <linux/rseq.h>
#include <linux/sched/wake_q.h>
#include <linux/scs.h>
#include <linux/slab.h>
#include <linux/syscalls.h>
#include <linux/vtime.h>
#include <linux/wait_api.h>
#include <linux/workqueue_api.h>
#include <linux/livepatch_sched.h>

#ifdef CONFIG_PREEMPT_DYNAMIC
# ifdef CONFIG_GENERIC_IRQ_ENTRY
#  include <linux/irq-entry-common.h>
# endif
#endif

#include <uapi/linux/sched/types.h>

#include <asm/irq_regs.h>
#include <asm/switch_to.h>
#include <asm/tlb.h>

#define CREATE_TRACE_POINTS
#include <linux/sched/rseq_api.h>
#include <trace/events/sched.h>
#include <trace/events/ipi.h>
#undef CREATE_TRACE_POINTS

#include "sched.h"
#include "stats.h"

#include "autogroup.h"
#include "pelt.h"
#include "smp.h"

#include "../workqueue_internal.h"
#include "../../io_uring/io-wq.h"
#include "../smpboot.h"
#include "../locking/mutex.h"

EXPORT_TRACEPOINT_SYMBOL_GPL(ipi_send_cpu);
EXPORT_TRACEPOINT_SYMBOL_GPL(ipi_send_cpumask);

/*
 * Export tracepoints that act as a bare tracehook (ie: have no trace event
 * associated with them) to allow external modules to probe them.
 */
EXPORT_TRACEPOINT_SYMBOL_GPL(pelt_cfs_tp);
EXPORT_TRACEPOINT_SYMBOL_GPL(pelt_rt_tp);
EXPORT_TRACEPOINT_SYMBOL_GPL(pelt_dl_tp);
EXPORT_TRACEPOINT_SYMBOL_GPL(pelt_irq_tp);
EXPORT_TRACEPOINT_SYMBOL_GPL(pelt_se_tp);
EXPORT_TRACEPOINT_SYMBOL_GPL(pelt_hw_tp);
EXPORT_TRACEPOINT_SYMBOL_GPL(sched_cpu_capacity_tp);
EXPORT_TRACEPOINT_SYMBOL_GPL(sched_overutilized_tp);
EXPORT_TRACEPOINT_SYMBOL_GPL(sched_util_est_cfs_tp);
EXPORT_TRACEPOINT_SYMBOL_GPL(sched_util_est_se_tp);
EXPORT_TRACEPOINT_SYMBOL_GPL(sched_update_nr_running_tp);
EXPORT_TRACEPOINT_SYMBOL_GPL(sched_compute_energy_tp);

DEFINE_PER_CPU_SHARED_ALIGNED(struct rq, runqueues);

#ifdef CONFIG_SCHED_PROXY_EXEC
DEFINE_STATIC_KEY_TRUE(__sched_proxy_exec);
static int __init setup_proxy_exec(char *str)
{
	bool proxy_enable = true;

	if (*str && kstrtobool(str + 1, &proxy_enable)) {
		pr_warn("Unable to parse sched_proxy_exec=\n");
		return 0;
	}

	if (proxy_enable) {
		pr_info("sched_proxy_exec enabled via boot arg\n");
		static_branch_enable(&__sched_proxy_exec);
	} else {
		pr_info("sched_proxy_exec disabled via boot arg\n");
		static_branch_disable(&__sched_proxy_exec);
	}
	return 1;
}
#else
static int __init setup_proxy_exec(char *str)
{
	pr_warn("CONFIG_SCHED_PROXY_EXEC=n, so it cannot be enabled or disabled at boot time\n");
	return 0;
}
#endif
__setup("sched_proxy_exec", setup_proxy_exec);

/*
 * Debugging: various feature bits
 *
 * If SCHED_DEBUG is disabled, each compilation unit has its own copy of
 * sysctl_sched_features, defined in sched.h, to allow constants propagation
 * at compile time and compiler optimization based on features default.
 */
#define SCHED_FEAT(name, enabled)	\
	(1UL << __SCHED_FEAT_##name) * enabled |
__read_mostly unsigned int sysctl_sched_features =
#include "features.h"
	0;
#undef SCHED_FEAT

/*
 * Print a warning if need_resched is set for the given duration (if
 * LATENCY_WARN is enabled).
 *
 * If sysctl_resched_latency_warn_once is set, only one warning will be shown
 * per boot.
 */
__read_mostly int sysctl_resched_latency_warn_ms = 100;
__read_mostly int sysctl_resched_latency_warn_once = 1;

/*
 * Number of tasks to iterate in a single balance run.
 * Limited because this is done with IRQs disabled.
 */
__read_mostly unsigned int sysctl_sched_nr_migrate = SCHED_NR_MIGRATE_BREAK;

__read_mostly int scheduler_running;

#ifdef CONFIG_SCHED_CORE

DEFINE_STATIC_KEY_FALSE(__sched_core_enabled);

/* kernel prio, less is more */
static inline int __task_prio(const struct task_struct *p)
{
	if (p->sched_class == &stop_sched_class) /* trumps deadline */
		return -2;

	if (p->dl_server)
		return -1; /* deadline */

	if (rt_or_dl_prio(p->prio))
		return p->prio; /* [-1, 99] */

	if (p->sched_class == &idle_sched_class)
		return MAX_RT_PRIO + NICE_WIDTH; /* 140 */

	if (task_on_scx(p))
		return MAX_RT_PRIO + MAX_NICE + 1; /* 120, squash ext */

	return MAX_RT_PRIO + MAX_NICE; /* 119, squash fair */
}

/*
 * l(a,b)
 * le(a,b) := !l(b,a)
 * g(a,b)  := l(b,a)
 * ge(a,b) := !l(a,b)
 */

/* real prio, less is less */
static inline bool prio_less(const struct task_struct *a,
			     const struct task_struct *b, bool in_fi)
{

	int pa = __task_prio(a), pb = __task_prio(b);

	if (-pa < -pb)
		return true;

	if (-pb < -pa)
		return false;

	if (pa == -1) { /* dl_prio() doesn't work because of stop_class above */
		const struct sched_dl_entity *a_dl, *b_dl;

		a_dl = &a->dl;
		/*
		 * Since,'a' and 'b' can be CFS tasks served by DL server,
		 * __task_prio() can return -1 (for DL) even for those. In that
		 * case, get to the dl_server's DL entity.
		 */
		if (a->dl_server)
			a_dl = a->dl_server;

		b_dl = &b->dl;
		if (b->dl_server)
			b_dl = b->dl_server;

		return !dl_time_before(a_dl->deadline, b_dl->deadline);
	}

	if (pa == MAX_RT_PRIO + MAX_NICE)	/* fair */
		return cfs_prio_less(a, b, in_fi);

#ifdef CONFIG_SCHED_CLASS_EXT
	if (pa == MAX_RT_PRIO + MAX_NICE + 1)	/* ext */
		return scx_prio_less(a, b, in_fi);
#endif

	return false;
}

static inline bool __sched_core_less(const struct task_struct *a,
				     const struct task_struct *b)
{
	if (a->core_cookie < b->core_cookie)
		return true;

	if (a->core_cookie > b->core_cookie)
		return false;

	/* flip prio, so high prio is leftmost */
	if (prio_less(b, a, !!task_rq(a)->core->core_forceidle_count))
		return true;

	return false;
}

#define __node_2_sc(node) rb_entry((node), struct task_struct, core_node)

static inline bool rb_sched_core_less(struct rb_node *a, const struct rb_node *b)
{
	return __sched_core_less(__node_2_sc(a), __node_2_sc(b));
}

static inline int rb_sched_core_cmp(const void *key, const struct rb_node *node)
{
	const struct task_struct *p = __node_2_sc(node);
	unsigned long cookie = (unsigned long)key;

	if (cookie < p->core_cookie)
		return -1;

	if (cookie > p->core_cookie)
		return 1;

	return 0;
}

void sched_core_enqueue(struct rq *rq, struct task_struct *p)
{
	if (p->se.sched_delayed)
		return;

	rq->core->core_task_seq++;

	if (!p->core_cookie)
		return;

	rb_add(&p->core_node, &rq->core_tree, rb_sched_core_less);
}

void sched_core_dequeue(struct rq *rq, struct task_struct *p, int flags)
{
	if (p->se.sched_delayed)
		return;

	rq->core->core_task_seq++;

	if (sched_core_enqueued(p)) {
		rb_erase(&p->core_node, &rq->core_tree);
		RB_CLEAR_NODE(&p->core_node);
	}

	/*
	 * Migrating the last task off the cpu, with the cpu in forced idle
	 * state. Reschedule to create an accounting edge for forced idle,
	 * and re-examine whether the core is still in forced idle state.
	 */
	if (!(flags & DEQUEUE_SAVE) && rq->nr_running == 1 &&
	    rq->core->core_forceidle_count && rq->curr == rq->idle)
		resched_curr(rq);
}

static int sched_task_is_throttled(struct task_struct *p, int cpu)
{
	if (p->sched_class->task_is_throttled)
		return p->sched_class->task_is_throttled(p, cpu);

	return 0;
}

static struct task_struct *sched_core_next(struct task_struct *p, unsigned long cookie)
{
	struct rb_node *node = &p->core_node;
	int cpu = task_cpu(p);

	do {
		node = rb_next(node);
		if (!node)
			return NULL;

		p = __node_2_sc(node);
		if (p->core_cookie != cookie)
			return NULL;

	} while (sched_task_is_throttled(p, cpu));

	return p;
}

/*
 * Find left-most (aka, highest priority) and unthrottled task matching @cookie.
 * If no suitable task is found, NULL will be returned.
 */
static struct task_struct *sched_core_find(struct rq *rq, unsigned long cookie)
{
	struct task_struct *p;
	struct rb_node *node;

	node = rb_find_first((void *)cookie, &rq->core_tree, rb_sched_core_cmp);
	if (!node)
		return NULL;

	p = __node_2_sc(node);
	if (!sched_task_is_throttled(p, rq->cpu))
		return p;

	return sched_core_next(p, cookie);
}

/*
 * Magic required such that:
 *
 *	raw_spin_rq_lock(rq);
 *	...
 *	raw_spin_rq_unlock(rq);
 *
 * ends up locking and unlocking the _same_ lock, and all CPUs
 * always agree on what rq has what lock.
 *
 * XXX entirely possible to selectively enable cores, don't bother for now.
 */

static DEFINE_MUTEX(sched_core_mutex);
static atomic_t sched_core_count;
static struct cpumask sched_core_mask;

static void sched_core_lock(int cpu, unsigned long *flags)
{
	const struct cpumask *smt_mask = cpu_smt_mask(cpu);
	int t, i = 0;

	local_irq_save(*flags);
	for_each_cpu(t, smt_mask)
		raw_spin_lock_nested(&cpu_rq(t)->__lock, i++);
}

static void sched_core_unlock(int cpu, unsigned long *flags)
{
	const struct cpumask *smt_mask = cpu_smt_mask(cpu);
	int t;

	for_each_cpu(t, smt_mask)
		raw_spin_unlock(&cpu_rq(t)->__lock);
	local_irq_restore(*flags);
}

static void __sched_core_flip(bool enabled)
{
	unsigned long flags;
	int cpu, t;

	cpus_read_lock();

	/*
	 * Toggle the online cores, one by one.
	 */
	cpumask_copy(&sched_core_mask, cpu_online_mask);
	for_each_cpu(cpu, &sched_core_mask) {
		const struct cpumask *smt_mask = cpu_smt_mask(cpu);

		sched_core_lock(cpu, &flags);

		for_each_cpu(t, smt_mask)
			cpu_rq(t)->core_enabled = enabled;

		cpu_rq(cpu)->core->core_forceidle_start = 0;

		sched_core_unlock(cpu, &flags);

		cpumask_andnot(&sched_core_mask, &sched_core_mask, smt_mask);
	}

	/*
	 * Toggle the offline CPUs.
	 */
	for_each_cpu_andnot(cpu, cpu_possible_mask, cpu_online_mask)
		cpu_rq(cpu)->core_enabled = enabled;

	cpus_read_unlock();
}

static void sched_core_assert_empty(void)
{
	int cpu;

	for_each_possible_cpu(cpu)
		WARN_ON_ONCE(!RB_EMPTY_ROOT(&cpu_rq(cpu)->core_tree));
}

static void __sched_core_enable(void)
{
	static_branch_enable(&__sched_core_enabled);
	/*
	 * Ensure all previous instances of raw_spin_rq_*lock() have finished
	 * and future ones will observe !sched_core_disabled().
	 */
	synchronize_rcu();
	__sched_core_flip(true);
	sched_core_assert_empty();
}

static void __sched_core_disable(void)
{
	sched_core_assert_empty();
	__sched_core_flip(false);
	static_branch_disable(&__sched_core_enabled);
}

void sched_core_get(void)
{
	if (atomic_inc_not_zero(&sched_core_count))
		return;

	mutex_lock(&sched_core_mutex);
	if (!atomic_read(&sched_core_count))
		__sched_core_enable();

	smp_mb__before_atomic();
	atomic_inc(&sched_core_count);
	mutex_unlock(&sched_core_mutex);
}

static void __sched_core_put(struct work_struct *work)
{
	if (atomic_dec_and_mutex_lock(&sched_core_count, &sched_core_mutex)) {
		__sched_core_disable();
		mutex_unlock(&sched_core_mutex);
	}
}

void sched_core_put(void)
{
	static DECLARE_WORK(_work, __sched_core_put);

	/*
	 * "There can be only one"
	 *
	 * Either this is the last one, or we don't actually need to do any
	 * 'work'. If it is the last *again*, we rely on
	 * WORK_STRUCT_PENDING_BIT.
	 */
	if (!atomic_add_unless(&sched_core_count, -1, 1))
		schedule_work(&_work);
}

#else /* !CONFIG_SCHED_CORE: */

static inline void sched_core_enqueue(struct rq *rq, struct task_struct *p) { }
static inline void
sched_core_dequeue(struct rq *rq, struct task_struct *p, int flags) { }

#endif /* !CONFIG_SCHED_CORE */

/* need a wrapper since we may need to trace from modules */
EXPORT_TRACEPOINT_SYMBOL(sched_set_state_tp);

/* Call via the helper macro trace_set_current_state. */
void __trace_set_current_state(int state_value)
{
	trace_sched_set_state_tp(current, state_value);
}
EXPORT_SYMBOL(__trace_set_current_state);

/*
 * Serialization rules:
 *
 * Lock order:
 *
 *   p->pi_lock
 *     rq->lock
 *       hrtimer_cpu_base->lock (hrtimer_start() for bandwidth controls)
 *
 *  rq1->lock
 *    rq2->lock  where: rq1 < rq2
 *
 * Regular state:
 *
 * Normal scheduling state is serialized by rq->lock. __schedule() takes the
 * local CPU's rq->lock, it optionally removes the task from the runqueue and
 * always looks at the local rq data structures to find the most eligible task
 * to run next.
 *
 * Task enqueue is also under rq->lock, possibly taken from another CPU.
 * Wakeups from another LLC domain might use an IPI to transfer the enqueue to
 * the local CPU to avoid bouncing the runqueue state around [ see
 * ttwu_queue_wakelist() ]
 *
 * Task wakeup, specifically wakeups that involve migration, are horribly
 * complicated to avoid having to take two rq->locks.
 *
 * Special state:
 *
 * System-calls and anything external will use task_rq_lock() which acquires
 * both p->pi_lock and rq->lock. As a consequence the state they change is
 * stable while holding either lock:
 *
 *  - sched_setaffinity()/
 *    set_cpus_allowed_ptr():	p->cpus_ptr, p->nr_cpus_allowed
 *  - set_user_nice():		p->se.load, p->*prio
 *  - __sched_setscheduler():	p->sched_class, p->policy, p->*prio,
 *				p->se.load, p->rt_priority,
 *				p->dl.dl_{runtime, deadline, period, flags, bw, density}
 *  - sched_setnuma():		p->numa_preferred_nid
 *  - sched_move_task():	p->sched_task_group
 *  - uclamp_update_active()	p->uclamp*
 *
 * p->state <- TASK_*:
 *
 *   is changed locklessly using set_current_state(), __set_current_state() or
 *   set_special_state(), see their respective comments, or by
 *   try_to_wake_up(). This latter uses p->pi_lock to serialize against
 *   concurrent self.
 *
 * p->on_rq <- { 0, 1 = TASK_ON_RQ_QUEUED, 2 = TASK_ON_RQ_MIGRATING }:
 *
 *   is set by activate_task() and cleared by deactivate_task(), under
 *   rq->lock. Non-zero indicates the task is runnable, the special
 *   ON_RQ_MIGRATING state is used for migration without holding both
 *   rq->locks. It indicates task_cpu() is not stable, see task_rq_lock().
 *
 *   Additionally it is possible to be ->on_rq but still be considered not
 *   runnable when p->se.sched_delayed is true. These tasks are on the runqueue
 *   but will be dequeued as soon as they get picked again. See the
 *   task_is_runnable() helper.
 *
 * p->on_cpu <- { 0, 1 }:
 *
 *   is set by prepare_task() and cleared by finish_task() such that it will be
 *   set before p is scheduled-in and cleared after p is scheduled-out, both
 *   under rq->lock. Non-zero indicates the task is running on its CPU.
 *
 *   [ The astute reader will observe that it is possible for two tasks on one
 *     CPU to have ->on_cpu = 1 at the same time. ]
 *
 * task_cpu(p): is changed by set_task_cpu(), the rules are:
 *
 *  - Don't call set_task_cpu() on a blocked task:
 *
 *    We don't care what CPU we're not running on, this simplifies hotplug,
 *    the CPU assignment of blocked tasks isn't required to be valid.
 *
 *  - for try_to_wake_up(), called under p->pi_lock:
 *
 *    This allows try_to_wake_up() to only take one rq->lock, see its comment.
 *
 *  - for migration called under rq->lock:
 *    [ see task_on_rq_migrating() in task_rq_lock() ]
 *
 *    o move_queued_task()
 *    o detach_task()
 *
 *  - for migration called under double_rq_lock():
 *
 *    o __migrate_swap_task()
 *    o push_rt_task() / pull_rt_task()
 *    o push_dl_task() / pull_dl_task()
 *    o dl_task_offline_migration()
 *
 */

void raw_spin_rq_lock_nested(struct rq *rq, int subclass)
{
	raw_spinlock_t *lock;

	/* Matches synchronize_rcu() in __sched_core_enable() */
	preempt_disable();
	if (sched_core_disabled()) {
		raw_spin_lock_nested(&rq->__lock, subclass);
		/* preempt_count *MUST* be > 1 */
		preempt_enable_no_resched();
		return;
	}

	for (;;) {
		lock = __rq_lockp(rq);
		raw_spin_lock_nested(lock, subclass);
		if (likely(lock == __rq_lockp(rq))) {
			/* preempt_count *MUST* be > 1 */
			preempt_enable_no_resched();
			return;
		}
		raw_spin_unlock(lock);
	}
}

bool raw_spin_rq_trylock(struct rq *rq)
{
	raw_spinlock_t *lock;
	bool ret;

	/* Matches synchronize_rcu() in __sched_core_enable() */
	preempt_disable();
	if (sched_core_disabled()) {
		ret = raw_spin_trylock(&rq->__lock);
		preempt_enable();
		return ret;
	}

	for (;;) {
		lock = __rq_lockp(rq);
		ret = raw_spin_trylock(lock);
		if (!ret || (likely(lock == __rq_lockp(rq)))) {
			preempt_enable();
			return ret;
		}
		raw_spin_unlock(lock);
	}
}

void raw_spin_rq_unlock(struct rq *rq)
{
	raw_spin_unlock(rq_lockp(rq));
}

/*
 * double_rq_lock - safely lock two runqueues
 */
void double_rq_lock(struct rq *rq1, struct rq *rq2)
{
	lockdep_assert_irqs_disabled();

	if (rq_order_less(rq2, rq1))
		swap(rq1, rq2);

	raw_spin_rq_lock(rq1);
	if (__rq_lockp(rq1) != __rq_lockp(rq2))
		raw_spin_rq_lock_nested(rq2, SINGLE_DEPTH_NESTING);

	double_rq_clock_clear_update(rq1, rq2);
}

/*
 * __task_rq_lock - lock the rq @p resides on.
 */
struct rq *__task_rq_lock(struct task_struct *p, struct rq_flags *rf)
	__acquires(rq->lock)
{
	struct rq *rq;

	lockdep_assert_held(&p->pi_lock);

	for (;;) {
		rq = task_rq(p);
		raw_spin_rq_lock(rq);
		if (likely(rq == task_rq(p) && !task_on_rq_migrating(p))) {
			rq_pin_lock(rq, rf);
			return rq;
		}
		raw_spin_rq_unlock(rq);

		while (unlikely(task_on_rq_migrating(p)))
			cpu_relax();
	}
}

/*
 * task_rq_lock - lock p->pi_lock and lock the rq @p resides on.
 */
struct rq *task_rq_lock(struct task_struct *p, struct rq_flags *rf)
	__acquires(p->pi_lock)
	__acquires(rq->lock)
{
	struct rq *rq;

	for (;;) {
		raw_spin_lock_irqsave(&p->pi_lock, rf->flags);
		rq = task_rq(p);
		raw_spin_rq_lock(rq);
		/*
		 *	move_queued_task()		task_rq_lock()
		 *
		 *	ACQUIRE (rq->lock)
		 *	[S] ->on_rq = MIGRATING		[L] rq = task_rq()
		 *	WMB (__set_task_cpu())		ACQUIRE (rq->lock);
		 *	[S] ->cpu = new_cpu		[L] task_rq()
		 *					[L] ->on_rq
		 *	RELEASE (rq->lock)
		 *
		 * If we observe the old CPU in task_rq_lock(), the acquire of
		 * the old rq->lock will fully serialize against the stores.
		 *
		 * If we observe the new CPU in task_rq_lock(), the address
		 * dependency headed by '[L] rq = task_rq()' and the acquire
		 * will pair with the WMB to ensure we then also see migrating.
		 */
		if (likely(rq == task_rq(p) && !task_on_rq_migrating(p))) {
			rq_pin_lock(rq, rf);
			return rq;
		}
		raw_spin_rq_unlock(rq);
		raw_spin_unlock_irqrestore(&p->pi_lock, rf->flags);

		while (unlikely(task_on_rq_migrating(p)))
			cpu_relax();
	}
}

/*
 * RQ-clock updating methods:
 */

static void update_rq_clock_task(struct rq *rq, s64 delta)
{
/*
 * In theory, the compile should just see 0 here, and optimize out the call
 * to sched_rt_avg_update. But I don't trust it...
 */
	s64 __maybe_unused steal = 0, irq_delta = 0;

#ifdef CONFIG_IRQ_TIME_ACCOUNTING
	if (irqtime_enabled()) {
		irq_delta = irq_time_read(cpu_of(rq)) - rq->prev_irq_time;

		/*
		 * Since irq_time is only updated on {soft,}irq_exit, we might run into
		 * this case when a previous update_rq_clock() happened inside a
		 * {soft,}IRQ region.
		 *
		 * When this happens, we stop ->clock_task and only update the
		 * prev_irq_time stamp to account for the part that fit, so that a next
		 * update will consume the rest. This ensures ->clock_task is
		 * monotonic.
		 *
		 * It does however cause some slight miss-attribution of {soft,}IRQ
		 * time, a more accurate solution would be to update the irq_time using
		 * the current rq->clock timestamp, except that would require using
		 * atomic ops.
		 */
		if (irq_delta > delta)
			irq_delta = delta;

		rq->prev_irq_time += irq_delta;
		delta -= irq_delta;
		delayacct_irq(rq->curr, irq_delta);
	}
#endif
#ifdef CONFIG_PARAVIRT_TIME_ACCOUNTING
	if (static_key_false((&paravirt_steal_rq_enabled))) {
		u64 prev_steal;

		steal = prev_steal = paravirt_steal_clock(cpu_of(rq));
		steal -= rq->prev_steal_time_rq;

		if (unlikely(steal > delta))
			steal = delta;

		rq->prev_steal_time_rq = prev_steal;
		delta -= steal;
	}
#endif

	rq->clock_task += delta;

#ifdef CONFIG_HAVE_SCHED_AVG_IRQ
	if ((irq_delta + steal) && sched_feat(NONTASK_CAPACITY))
		update_irq_load_avg(rq, irq_delta + steal);
#endif
	update_rq_clock_pelt(rq, delta);
}

void update_rq_clock(struct rq *rq)
{
	s64 delta;
	u64 clock;

	lockdep_assert_rq_held(rq);

	if (rq->clock_update_flags & RQCF_ACT_SKIP)
		return;

	if (sched_feat(WARN_DOUBLE_CLOCK))
		WARN_ON_ONCE(rq->clock_update_flags & RQCF_UPDATED);
	rq->clock_update_flags |= RQCF_UPDATED;

	clock = sched_clock_cpu(cpu_of(rq));
	scx_rq_clock_update(rq, clock);

	delta = clock - rq->clock;
	if (delta < 0)
		return;
	rq->clock += delta;

	update_rq_clock_task(rq, delta);
}

#ifdef CONFIG_SCHED_HRTICK
/*
 * Use HR-timers to deliver accurate preemption points.
 */

static void hrtick_clear(struct rq *rq)
{
	if (hrtimer_active(&rq->hrtick_timer))
		hrtimer_cancel(&rq->hrtick_timer);
}

/*
 * High-resolution timer tick.
 * Runs from hardirq context with interrupts disabled.
 */
static enum hrtimer_restart hrtick(struct hrtimer *timer)
{
	struct rq *rq = container_of(timer, struct rq, hrtick_timer);
	struct rq_flags rf;

	WARN_ON_ONCE(cpu_of(rq) != smp_processor_id());

	rq_lock(rq, &rf);
	update_rq_clock(rq);
	rq->donor->sched_class->task_tick(rq, rq->curr, 1);
	rq_unlock(rq, &rf);

	return HRTIMER_NORESTART;
}

static void __hrtick_restart(struct rq *rq)
{
	struct hrtimer *timer = &rq->hrtick_timer;
	ktime_t time = rq->hrtick_time;

	hrtimer_start(timer, time, HRTIMER_MODE_ABS_PINNED_HARD);
}

/*
 * called from hardirq (IPI) context
 */
static void __hrtick_start(void *arg)
{
	struct rq *rq = arg;
	struct rq_flags rf;

	rq_lock(rq, &rf);
	__hrtick_restart(rq);
	rq_unlock(rq, &rf);
}

/*
 * Called to set the hrtick timer state.
 *
 * called with rq->lock held and IRQs disabled
 */
void hrtick_start(struct rq *rq, u64 delay)
{
	struct hrtimer *timer = &rq->hrtick_timer;
	s64 delta;

	/*
	 * Don't schedule slices shorter than 10000ns, that just
	 * doesn't make sense and can cause timer DoS.
	 */
	delta = max_t(s64, delay, 10000LL);
	rq->hrtick_time = ktime_add_ns(timer->base->get_time(), delta);

	if (rq == this_rq())
		__hrtick_restart(rq);
	else
		smp_call_function_single_async(cpu_of(rq), &rq->hrtick_csd);
}

static void hrtick_rq_init(struct rq *rq)
{
	INIT_CSD(&rq->hrtick_csd, __hrtick_start, rq);
	hrtimer_setup(&rq->hrtick_timer, hrtick, CLOCK_MONOTONIC, HRTIMER_MODE_REL_HARD);
}
#else /* !CONFIG_SCHED_HRTICK: */
static inline void hrtick_clear(struct rq *rq)
{
}

static inline void hrtick_rq_init(struct rq *rq)
{
}
#endif /* !CONFIG_SCHED_HRTICK */

/*
 * try_cmpxchg based fetch_or() macro so it works for different integer types:
 */
#define fetch_or(ptr, mask)						\
	({								\
		typeof(ptr) _ptr = (ptr);				\
		typeof(mask) _mask = (mask);				\
		typeof(*_ptr) _val = *_ptr;				\
									\
		do {							\
		} while (!try_cmpxchg(_ptr, &_val, _val | _mask));	\
	_val;								\
})

#ifdef TIF_POLLING_NRFLAG
/*
 * Atomically set TIF_NEED_RESCHED and test for TIF_POLLING_NRFLAG,
 * this avoids any races wrt polling state changes and thereby avoids
 * spurious IPIs.
 */
static inline bool set_nr_and_not_polling(struct thread_info *ti, int tif)
{
	return !(fetch_or(&ti->flags, 1 << tif) & _TIF_POLLING_NRFLAG);
}

/*
 * Atomically set TIF_NEED_RESCHED if TIF_POLLING_NRFLAG is set.
 *
 * If this returns true, then the idle task promises to call
 * sched_ttwu_pending() and reschedule soon.
 */
static bool set_nr_if_polling(struct task_struct *p)
{
	struct thread_info *ti = task_thread_info(p);
	typeof(ti->flags) val = READ_ONCE(ti->flags);

	do {
		if (!(val & _TIF_POLLING_NRFLAG))
			return false;
		if (val & _TIF_NEED_RESCHED)
			return true;
	} while (!try_cmpxchg(&ti->flags, &val, val | _TIF_NEED_RESCHED));

	return true;
}

#else
static inline bool set_nr_and_not_polling(struct thread_info *ti, int tif)
{
	set_ti_thread_flag(ti, tif);
	return true;
}

static inline bool set_nr_if_polling(struct task_struct *p)
{
	return false;
}
#endif

static bool __wake_q_add(struct wake_q_head *head, struct task_struct *task)
{
	struct wake_q_node *node = &task->wake_q;

	/*
	 * Atomically grab the task, if ->wake_q is !nil already it means
	 * it's already queued (either by us or someone else) and will get the
	 * wakeup due to that.
	 *
	 * In order to ensure that a pending wakeup will observe our pending
	 * state, even in the failed case, an explicit smp_mb() must be used.
	 */
	smp_mb__before_atomic();
	if (unlikely(cmpxchg_relaxed(&node->next, NULL, WAKE_Q_TAIL)))
		return false;

	/*
	 * The head is context local, there can be no concurrency.
	 */
	*head->lastp = node;
	head->lastp = &node->next;
	return true;
}

/**
 * wake_q_add() - queue a wakeup for 'later' waking.
 * @head: the wake_q_head to add @task to
 * @task: the task to queue for 'later' wakeup
 *
 * Queue a task for later wakeup, most likely by the wake_up_q() call in the
 * same context, _HOWEVER_ this is not guaranteed, the wakeup can come
 * instantly.
 *
 * This function must be used as-if it were wake_up_process(); IOW the task
 * must be ready to be woken at this location.
 */
void wake_q_add(struct wake_q_head *head, struct task_struct *task)
{
	if (__wake_q_add(head, task))
		get_task_struct(task);
}

/**
 * wake_q_add_safe() - safely queue a wakeup for 'later' waking.
 * @head: the wake_q_head to add @task to
 * @task: the task to queue for 'later' wakeup
 *
 * Queue a task for later wakeup, most likely by the wake_up_q() call in the
 * same context, _HOWEVER_ this is not guaranteed, the wakeup can come
 * instantly.
 *
 * This function must be used as-if it were wake_up_process(); IOW the task
 * must be ready to be woken at this location.
 *
 * This function is essentially a task-safe equivalent to wake_q_add(). Callers
 * that already hold reference to @task can call the 'safe' version and trust
 * wake_q to do the right thing depending whether or not the @task is already
 * queued for wakeup.
 */
void wake_q_add_safe(struct wake_q_head *head, struct task_struct *task)
{
	if (!__wake_q_add(head, task))
		put_task_struct(task);
}

void wake_up_q(struct wake_q_head *head)
{
	struct wake_q_node *node = head->first;

	while (node != WAKE_Q_TAIL) {
		struct task_struct *task;

		task = container_of(node, struct task_struct, wake_q);
		node = node->next;
		/* pairs with cmpxchg_relaxed() in __wake_q_add() */
		WRITE_ONCE(task->wake_q.next, NULL);
		/* Task can safely be re-inserted now. */

		/*
		 * wake_up_process() executes a full barrier, which pairs with
		 * the queueing in wake_q_add() so as not to miss wakeups.
		 */
		wake_up_process(task);
		put_task_struct(task);
	}
}

/*
 * resched_curr - mark rq's current task 'to be rescheduled now'.
 *
 * On UP this means the setting of the need_resched flag, on SMP it
 * might also involve a cross-CPU call to trigger the scheduler on
 * the target CPU.
 */
static void __resched_curr(struct rq *rq, int tif)
{
	struct task_struct *curr = rq->curr;
	struct thread_info *cti = task_thread_info(curr);
	int cpu;

	lockdep_assert_rq_held(rq);

	/*
	 * Always immediately preempt the idle task; no point in delaying doing
	 * actual work.
	 */
	if (is_idle_task(curr) && tif == TIF_NEED_RESCHED_LAZY)
		tif = TIF_NEED_RESCHED;

	if (cti->flags & ((1 << tif) | _TIF_NEED_RESCHED))
		return;

	cpu = cpu_of(rq);

	if (cpu == smp_processor_id()) {
		set_ti_thread_flag(cti, tif);
		if (tif == TIF_NEED_RESCHED)
			set_preempt_need_resched();
		return;
	}

	if (set_nr_and_not_polling(cti, tif)) {
		if (tif == TIF_NEED_RESCHED)
			smp_send_reschedule(cpu);
	} else {
		trace_sched_wake_idle_without_ipi(cpu);
	}
}

void resched_curr(struct rq *rq)
{
	__resched_curr(rq, TIF_NEED_RESCHED);
}

#ifdef CONFIG_PREEMPT_DYNAMIC
static DEFINE_STATIC_KEY_FALSE(sk_dynamic_preempt_lazy);
static __always_inline bool dynamic_preempt_lazy(void)
{
	return static_branch_unlikely(&sk_dynamic_preempt_lazy);
}
#else
static __always_inline bool dynamic_preempt_lazy(void)
{
	return IS_ENABLED(CONFIG_PREEMPT_LAZY);
}
#endif

static __always_inline int get_lazy_tif_bit(void)
{
	if (dynamic_preempt_lazy())
		return TIF_NEED_RESCHED_LAZY;

	return TIF_NEED_RESCHED;
}

void resched_curr_lazy(struct rq *rq)
{
	__resched_curr(rq, get_lazy_tif_bit());
}

void resched_cpu(int cpu)
{
	struct rq *rq = cpu_rq(cpu);
	unsigned long flags;

	raw_spin_rq_lock_irqsave(rq, flags);
	if (cpu_online(cpu) || cpu == smp_processor_id())
		resched_curr(rq);
	raw_spin_rq_unlock_irqrestore(rq, flags);
}

#ifdef CONFIG_NO_HZ_COMMON
/*
 * In the semi idle case, use the nearest busy CPU for migrating timers
 * from an idle CPU.  This is good for power-savings.
 *
 * We don't do similar optimization for completely idle system, as
 * selecting an idle CPU will add more delays to the timers than intended
 * (as that CPU's timer base may not be up to date wrt jiffies etc).
 */
int get_nohz_timer_target(void)
{
	int i, cpu = smp_processor_id(), default_cpu = -1;
	struct sched_domain *sd;
	const struct cpumask *hk_mask;

	if (housekeeping_cpu(cpu, HK_TYPE_KERNEL_NOISE)) {
		if (!idle_cpu(cpu))
			return cpu;
		default_cpu = cpu;
	}

	hk_mask = housekeeping_cpumask(HK_TYPE_KERNEL_NOISE);

	guard(rcu)();

	for_each_domain(cpu, sd) {
		for_each_cpu_and(i, sched_domain_span(sd), hk_mask) {
			if (cpu == i)
				continue;

			if (!idle_cpu(i))
				return i;
		}
	}

	if (default_cpu == -1)
		default_cpu = housekeeping_any_cpu(HK_TYPE_KERNEL_NOISE);

	return default_cpu;
}

/*
 * When add_timer_on() enqueues a timer into the timer wheel of an
 * idle CPU then this timer might expire before the next timer event
 * which is scheduled to wake up that CPU. In case of a completely
 * idle system the next event might even be infinite time into the
 * future. wake_up_idle_cpu() ensures that the CPU is woken up and
 * leaves the inner idle loop so the newly added timer is taken into
 * account when the CPU goes back to idle and evaluates the timer
 * wheel for the next timer event.
 */
static void wake_up_idle_cpu(int cpu)
{
	struct rq *rq = cpu_rq(cpu);

	if (cpu == smp_processor_id())
		return;

	/*
	 * Set TIF_NEED_RESCHED and send an IPI if in the non-polling
	 * part of the idle loop. This forces an exit from the idle loop
	 * and a round trip to schedule(). Now this could be optimized
	 * because a simple new idle loop iteration is enough to
	 * re-evaluate the next tick. Provided some re-ordering of tick
	 * nohz functions that would need to follow TIF_NR_POLLING
	 * clearing:
	 *
	 * - On most architectures, a simple fetch_or on ti::flags with a
	 *   "0" value would be enough to know if an IPI needs to be sent.
	 *
	 * - x86 needs to perform a last need_resched() check between
	 *   monitor and mwait which doesn't take timers into account.
	 *   There a dedicated TIF_TIMER flag would be required to
	 *   fetch_or here and be checked along with TIF_NEED_RESCHED
	 *   before mwait().
	 *
	 * However, remote timer enqueue is not such a frequent event
	 * and testing of the above solutions didn't appear to report
	 * much benefits.
	 */
	if (set_nr_and_not_polling(task_thread_info(rq->idle), TIF_NEED_RESCHED))
		smp_send_reschedule(cpu);
	else
		trace_sched_wake_idle_without_ipi(cpu);
}

static bool wake_up_full_nohz_cpu(int cpu)
{
	/*
	 * We just need the target to call irq_exit() and re-evaluate
	 * the next tick. The nohz full kick at least implies that.
	 * If needed we can still optimize that later with an
	 * empty IRQ.
	 */
	if (cpu_is_offline(cpu))
		return true;  /* Don't try to wake offline CPUs. */
	if (tick_nohz_full_cpu(cpu)) {
		if (cpu != smp_processor_id() ||
		    tick_nohz_tick_stopped())
			tick_nohz_full_kick_cpu(cpu);
		return true;
	}

	return false;
}

/*
 * Wake up the specified CPU.  If the CPU is going offline, it is the
 * caller's responsibility to deal with the lost wakeup, for example,
 * by hooking into the CPU_DEAD notifier like timers and hrtimers do.
 */
void wake_up_nohz_cpu(int cpu)
{
	if (!wake_up_full_nohz_cpu(cpu))
		wake_up_idle_cpu(cpu);
}

static void nohz_csd_func(void *info)
{
	struct rq *rq = info;
	int cpu = cpu_of(rq);
	unsigned int flags;

	/*
	 * Release the rq::nohz_csd.
	 */
	flags = atomic_fetch_andnot(NOHZ_KICK_MASK | NOHZ_NEWILB_KICK, nohz_flags(cpu));
	WARN_ON(!(flags & NOHZ_KICK_MASK));

	rq->idle_balance = idle_cpu(cpu);
	if (rq->idle_balance) {
		rq->nohz_idle_balance = flags;
		__raise_softirq_irqoff(SCHED_SOFTIRQ);
	}
}

#endif /* CONFIG_NO_HZ_COMMON */

#ifdef CONFIG_NO_HZ_FULL
static inline bool __need_bw_check(struct rq *rq, struct task_struct *p)
{
	if (rq->nr_running != 1)
		return false;

	if (p->sched_class != &fair_sched_class)
		return false;

	if (!task_on_rq_queued(p))
		return false;

	return true;
}

bool sched_can_stop_tick(struct rq *rq)
{
	int fifo_nr_running;

	/* Deadline tasks, even if single, need the tick */
	if (rq->dl.dl_nr_running)
		return false;

	/*
	 * If there are more than one RR tasks, we need the tick to affect the
	 * actual RR behaviour.
	 */
	if (rq->rt.rr_nr_running) {
		if (rq->rt.rr_nr_running == 1)
			return true;
		else
			return false;
	}

	/*
	 * If there's no RR tasks, but FIFO tasks, we can skip the tick, no
	 * forced preemption between FIFO tasks.
	 */
	fifo_nr_running = rq->rt.rt_nr_running - rq->rt.rr_nr_running;
	if (fifo_nr_running)
		return true;

	/*
	 * If there are no DL,RR/FIFO tasks, there must only be CFS or SCX tasks
	 * left. For CFS, if there's more than one we need the tick for
	 * involuntary preemption. For SCX, ask.
	 */
	if (scx_enabled() && !scx_can_stop_tick(rq))
		return false;

	if (rq->cfs.h_nr_queued > 1)
		return false;

	/*
	 * If there is one task and it has CFS runtime bandwidth constraints
	 * and it's on the cpu now we don't want to stop the tick.
	 * This check prevents clearing the bit if a newly enqueued task here is
	 * dequeued by migrating while the constrained task continues to run.
	 * E.g. going from 2->1 without going through pick_next_task().
	 */
	if (__need_bw_check(rq, rq->curr)) {
		if (cfs_task_bw_constrained(rq->curr))
			return false;
	}

	return true;
}
#endif /* CONFIG_NO_HZ_FULL */

#if defined(CONFIG_RT_GROUP_SCHED) || defined(CONFIG_FAIR_GROUP_SCHED)
/*
 * Iterate task_group tree rooted at *from, calling @down when first entering a
 * node and @up when leaving it for the final time.
 *
 * Caller must hold rcu_lock or sufficient equivalent.
 */
int walk_tg_tree_from(struct task_group *from,
			     tg_visitor down, tg_visitor up, void *data)
{
	struct task_group *parent, *child;
	int ret;

	parent = from;

down:
	ret = (*down)(parent, data);
	if (ret)
		goto out;
	list_for_each_entry_rcu(child, &parent->children, siblings) {
		parent = child;
		goto down;

up:
		continue;
	}
	ret = (*up)(parent, data);
	if (ret || parent == from)
		goto out;

	child = parent;
	parent = parent->parent;
	if (parent)
		goto up;
out:
	return ret;
}

int tg_nop(struct task_group *tg, void *data)
{
	return 0;
}
#endif

void set_load_weight(struct task_struct *p, bool update_load)
{
	int prio = p->static_prio - MAX_RT_PRIO;
	struct load_weight lw;

	if (task_has_idle_policy(p)) {
		lw.weight = scale_load(WEIGHT_IDLEPRIO);
		lw.inv_weight = WMULT_IDLEPRIO;
	} else {
		lw.weight = scale_load(sched_prio_to_weight[prio]);
		lw.inv_weight = sched_prio_to_wmult[prio];
	}

	/*
	 * SCHED_OTHER tasks have to update their load when changing their
	 * weight
	 */
	if (update_load && p->sched_class->reweight_task)
		p->sched_class->reweight_task(task_rq(p), p, &lw);
	else
		p->se.load = lw;
}

#ifdef CONFIG_UCLAMP_TASK
/*
 * Serializes updates of utilization clamp values
 *
 * The (slow-path) user-space triggers utilization clamp value updates which
 * can require updates on (fast-path) scheduler's data structures used to
 * support enqueue/dequeue operations.
 * While the per-CPU rq lock protects fast-path update operations, user-space
 * requests are serialized using a mutex to reduce the risk of conflicting
 * updates or API abuses.
 */
static __maybe_unused DEFINE_MUTEX(uclamp_mutex);

/* Max allowed minimum utilization */
static unsigned int __maybe_unused sysctl_sched_uclamp_util_min = SCHED_CAPACITY_SCALE;

/* Max allowed maximum utilization */
static unsigned int __maybe_unused sysctl_sched_uclamp_util_max = SCHED_CAPACITY_SCALE;

/*
 * By default RT tasks run at the maximum performance point/capacity of the
 * system. Uclamp enforces this by always setting UCLAMP_MIN of RT tasks to
 * SCHED_CAPACITY_SCALE.
 *
 * This knob allows admins to change the default behavior when uclamp is being
 * used. In battery powered devices, particularly, running at the maximum
 * capacity and frequency will increase energy consumption and shorten the
 * battery life.
 *
 * This knob only affects RT tasks that their uclamp_se->user_defined == false.
 *
 * This knob will not override the system default sched_util_clamp_min defined
 * above.
 */
unsigned int sysctl_sched_uclamp_util_min_rt_default = SCHED_CAPACITY_SCALE;

/* All clamps are required to be less or equal than these values */
static struct uclamp_se uclamp_default[UCLAMP_CNT];

/*
 * This static key is used to reduce the uclamp overhead in the fast path. It
 * primarily disables the call to uclamp_rq_{inc, dec}() in
 * enqueue/dequeue_task().
 *
 * This allows users to continue to enable uclamp in their kernel config with
 * minimum uclamp overhead in the fast path.
 *
 * As soon as userspace modifies any of the uclamp knobs, the static key is
 * enabled, since we have an actual users that make use of uclamp
 * functionality.
 *
 * The knobs that would enable this static key are:
 *
 *   * A task modifying its uclamp value with sched_setattr().
 *   * An admin modifying the sysctl_sched_uclamp_{min, max} via procfs.
 *   * An admin modifying the cgroup cpu.uclamp.{min, max}
 */
DEFINE_STATIC_KEY_FALSE(sched_uclamp_used);

static inline unsigned int
uclamp_idle_value(struct rq *rq, enum uclamp_id clamp_id,
		  unsigned int clamp_value)
{
	/*
	 * Avoid blocked utilization pushing up the frequency when we go
	 * idle (which drops the max-clamp) by retaining the last known
	 * max-clamp.
	 */
	if (clamp_id == UCLAMP_MAX) {
		rq->uclamp_flags |= UCLAMP_FLAG_IDLE;
		return clamp_value;
	}

	return uclamp_none(UCLAMP_MIN);
}

static inline void uclamp_idle_reset(struct rq *rq, enum uclamp_id clamp_id,
				     unsigned int clamp_value)
{
	/* Reset max-clamp retention only on idle exit */
	if (!(rq->uclamp_flags & UCLAMP_FLAG_IDLE))
		return;

	uclamp_rq_set(rq, clamp_id, clamp_value);
}

static inline
unsigned int uclamp_rq_max_value(struct rq *rq, enum uclamp_id clamp_id,
				   unsigned int clamp_value)
{
	struct uclamp_bucket *bucket = rq->uclamp[clamp_id].bucket;
	int bucket_id = UCLAMP_BUCKETS - 1;

	/*
	 * Since both min and max clamps are max aggregated, find the
	 * top most bucket with tasks in.
	 */
	for ( ; bucket_id >= 0; bucket_id--) {
		if (!bucket[bucket_id].tasks)
			continue;
		return bucket[bucket_id].value;
	}

	/* No tasks -- default clamp values */
	return uclamp_idle_value(rq, clamp_id, clamp_value);
}

static void __uclamp_update_util_min_rt_default(struct task_struct *p)
{
	unsigned int default_util_min;
	struct uclamp_se *uc_se;

	lockdep_assert_held(&p->pi_lock);

	uc_se = &p->uclamp_req[UCLAMP_MIN];

	/* Only sync if user didn't override the default */
	if (uc_se->user_defined)
		return;

	default_util_min = sysctl_sched_uclamp_util_min_rt_default;
	uclamp_se_set(uc_se, default_util_min, false);
}

static void uclamp_update_util_min_rt_default(struct task_struct *p)
{
	if (!rt_task(p))
		return;

	/* Protect updates to p->uclamp_* */
	guard(task_rq_lock)(p);
	__uclamp_update_util_min_rt_default(p);
}

static inline struct uclamp_se
uclamp_tg_restrict(struct task_struct *p, enum uclamp_id clamp_id)
{
	/* Copy by value as we could modify it */
	struct uclamp_se uc_req = p->uclamp_req[clamp_id];
#ifdef CONFIG_UCLAMP_TASK_GROUP
	unsigned int tg_min, tg_max, value;

	/*
	 * Tasks in autogroups or root task group will be
	 * restricted by system defaults.
	 */
	if (task_group_is_autogroup(task_group(p)))
		return uc_req;
	if (task_group(p) == &root_task_group)
		return uc_req;

	tg_min = task_group(p)->uclamp[UCLAMP_MIN].value;
	tg_max = task_group(p)->uclamp[UCLAMP_MAX].value;
	value = uc_req.value;
	value = clamp(value, tg_min, tg_max);
	uclamp_se_set(&uc_req, value, false);
#endif

	return uc_req;
}

/*
 * The effective clamp bucket index of a task depends on, by increasing
 * priority:
 * - the task specific clamp value, when explicitly requested from userspace
 * - the task group effective clamp value, for tasks not either in the root
 *   group or in an autogroup
 * - the system default clamp value, defined by the sysadmin
 */
static inline struct uclamp_se
uclamp_eff_get(struct task_struct *p, enum uclamp_id clamp_id)
{
	struct uclamp_se uc_req = uclamp_tg_restrict(p, clamp_id);
	struct uclamp_se uc_max = uclamp_default[clamp_id];

	/* System default restrictions always apply */
	if (unlikely(uc_req.value > uc_max.value))
		return uc_max;

	return uc_req;
}

unsigned long uclamp_eff_value(struct task_struct *p, enum uclamp_id clamp_id)
{
	struct uclamp_se uc_eff;

	/* Task currently refcounted: use back-annotated (effective) value */
	if (p->uclamp[clamp_id].active)
		return (unsigned long)p->uclamp[clamp_id].value;

	uc_eff = uclamp_eff_get(p, clamp_id);

	return (unsigned long)uc_eff.value;
}

/*
 * When a task is enqueued on a rq, the clamp bucket currently defined by the
 * task's uclamp::bucket_id is refcounted on that rq. This also immediately
 * updates the rq's clamp value if required.
 *
 * Tasks can have a task-specific value requested from user-space, track
 * within each bucket the maximum value for tasks refcounted in it.
 * This "local max aggregation" allows to track the exact "requested" value
 * for each bucket when all its RUNNABLE tasks require the same clamp.
 */
static inline void uclamp_rq_inc_id(struct rq *rq, struct task_struct *p,
				    enum uclamp_id clamp_id)
{
	struct uclamp_rq *uc_rq = &rq->uclamp[clamp_id];
	struct uclamp_se *uc_se = &p->uclamp[clamp_id];
	struct uclamp_bucket *bucket;

	lockdep_assert_rq_held(rq);

	/* Update task effective clamp */
	p->uclamp[clamp_id] = uclamp_eff_get(p, clamp_id);

	bucket = &uc_rq->bucket[uc_se->bucket_id];
	bucket->tasks++;
	uc_se->active = true;

	uclamp_idle_reset(rq, clamp_id, uc_se->value);

	/*
	 * Local max aggregation: rq buckets always track the max
	 * "requested" clamp value of its RUNNABLE tasks.
	 */
	if (bucket->tasks == 1 || uc_se->value > bucket->value)
		bucket->value = uc_se->value;

	if (uc_se->value > uclamp_rq_get(rq, clamp_id))
		uclamp_rq_set(rq, clamp_id, uc_se->value);
}

/*
 * When a task is dequeued from a rq, the clamp bucket refcounted by the task
 * is released. If this is the last task reference counting the rq's max
 * active clamp value, then the rq's clamp value is updated.
 *
 * Both refcounted tasks and rq's cached clamp values are expected to be
 * always valid. If it's detected they are not, as defensive programming,
 * enforce the expected state and warn.
 */
static inline void uclamp_rq_dec_id(struct rq *rq, struct task_struct *p,
				    enum uclamp_id clamp_id)
{
	struct uclamp_rq *uc_rq = &rq->uclamp[clamp_id];
	struct uclamp_se *uc_se = &p->uclamp[clamp_id];
	struct uclamp_bucket *bucket;
	unsigned int bkt_clamp;
	unsigned int rq_clamp;

	lockdep_assert_rq_held(rq);

	/*
	 * If sched_uclamp_used was enabled after task @p was enqueued,
	 * we could end up with unbalanced call to uclamp_rq_dec_id().
	 *
	 * In this case the uc_se->active flag should be false since no uclamp
	 * accounting was performed at enqueue time and we can just return
	 * here.
	 *
	 * Need to be careful of the following enqueue/dequeue ordering
	 * problem too
	 *
	 *	enqueue(taskA)
	 *	// sched_uclamp_used gets enabled
	 *	enqueue(taskB)
	 *	dequeue(taskA)
	 *	// Must not decrement bucket->tasks here
	 *	dequeue(taskB)
	 *
	 * where we could end up with stale data in uc_se and
	 * bucket[uc_se->bucket_id].
	 *
	 * The following check here eliminates the possibility of such race.
	 */
	if (unlikely(!uc_se->active))
		return;

	bucket = &uc_rq->bucket[uc_se->bucket_id];

	WARN_ON_ONCE(!bucket->tasks);
	if (likely(bucket->tasks))
		bucket->tasks--;

	uc_se->active = false;

	/*
	 * Keep "local max aggregation" simple and accept to (possibly)
	 * overboost some RUNNABLE tasks in the same bucket.
	 * The rq clamp bucket value is reset to its base value whenever
	 * there are no more RUNNABLE tasks refcounting it.
	 */
	if (likely(bucket->tasks))
		return;

	rq_clamp = uclamp_rq_get(rq, clamp_id);
	/*
	 * Defensive programming: this should never happen. If it happens,
	 * e.g. due to future modification, warn and fix up the expected value.
	 */
	WARN_ON_ONCE(bucket->value > rq_clamp);
	if (bucket->value >= rq_clamp) {
		bkt_clamp = uclamp_rq_max_value(rq, clamp_id, uc_se->value);
		uclamp_rq_set(rq, clamp_id, bkt_clamp);
	}
}

static inline void uclamp_rq_inc(struct rq *rq, struct task_struct *p, int flags)
{
	enum uclamp_id clamp_id;

	/*
	 * Avoid any overhead until uclamp is actually used by the userspace.
	 *
	 * The condition is constructed such that a NOP is generated when
	 * sched_uclamp_used is disabled.
	 */
	if (!uclamp_is_used())
		return;

	if (unlikely(!p->sched_class->uclamp_enabled))
		return;

	/* Only inc the delayed task which being woken up. */
	if (p->se.sched_delayed && !(flags & ENQUEUE_DELAYED))
		return;

	for_each_clamp_id(clamp_id)
		uclamp_rq_inc_id(rq, p, clamp_id);

	/* Reset clamp idle holding when there is one RUNNABLE task */
	if (rq->uclamp_flags & UCLAMP_FLAG_IDLE)
		rq->uclamp_flags &= ~UCLAMP_FLAG_IDLE;
}

static inline void uclamp_rq_dec(struct rq *rq, struct task_struct *p)
{
	enum uclamp_id clamp_id;

	/*
	 * Avoid any overhead until uclamp is actually used by the userspace.
	 *
	 * The condition is constructed such that a NOP is generated when
	 * sched_uclamp_used is disabled.
	 */
	if (!uclamp_is_used())
		return;

	if (unlikely(!p->sched_class->uclamp_enabled))
		return;

	if (p->se.sched_delayed)
		return;

	for_each_clamp_id(clamp_id)
		uclamp_rq_dec_id(rq, p, clamp_id);
}

static inline void uclamp_rq_reinc_id(struct rq *rq, struct task_struct *p,
				      enum uclamp_id clamp_id)
{
	if (!p->uclamp[clamp_id].active)
		return;

	uclamp_rq_dec_id(rq, p, clamp_id);
	uclamp_rq_inc_id(rq, p, clamp_id);

	/*
	 * Make sure to clear the idle flag if we've transiently reached 0
	 * active tasks on rq.
	 */
	if (clamp_id == UCLAMP_MAX && (rq->uclamp_flags & UCLAMP_FLAG_IDLE))
		rq->uclamp_flags &= ~UCLAMP_FLAG_IDLE;
}

static inline void
uclamp_update_active(struct task_struct *p)
{
	enum uclamp_id clamp_id;
	struct rq_flags rf;
	struct rq *rq;

	/*
	 * Lock the task and the rq where the task is (or was) queued.
	 *
	 * We might lock the (previous) rq of a !RUNNABLE task, but that's the
	 * price to pay to safely serialize util_{min,max} updates with
	 * enqueues, dequeues and migration operations.
	 * This is the same locking schema used by __set_cpus_allowed_ptr().
	 */
	rq = task_rq_lock(p, &rf);

	/*
	 * Setting the clamp bucket is serialized by task_rq_lock().
	 * If the task is not yet RUNNABLE and its task_struct is not
	 * affecting a valid clamp bucket, the next time it's enqueued,
	 * it will already see the updated clamp bucket value.
	 */
	for_each_clamp_id(clamp_id)
		uclamp_rq_reinc_id(rq, p, clamp_id);

	task_rq_unlock(rq, p, &rf);
}

#ifdef CONFIG_UCLAMP_TASK_GROUP
static inline void
uclamp_update_active_tasks(struct cgroup_subsys_state *css)
{
	struct css_task_iter it;
	struct task_struct *p;

	css_task_iter_start(css, 0, &it);
	while ((p = css_task_iter_next(&it)))
		uclamp_update_active(p);
	css_task_iter_end(&it);
}

static void cpu_util_update_eff(struct cgroup_subsys_state *css);
#endif

#ifdef CONFIG_SYSCTL
#ifdef CONFIG_UCLAMP_TASK_GROUP
static void uclamp_update_root_tg(void)
{
	struct task_group *tg = &root_task_group;

	uclamp_se_set(&tg->uclamp_req[UCLAMP_MIN],
		      sysctl_sched_uclamp_util_min, false);
	uclamp_se_set(&tg->uclamp_req[UCLAMP_MAX],
		      sysctl_sched_uclamp_util_max, false);

	guard(rcu)();
	cpu_util_update_eff(&root_task_group.css);
}
#else
static void uclamp_update_root_tg(void) { }
#endif

static void uclamp_sync_util_min_rt_default(void)
{
	struct task_struct *g, *p;

	/*
	 * copy_process()			sysctl_uclamp
	 *					  uclamp_min_rt = X;
	 *   write_lock(&tasklist_lock)		  read_lock(&tasklist_lock)
	 *   // link thread			  smp_mb__after_spinlock()
	 *   write_unlock(&tasklist_lock)	  read_unlock(&tasklist_lock);
	 *   sched_post_fork()			  for_each_process_thread()
	 *     __uclamp_sync_rt()		    __uclamp_sync_rt()
	 *
	 * Ensures that either sched_post_fork() will observe the new
	 * uclamp_min_rt or for_each_process_thread() will observe the new
	 * task.
	 */
	read_lock(&tasklist_lock);
	smp_mb__after_spinlock();
	read_unlock(&tasklist_lock);

	guard(rcu)();
	for_each_process_thread(g, p)
		uclamp_update_util_min_rt_default(p);
}

static int sysctl_sched_uclamp_handler(const struct ctl_table *table, int write,
				void *buffer, size_t *lenp, loff_t *ppos)
{
	bool update_root_tg = false;
	int old_min, old_max, old_min_rt;
	int result;

	guard(mutex)(&uclamp_mutex);

	old_min = sysctl_sched_uclamp_util_min;
	old_max = sysctl_sched_uclamp_util_max;
	old_min_rt = sysctl_sched_uclamp_util_min_rt_default;

	result = proc_dointvec(table, write, buffer, lenp, ppos);
	if (result)
		goto undo;
	if (!write)
		return 0;

	if (sysctl_sched_uclamp_util_min > sysctl_sched_uclamp_util_max ||
	    sysctl_sched_uclamp_util_max > SCHED_CAPACITY_SCALE	||
	    sysctl_sched_uclamp_util_min_rt_default > SCHED_CAPACITY_SCALE) {

		result = -EINVAL;
		goto undo;
	}

	if (old_min != sysctl_sched_uclamp_util_min) {
		uclamp_se_set(&uclamp_default[UCLAMP_MIN],
			      sysctl_sched_uclamp_util_min, false);
		update_root_tg = true;
	}
	if (old_max != sysctl_sched_uclamp_util_max) {
		uclamp_se_set(&uclamp_default[UCLAMP_MAX],
			      sysctl_sched_uclamp_util_max, false);
		update_root_tg = true;
	}

	if (update_root_tg) {
		sched_uclamp_enable();
		uclamp_update_root_tg();
	}

	if (old_min_rt != sysctl_sched_uclamp_util_min_rt_default) {
		sched_uclamp_enable();
		uclamp_sync_util_min_rt_default();
	}

	/*
	 * We update all RUNNABLE tasks only when task groups are in use.
	 * Otherwise, keep it simple and do just a lazy update at each next
	 * task enqueue time.
	 */
	return 0;

undo:
	sysctl_sched_uclamp_util_min = old_min;
	sysctl_sched_uclamp_util_max = old_max;
	sysctl_sched_uclamp_util_min_rt_default = old_min_rt;
	return result;
}
#endif /* CONFIG_SYSCTL */

static void uclamp_fork(struct task_struct *p)
{
	enum uclamp_id clamp_id;

	/*
	 * We don't need to hold task_rq_lock() when updating p->uclamp_* here
	 * as the task is still at its early fork stages.
	 */
	for_each_clamp_id(clamp_id)
		p->uclamp[clamp_id].active = false;

	if (likely(!p->sched_reset_on_fork))
		return;

	for_each_clamp_id(clamp_id) {
		uclamp_se_set(&p->uclamp_req[clamp_id],
			      uclamp_none(clamp_id), false);
	}
}

static void uclamp_post_fork(struct task_struct *p)
{
	uclamp_update_util_min_rt_default(p);
}

static void __init init_uclamp_rq(struct rq *rq)
{
	enum uclamp_id clamp_id;
	struct uclamp_rq *uc_rq = rq->uclamp;

	for_each_clamp_id(clamp_id) {
		uc_rq[clamp_id] = (struct uclamp_rq) {
			.value = uclamp_none(clamp_id)
		};
	}

	rq->uclamp_flags = UCLAMP_FLAG_IDLE;
}

static void __init init_uclamp(void)
{
	struct uclamp_se uc_max = {};
	enum uclamp_id clamp_id;
	int cpu;

	for_each_possible_cpu(cpu)
		init_uclamp_rq(cpu_rq(cpu));

	for_each_clamp_id(clamp_id) {
		uclamp_se_set(&init_task.uclamp_req[clamp_id],
			      uclamp_none(clamp_id), false);
	}

	/* System defaults allow max clamp values for both indexes */
	uclamp_se_set(&uc_max, uclamp_none(UCLAMP_MAX), false);
	for_each_clamp_id(clamp_id) {
		uclamp_default[clamp_id] = uc_max;
#ifdef CONFIG_UCLAMP_TASK_GROUP
		root_task_group.uclamp_req[clamp_id] = uc_max;
		root_task_group.uclamp[clamp_id] = uc_max;
#endif
	}
}

#else /* !CONFIG_UCLAMP_TASK: */
static inline void uclamp_rq_inc(struct rq *rq, struct task_struct *p, int flags) { }
static inline void uclamp_rq_dec(struct rq *rq, struct task_struct *p) { }
static inline void uclamp_fork(struct task_struct *p) { }
static inline void uclamp_post_fork(struct task_struct *p) { }
static inline void init_uclamp(void) { }
#endif /* !CONFIG_UCLAMP_TASK */

bool sched_task_on_rq(struct task_struct *p)
{
	return task_on_rq_queued(p);
}

unsigned long get_wchan(struct task_struct *p)
{
	unsigned long ip = 0;
	unsigned int state;

	if (!p || p == current)
		return 0;

	/* Only get wchan if task is blocked and we can keep it that way. */
	raw_spin_lock_irq(&p->pi_lock);
	state = READ_ONCE(p->__state);
	smp_rmb(); /* see try_to_wake_up() */
	if (state != TASK_RUNNING && state != TASK_WAKING && !p->on_rq)
		ip = __get_wchan(p);
	raw_spin_unlock_irq(&p->pi_lock);

	return ip;
}

void enqueue_task(struct rq *rq, struct task_struct *p, int flags)
{
	if (!(flags & ENQUEUE_NOCLOCK))
		update_rq_clock(rq);

	/*
	 * Can be before ->enqueue_task() because uclamp considers the
	 * ENQUEUE_DELAYED task before its ->sched_delayed gets cleared
	 * in ->enqueue_task().
	 */
	uclamp_rq_inc(rq, p, flags);

	p->sched_class->enqueue_task(rq, p, flags);

	psi_enqueue(p, flags);

	if (!(flags & ENQUEUE_RESTORE))
		sched_info_enqueue(rq, p);

	if (sched_core_enabled(rq))
		sched_core_enqueue(rq, p);
}

/*
 * Must only return false when DEQUEUE_SLEEP.
 */
inline bool dequeue_task(struct rq *rq, struct task_struct *p, int flags)
{
	if (sched_core_enabled(rq))
		sched_core_dequeue(rq, p, flags);

	if (!(flags & DEQUEUE_NOCLOCK))
		update_rq_clock(rq);

	if (!(flags & DEQUEUE_SAVE))
		sched_info_dequeue(rq, p);

	psi_dequeue(p, flags);

	/*
	 * Must be before ->dequeue_task() because ->dequeue_task() can 'fail'
	 * and mark the task ->sched_delayed.
	 */
	uclamp_rq_dec(rq, p);
	return p->sched_class->dequeue_task(rq, p, flags);
}

void activate_task(struct rq *rq, struct task_struct *p, int flags)
{
	if (task_on_rq_migrating(p))
		flags |= ENQUEUE_MIGRATED;
	if (flags & ENQUEUE_MIGRATED)
		sched_mm_cid_migrate_to(rq, p);

	enqueue_task(rq, p, flags);

	WRITE_ONCE(p->on_rq, TASK_ON_RQ_QUEUED);
	ASSERT_EXCLUSIVE_WRITER(p->on_rq);
}

void deactivate_task(struct rq *rq, struct task_struct *p, int flags)
{
	WARN_ON_ONCE(flags & DEQUEUE_SLEEP);

	WRITE_ONCE(p->on_rq, TASK_ON_RQ_MIGRATING);
	ASSERT_EXCLUSIVE_WRITER(p->on_rq);

	/*
	 * Code explicitly relies on TASK_ON_RQ_MIGRATING begin set *before*
	 * dequeue_task() and cleared *after* enqueue_task().
	 */

	dequeue_task(rq, p, flags);
}

static void block_task(struct rq *rq, struct task_struct *p, int flags)
{
	if (dequeue_task(rq, p, DEQUEUE_SLEEP | flags))
		__block_task(rq, p);
}

/**
 * task_curr - is this task currently executing on a CPU?
 * @p: the task in question.
 *
 * Return: 1 if the task is currently executing. 0 otherwise.
 */
inline int task_curr(const struct task_struct *p)
{
	return cpu_curr(task_cpu(p)) == p;
}

/*
 * ->switching_to() is called with the pi_lock and rq_lock held and must not
 * mess with locking.
 */
void check_class_changing(struct rq *rq, struct task_struct *p,
			  const struct sched_class *prev_class)
{
	if (prev_class != p->sched_class && p->sched_class->switching_to)
		p->sched_class->switching_to(rq, p);
}

/*
 * switched_from, switched_to and prio_changed must _NOT_ drop rq->lock,
 * use the balance_callback list if you want balancing.
 *
 * this means any call to check_class_changed() must be followed by a call to
 * balance_callback().
 */
void check_class_changed(struct rq *rq, struct task_struct *p,
			 const struct sched_class *prev_class,
			 int oldprio)
{
	if (prev_class != p->sched_class) {
		if (prev_class->switched_from)
			prev_class->switched_from(rq, p);

		p->sched_class->switched_to(rq, p);
	} else if (oldprio != p->prio || dl_task(p))
		p->sched_class->prio_changed(rq, p, oldprio);
}

void wakeup_preempt(struct rq *rq, struct task_struct *p, int flags)
{
	struct task_struct *donor = rq->donor;

	if (p->sched_class == donor->sched_class)
		donor->sched_class->wakeup_preempt(rq, p, flags);
	else if (sched_class_above(p->sched_class, donor->sched_class))
		resched_curr(rq);

	/*
	 * A queue event has occurred, and we're going to schedule.  In
	 * this case, we can save a useless back to back clock update.
	 */
	if (task_on_rq_queued(donor) && test_tsk_need_resched(rq->curr))
		rq_clock_skip_update(rq);
}

static __always_inline
int __task_state_match(struct task_struct *p, unsigned int state)
{
	if (READ_ONCE(p->__state) & state)
		return 1;

	if (READ_ONCE(p->saved_state) & state)
		return -1;

	return 0;
}

static __always_inline
int task_state_match(struct task_struct *p, unsigned int state)
{
	/*
	 * Serialize against current_save_and_set_rtlock_wait_state(),
	 * current_restore_rtlock_saved_state(), and __refrigerator().
	 */
	guard(raw_spinlock_irq)(&p->pi_lock);
	return __task_state_match(p, state);
}

/*
 * wait_task_inactive - wait for a thread to unschedule.
 *
 * Wait for the thread to block in any of the states set in @match_state.
 * If it changes, i.e. @p might have woken up, then return zero.  When we
 * succeed in waiting for @p to be off its CPU, we return a positive number
 * (its total switch count).  If a second call a short while later returns the
 * same number, the caller can be sure that @p has remained unscheduled the
 * whole time.
 *
 * The caller must ensure that the task *will* unschedule sometime soon,
 * else this function might spin for a *long* time. This function can't
 * be called with interrupts off, or it may introduce deadlock with
 * smp_call_function() if an IPI is sent by the same process we are
 * waiting to become inactive.
 */
unsigned long wait_task_inactive(struct task_struct *p, unsigned int match_state)
{
	int running, queued, match;
	struct rq_flags rf;
	unsigned long ncsw;
	struct rq *rq;

	for (;;) {
		/*
		 * We do the initial early heuristics without holding
		 * any task-queue locks at all. We'll only try to get
		 * the runqueue lock when things look like they will
		 * work out!
		 */
		rq = task_rq(p);

		/*
		 * If the task is actively running on another CPU
		 * still, just relax and busy-wait without holding
		 * any locks.
		 *
		 * NOTE! Since we don't hold any locks, it's not
		 * even sure that "rq" stays as the right runqueue!
		 * But we don't care, since "task_on_cpu()" will
		 * return false if the runqueue has changed and p
		 * is actually now running somewhere else!
		 */
		while (task_on_cpu(rq, p)) {
			if (!task_state_match(p, match_state))
				return 0;
			cpu_relax();
		}

		/*
		 * Ok, time to look more closely! We need the rq
		 * lock now, to be *sure*. If we're wrong, we'll
		 * just go back and repeat.
		 */
		rq = task_rq_lock(p, &rf);
		/*
		 * If task is sched_delayed, force dequeue it, to avoid always
		 * hitting the tick timeout in the queued case
		 */
		if (p->se.sched_delayed)
			dequeue_task(rq, p, DEQUEUE_SLEEP | DEQUEUE_DELAYED);
		trace_sched_wait_task(p);
		running = task_on_cpu(rq, p);
		queued = task_on_rq_queued(p);
		ncsw = 0;
		if ((match = __task_state_match(p, match_state))) {
			/*
			 * When matching on p->saved_state, consider this task
			 * still queued so it will wait.
			 */
			if (match < 0)
				queued = 1;
			ncsw = p->nvcsw | LONG_MIN; /* sets MSB */
		}
		task_rq_unlock(rq, p, &rf);

		/*
		 * If it changed from the expected state, bail out now.
		 */
		if (unlikely(!ncsw))
			break;

		/*
		 * Was it really running after all now that we
		 * checked with the proper locks actually held?
		 *
		 * Oops. Go back and try again..
		 */
		if (unlikely(running)) {
			cpu_relax();
			continue;
		}

		/*
		 * It's not enough that it's not actively running,
		 * it must be off the runqueue _entirely_, and not
		 * preempted!
		 *
		 * So if it was still runnable (but just not actively
		 * running right now), it's preempted, and we should
		 * yield - it could be a while.
		 */
		if (unlikely(queued)) {
			ktime_t to = NSEC_PER_SEC / HZ;

			set_current_state(TASK_UNINTERRUPTIBLE);
			schedule_hrtimeout(&to, HRTIMER_MODE_REL_HARD);
			continue;
		}

		/*
		 * Ahh, all good. It wasn't running, and it wasn't
		 * runnable, which means that it will never become
		 * running in the future either. We're all done!
		 */
		break;
	}

	return ncsw;
}

static void
__do_set_cpus_allowed(struct task_struct *p, struct affinity_context *ctx);

static void migrate_disable_switch(struct rq *rq, struct task_struct *p)
{
	struct affinity_context ac = {
		.new_mask  = cpumask_of(rq->cpu),
		.flags     = SCA_MIGRATE_DISABLE,
	};

	if (likely(!p->migration_disabled))
		return;

	if (p->cpus_ptr != &p->cpus_mask)
		return;

	/*
	 * Violates locking rules! See comment in __do_set_cpus_allowed().
	 */
	__do_set_cpus_allowed(p, &ac);
}

void migrate_disable(void)
{
	struct task_struct *p = current;

	if (p->migration_disabled) {
#ifdef CONFIG_DEBUG_PREEMPT
		/*
		 *Warn about overflow half-way through the range.
		 */
		WARN_ON_ONCE((s16)p->migration_disabled < 0);
#endif
		p->migration_disabled++;
		return;
	}

	guard(preempt)();
	this_rq()->nr_pinned++;
	p->migration_disabled = 1;
}
EXPORT_SYMBOL_GPL(migrate_disable);

void migrate_enable(void)
{
	struct task_struct *p = current;
	struct affinity_context ac = {
		.new_mask  = &p->cpus_mask,
		.flags     = SCA_MIGRATE_ENABLE,
	};

#ifdef CONFIG_DEBUG_PREEMPT
	/*
	 * Check both overflow from migrate_disable() and superfluous
	 * migrate_enable().
	 */
	if (WARN_ON_ONCE((s16)p->migration_disabled <= 0))
		return;
#endif

	if (p->migration_disabled > 1) {
		p->migration_disabled--;
		return;
	}

	/*
	 * Ensure stop_task runs either before or after this, and that
	 * __set_cpus_allowed_ptr(SCA_MIGRATE_ENABLE) doesn't schedule().
	 */
	guard(preempt)();
	if (p->cpus_ptr != &p->cpus_mask)
		__set_cpus_allowed_ptr(p, &ac);
	/*
	 * Mustn't clear migration_disabled() until cpus_ptr points back at the
	 * regular cpus_mask, otherwise things that race (eg.
	 * select_fallback_rq) get confused.
	 */
	barrier();
	p->migration_disabled = 0;
	this_rq()->nr_pinned--;
}
EXPORT_SYMBOL_GPL(migrate_enable);

static inline bool rq_has_pinned_tasks(struct rq *rq)
{
	return rq->nr_pinned;
}

/*
 * Per-CPU kthreads are allowed to run on !active && online CPUs, see
 * __set_cpus_allowed_ptr() and select_fallback_rq().
 */
static inline bool is_cpu_allowed(struct task_struct *p, int cpu)
{
	/* When not in the task's cpumask, no point in looking further. */
	if (!task_allowed_on_cpu(p, cpu))
		return false;

	/* migrate_disabled() must be allowed to finish. */
	if (is_migration_disabled(p))
		return cpu_online(cpu);

	/* Non kernel threads are not allowed during either online or offline. */
	if (!(p->flags & PF_KTHREAD))
		return cpu_active(cpu);

	/* KTHREAD_IS_PER_CPU is always allowed. */
	if (kthread_is_per_cpu(p))
		return cpu_online(cpu);

	/* Regular kernel threads don't get to stay during offline. */
	if (cpu_dying(cpu))
		return false;

	/* But are allowed during online. */
	return cpu_online(cpu);
}

/*
 * This is how migration works:
 *
 * 1) we invoke migration_cpu_stop() on the target CPU using
 *    stop_one_cpu().
 * 2) stopper starts to run (implicitly forcing the migrated thread
 *    off the CPU)
 * 3) it checks whether the migrated task is still in the wrong runqueue.
 * 4) if it's in the wrong runqueue then the migration thread removes
 *    it and puts it into the right queue.
 * 5) stopper completes and stop_one_cpu() returns and the migration
 *    is done.
 */

/*
 * move_queued_task - move a queued task to new rq.
 *
 * Returns (locked) new rq. Old rq's lock is released.
 */
static struct rq *move_queued_task(struct rq *rq, struct rq_flags *rf,
				   struct task_struct *p, int new_cpu)
{
	lockdep_assert_rq_held(rq);

	deactivate_task(rq, p, DEQUEUE_NOCLOCK);
	set_task_cpu(p, new_cpu);
	rq_unlock(rq, rf);

	rq = cpu_rq(new_cpu);

	rq_lock(rq, rf);
	WARN_ON_ONCE(task_cpu(p) != new_cpu);
	activate_task(rq, p, 0);
	wakeup_preempt(rq, p, 0);

	return rq;
}

struct migration_arg {
	struct task_struct		*task;
	int				dest_cpu;
	struct set_affinity_pending	*pending;
};

/*
 * @refs: number of wait_for_completion()
 * @stop_pending: is @stop_work in use
 */
struct set_affinity_pending {
	refcount_t		refs;
	unsigned int		stop_pending;
	struct completion	done;
	struct cpu_stop_work	stop_work;
	struct migration_arg	arg;
};

/*
 * Move (not current) task off this CPU, onto the destination CPU. We're doing
 * this because either it can't run here any more (set_cpus_allowed()
 * away from this CPU, or CPU going down), or because we're
 * attempting to rebalance this task on exec (sched_exec).
 *
 * So we race with normal scheduler movements, but that's OK, as long
 * as the task is no longer on this CPU.
 */
static struct rq *__migrate_task(struct rq *rq, struct rq_flags *rf,
				 struct task_struct *p, int dest_cpu)
{
	/* Affinity changed (again). */
	if (!is_cpu_allowed(p, dest_cpu))
		return rq;

	rq = move_queued_task(rq, rf, p, dest_cpu);

	return rq;
}

/*
 * migration_cpu_stop - this will be executed by a high-prio stopper thread
 * and performs thread migration by bumping thread off CPU then
 * 'pushing' onto another runqueue.
 */
static int migration_cpu_stop(void *data)
{
	struct migration_arg *arg = data;
	struct set_affinity_pending *pending = arg->pending;
	struct task_struct *p = arg->task;
	struct rq *rq = this_rq();
	bool complete = false;
	struct rq_flags rf;

	/*
	 * The original target CPU might have gone down and we might
	 * be on another CPU but it doesn't matter.
	 */
	local_irq_save(rf.flags);
	/*
	 * We need to explicitly wake pending tasks before running
	 * __migrate_task() such that we will not miss enforcing cpus_ptr
	 * during wakeups, see set_cpus_allowed_ptr()'s TASK_WAKING test.
	 */
	flush_smp_call_function_queue();

	raw_spin_lock(&p->pi_lock);
	rq_lock(rq, &rf);

	/*
	 * If we were passed a pending, then ->stop_pending was set, thus
	 * p->migration_pending must have remained stable.
	 */
	WARN_ON_ONCE(pending && pending != p->migration_pending);

	/*
	 * If task_rq(p) != rq, it cannot be migrated here, because we're
	 * holding rq->lock, if p->on_rq == 0 it cannot get enqueued because
	 * we're holding p->pi_lock.
	 */
	if (task_rq(p) == rq) {
		if (is_migration_disabled(p))
			goto out;

		if (pending) {
			p->migration_pending = NULL;
			complete = true;

			if (cpumask_test_cpu(task_cpu(p), &p->cpus_mask))
				goto out;
		}

		if (task_on_rq_queued(p)) {
			update_rq_clock(rq);
			rq = __migrate_task(rq, &rf, p, arg->dest_cpu);
		} else {
			p->wake_cpu = arg->dest_cpu;
		}

		/*
		 * XXX __migrate_task() can fail, at which point we might end
		 * up running on a dodgy CPU, AFAICT this can only happen
		 * during CPU hotplug, at which point we'll get pushed out
		 * anyway, so it's probably not a big deal.
		 */

	} else if (pending) {
		/*
		 * This happens when we get migrated between migrate_enable()'s
		 * preempt_enable() and scheduling the stopper task. At that
		 * point we're a regular task again and not current anymore.
		 *
		 * A !PREEMPT kernel has a giant hole here, which makes it far
		 * more likely.
		 */

		/*
		 * The task moved before the stopper got to run. We're holding
		 * ->pi_lock, so the allowed mask is stable - if it got
		 * somewhere allowed, we're done.
		 */
		if (cpumask_test_cpu(task_cpu(p), p->cpus_ptr)) {
			p->migration_pending = NULL;
			complete = true;
			goto out;
		}

		/*
		 * When migrate_enable() hits a rq mis-match we can't reliably
		 * determine is_migration_disabled() and so have to chase after
		 * it.
		 */
		WARN_ON_ONCE(!pending->stop_pending);
		preempt_disable();
		task_rq_unlock(rq, p, &rf);
		stop_one_cpu_nowait(task_cpu(p), migration_cpu_stop,
				    &pending->arg, &pending->stop_work);
		preempt_enable();
		return 0;
	}
out:
	if (pending)
		pending->stop_pending = false;
	task_rq_unlock(rq, p, &rf);

	if (complete)
		complete_all(&pending->done);

	return 0;
}

int push_cpu_stop(void *arg)
{
	struct rq *lowest_rq = NULL, *rq = this_rq();
	struct task_struct *p = arg;

	raw_spin_lock_irq(&p->pi_lock);
	raw_spin_rq_lock(rq);

	if (task_rq(p) != rq)
		goto out_unlock;

	if (is_migration_disabled(p)) {
		p->migration_flags |= MDF_PUSH;
		goto out_unlock;
	}

	p->migration_flags &= ~MDF_PUSH;

	if (p->sched_class->find_lock_rq)
		lowest_rq = p->sched_class->find_lock_rq(p, rq);

	if (!lowest_rq)
		goto out_unlock;

	// XXX validate p is still the highest prio task
	if (task_rq(p) == rq) {
		move_queued_task_locked(rq, lowest_rq, p);
		resched_curr(lowest_rq);
	}

	double_unlock_balance(rq, lowest_rq);

out_unlock:
	rq->push_busy = false;
	raw_spin_rq_unlock(rq);
	raw_spin_unlock_irq(&p->pi_lock);

	put_task_struct(p);
	return 0;
}

/*
 * sched_class::set_cpus_allowed must do the below, but is not required to
 * actually call this function.
 */
void set_cpus_allowed_common(struct task_struct *p, struct affinity_context *ctx)
{
	if (ctx->flags & (SCA_MIGRATE_ENABLE | SCA_MIGRATE_DISABLE)) {
		p->cpus_ptr = ctx->new_mask;
		return;
	}

	cpumask_copy(&p->cpus_mask, ctx->new_mask);
	p->nr_cpus_allowed = cpumask_weight(ctx->new_mask);

	/*
	 * Swap in a new user_cpus_ptr if SCA_USER flag set
	 */
	if (ctx->flags & SCA_USER)
		swap(p->user_cpus_ptr, ctx->user_mask);
}

static void
__do_set_cpus_allowed(struct task_struct *p, struct affinity_context *ctx)
{
	struct rq *rq = task_rq(p);
	bool queued, running;

	/*
	 * This here violates the locking rules for affinity, since we're only
	 * supposed to change these variables while holding both rq->lock and
	 * p->pi_lock.
	 *
	 * HOWEVER, it magically works, because ttwu() is the only code that
	 * accesses these variables under p->pi_lock and only does so after
	 * smp_cond_load_acquire(&p->on_cpu, !VAL), and we're in __schedule()
	 * before finish_task().
	 *
	 * XXX do further audits, this smells like something putrid.
	 */
	if (ctx->flags & SCA_MIGRATE_DISABLE)
		WARN_ON_ONCE(!p->on_cpu);
	else
		lockdep_assert_held(&p->pi_lock);

	queued = task_on_rq_queued(p);
	running = task_current_donor(rq, p);

	if (queued) {
		/*
		 * Because __kthread_bind() calls this on blocked tasks without
		 * holding rq->lock.
		 */
		lockdep_assert_rq_held(rq);
		dequeue_task(rq, p, DEQUEUE_SAVE | DEQUEUE_NOCLOCK);
	}
	if (running)
		put_prev_task(rq, p);

	p->sched_class->set_cpus_allowed(p, ctx);
	mm_set_cpus_allowed(p->mm, ctx->new_mask);

	if (queued)
		enqueue_task(rq, p, ENQUEUE_RESTORE | ENQUEUE_NOCLOCK);
	if (running)
		set_next_task(rq, p);
}

/*
 * Used for kthread_bind() and select_fallback_rq(), in both cases the user
 * affinity (if any) should be destroyed too.
 */
void do_set_cpus_allowed(struct task_struct *p, const struct cpumask *new_mask)
{
	struct affinity_context ac = {
		.new_mask  = new_mask,
		.user_mask = NULL,
		.flags     = SCA_USER,	/* clear the user requested mask */
	};
	union cpumask_rcuhead {
		cpumask_t cpumask;
		struct rcu_head rcu;
	};

	__do_set_cpus_allowed(p, &ac);

	/*
	 * Because this is called with p->pi_lock held, it is not possible
	 * to use kfree() here (when PREEMPT_RT=y), therefore punt to using
	 * kfree_rcu().
	 */
	kfree_rcu((union cpumask_rcuhead *)ac.user_mask, rcu);
}

int dup_user_cpus_ptr(struct task_struct *dst, struct task_struct *src,
		      int node)
{
	cpumask_t *user_mask;
	unsigned long flags;

	/*
	 * Always clear dst->user_cpus_ptr first as their user_cpus_ptr's
	 * may differ by now due to racing.
	 */
	dst->user_cpus_ptr = NULL;

	/*
	 * This check is racy and losing the race is a valid situation.
	 * It is not worth the extra overhead of taking the pi_lock on
	 * every fork/clone.
	 */
	if (data_race(!src->user_cpus_ptr))
		return 0;

	user_mask = alloc_user_cpus_ptr(node);
	if (!user_mask)
		return -ENOMEM;

	/*
	 * Use pi_lock to protect content of user_cpus_ptr
	 *
	 * Though unlikely, user_cpus_ptr can be reset to NULL by a concurrent
	 * do_set_cpus_allowed().
	 */
	raw_spin_lock_irqsave(&src->pi_lock, flags);
	if (src->user_cpus_ptr) {
		swap(dst->user_cpus_ptr, user_mask);
		cpumask_copy(dst->user_cpus_ptr, src->user_cpus_ptr);
	}
	raw_spin_unlock_irqrestore(&src->pi_lock, flags);

	if (unlikely(user_mask))
		kfree(user_mask);

	return 0;
}

static inline struct cpumask *clear_user_cpus_ptr(struct task_struct *p)
{
	struct cpumask *user_mask = NULL;

	swap(p->user_cpus_ptr, user_mask);

	return user_mask;
}

void release_user_cpus_ptr(struct task_struct *p)
{
	kfree(clear_user_cpus_ptr(p));
}

/*
 * This function is wildly self concurrent; here be dragons.
 *
 *
 * When given a valid mask, __set_cpus_allowed_ptr() must block until the
 * designated task is enqueued on an allowed CPU. If that task is currently
 * running, we have to kick it out using the CPU stopper.
 *
 * Migrate-Disable comes along and tramples all over our nice sandcastle.
 * Consider:
 *
 *     Initial conditions: P0->cpus_mask = [0, 1]
 *
 *     P0@CPU0                  P1
 *
 *     migrate_disable();
 *     <preempted>
 *                              set_cpus_allowed_ptr(P0, [1]);
 *
 * P1 *cannot* return from this set_cpus_allowed_ptr() call until P0 executes
 * its outermost migrate_enable() (i.e. it exits its Migrate-Disable region).
 * This means we need the following scheme:
 *
 *     P0@CPU0                  P1
 *
 *     migrate_disable();
 *     <preempted>
 *                              set_cpus_allowed_ptr(P0, [1]);
 *                                <blocks>
 *     <resumes>
 *     migrate_enable();
 *       __set_cpus_allowed_ptr();
 *       <wakes local stopper>
 *                         `--> <woken on migration completion>
 *
 * Now the fun stuff: there may be several P1-like tasks, i.e. multiple
 * concurrent set_cpus_allowed_ptr(P0, [*]) calls. CPU affinity changes of any
 * task p are serialized by p->pi_lock, which we can leverage: the one that
 * should come into effect at the end of the Migrate-Disable region is the last
 * one. This means we only need to track a single cpumask (i.e. p->cpus_mask),
 * but we still need to properly signal those waiting tasks at the appropriate
 * moment.
 *
 * This is implemented using struct set_affinity_pending. The first
 * __set_cpus_allowed_ptr() caller within a given Migrate-Disable region will
 * setup an instance of that struct and install it on the targeted task_struct.
 * Any and all further callers will reuse that instance. Those then wait for
 * a completion signaled at the tail of the CPU stopper callback (1), triggered
 * on the end of the Migrate-Disable region (i.e. outermost migrate_enable()).
 *
 *
 * (1) In the cases covered above. There is one more where the completion is
 * signaled within affine_move_task() itself: when a subsequent affinity request
 * occurs after the stopper bailed out due to the targeted task still being
 * Migrate-Disable. Consider:
 *
 *     Initial conditions: P0->cpus_mask = [0, 1]
 *
 *     CPU0		  P1				P2
 *     <P0>
 *       migrate_disable();
 *       <preempted>
 *                        set_cpus_allowed_ptr(P0, [1]);
 *                          <blocks>
 *     <migration/0>
 *       migration_cpu_stop()
 *         is_migration_disabled()
 *           <bails>
 *                                                       set_cpus_allowed_ptr(P0, [0, 1]);
 *                                                         <signal completion>
 *                          <awakes>
 *
 * Note that the above is safe vs a concurrent migrate_enable(), as any
 * pending affinity completion is preceded by an uninstallation of
 * p->migration_pending done with p->pi_lock held.
 */
static int affine_move_task(struct rq *rq, struct task_struct *p, struct rq_flags *rf,
			    int dest_cpu, unsigned int flags)
	__releases(rq->lock)
	__releases(p->pi_lock)
{
	struct set_affinity_pending my_pending = { }, *pending = NULL;
	bool stop_pending, complete = false;

	/*
	 * Can the task run on the task's current CPU? If so, we're done
	 *
	 * We are also done if the task is the current donor, boosting a lock-
	 * holding proxy, (and potentially has been migrated outside its
	 * current or previous affinity mask)
	 */
	if (cpumask_test_cpu(task_cpu(p), &p->cpus_mask) ||
	    (task_current_donor(rq, p) && !task_current(rq, p))) {
		struct task_struct *push_task = NULL;

		if ((flags & SCA_MIGRATE_ENABLE) &&
		    (p->migration_flags & MDF_PUSH) && !rq->push_busy) {
			rq->push_busy = true;
			push_task = get_task_struct(p);
		}

		/*
		 * If there are pending waiters, but no pending stop_work,
		 * then complete now.
		 */
		pending = p->migration_pending;
		if (pending && !pending->stop_pending) {
			p->migration_pending = NULL;
			complete = true;
		}

		preempt_disable();
		task_rq_unlock(rq, p, rf);
		if (push_task) {
			stop_one_cpu_nowait(rq->cpu, push_cpu_stop,
					    p, &rq->push_work);
		}
		preempt_enable();

		if (complete)
			complete_all(&pending->done);

		return 0;
	}

	if (!(flags & SCA_MIGRATE_ENABLE)) {
		/* serialized by p->pi_lock */
		if (!p->migration_pending) {
			/* Install the request */
			refcount_set(&my_pending.refs, 1);
			init_completion(&my_pending.done);
			my_pending.arg = (struct migration_arg) {
				.task = p,
				.dest_cpu = dest_cpu,
				.pending = &my_pending,
			};

			p->migration_pending = &my_pending;
		} else {
			pending = p->migration_pending;
			refcount_inc(&pending->refs);
			/*
			 * Affinity has changed, but we've already installed a
			 * pending. migration_cpu_stop() *must* see this, else
			 * we risk a completion of the pending despite having a
			 * task on a disallowed CPU.
			 *
			 * Serialized by p->pi_lock, so this is safe.
			 */
			pending->arg.dest_cpu = dest_cpu;
		}
	}
	pending = p->migration_pending;
	/*
	 * - !MIGRATE_ENABLE:
	 *   we'll have installed a pending if there wasn't one already.
	 *
	 * - MIGRATE_ENABLE:
	 *   we're here because the current CPU isn't matching anymore,
	 *   the only way that can happen is because of a concurrent
	 *   set_cpus_allowed_ptr() call, which should then still be
	 *   pending completion.
	 *
	 * Either way, we really should have a @pending here.
	 */
	if (WARN_ON_ONCE(!pending)) {
		task_rq_unlock(rq, p, rf);
		return -EINVAL;
	}

	if (task_on_cpu(rq, p) || READ_ONCE(p->__state) == TASK_WAKING) {
		/*
		 * MIGRATE_ENABLE gets here because 'p == current', but for
		 * anything else we cannot do is_migration_disabled(), punt
		 * and have the stopper function handle it all race-free.
		 */
		stop_pending = pending->stop_pending;
		if (!stop_pending)
			pending->stop_pending = true;

		if (flags & SCA_MIGRATE_ENABLE)
			p->migration_flags &= ~MDF_PUSH;

		preempt_disable();
		task_rq_unlock(rq, p, rf);
		if (!stop_pending) {
			stop_one_cpu_nowait(cpu_of(rq), migration_cpu_stop,
					    &pending->arg, &pending->stop_work);
		}
		preempt_enable();

		if (flags & SCA_MIGRATE_ENABLE)
			return 0;
	} else {

		if (!is_migration_disabled(p)) {
			if (task_on_rq_queued(p))
				rq = move_queued_task(rq, rf, p, dest_cpu);

			if (!pending->stop_pending) {
				p->migration_pending = NULL;
				complete = true;
			}
		}
		task_rq_unlock(rq, p, rf);

		if (complete)
			complete_all(&pending->done);
	}

	wait_for_completion(&pending->done);

	if (refcount_dec_and_test(&pending->refs))
		wake_up_var(&pending->refs); /* No UaF, just an address */

	/*
	 * Block the original owner of &pending until all subsequent callers
	 * have seen the completion and decremented the refcount
	 */
	wait_var_event(&my_pending.refs, !refcount_read(&my_pending.refs));

	/* ARGH */
	WARN_ON_ONCE(my_pending.stop_pending);

	return 0;
}

/*
 * Called with both p->pi_lock and rq->lock held; drops both before returning.
 */
static int __set_cpus_allowed_ptr_locked(struct task_struct *p,
					 struct affinity_context *ctx,
					 struct rq *rq,
					 struct rq_flags *rf)
	__releases(rq->lock)
	__releases(p->pi_lock)
{
	const struct cpumask *cpu_allowed_mask = task_cpu_possible_mask(p);
	const struct cpumask *cpu_valid_mask = cpu_active_mask;
	bool kthread = p->flags & PF_KTHREAD;
	unsigned int dest_cpu;
	int ret = 0;

	update_rq_clock(rq);

	if (kthread || is_migration_disabled(p)) {
		/*
		 * Kernel threads are allowed on online && !active CPUs,
		 * however, during cpu-hot-unplug, even these might get pushed
		 * away if not KTHREAD_IS_PER_CPU.
		 *
		 * Specifically, migration_disabled() tasks must not fail the
		 * cpumask_any_and_distribute() pick below, esp. so on
		 * SCA_MIGRATE_ENABLE, otherwise we'll not call
		 * set_cpus_allowed_common() and actually reset p->cpus_ptr.
		 */
		cpu_valid_mask = cpu_online_mask;
	}

	if (!kthread && !cpumask_subset(ctx->new_mask, cpu_allowed_mask)) {
		ret = -EINVAL;
		goto out;
	}

	/*
	 * Must re-check here, to close a race against __kthread_bind(),
	 * sched_setaffinity() is not guaranteed to observe the flag.
	 */
	if ((ctx->flags & SCA_CHECK) && (p->flags & PF_NO_SETAFFINITY)) {
		ret = -EINVAL;
		goto out;
	}

	if (!(ctx->flags & SCA_MIGRATE_ENABLE)) {
		if (cpumask_equal(&p->cpus_mask, ctx->new_mask)) {
			if (ctx->flags & SCA_USER)
				swap(p->user_cpus_ptr, ctx->user_mask);
			goto out;
		}

		if (WARN_ON_ONCE(p == current &&
				 is_migration_disabled(p) &&
				 !cpumask_test_cpu(task_cpu(p), ctx->new_mask))) {
			ret = -EBUSY;
			goto out;
		}
	}

	/*
	 * Picking a ~random cpu helps in cases where we are changing affinity
	 * for groups of tasks (ie. cpuset), so that load balancing is not
	 * immediately required to distribute the tasks within their new mask.
	 */
	dest_cpu = cpumask_any_and_distribute(cpu_valid_mask, ctx->new_mask);
	if (dest_cpu >= nr_cpu_ids) {
		ret = -EINVAL;
		goto out;
	}

	__do_set_cpus_allowed(p, ctx);

	return affine_move_task(rq, p, rf, dest_cpu, ctx->flags);

out:
	task_rq_unlock(rq, p, rf);

	return ret;
}

/*
 * Change a given task's CPU affinity. Migrate the thread to a
 * proper CPU and schedule it away if the CPU it's executing on
 * is removed from the allowed bitmask.
 *
 * NOTE: the caller must have a valid reference to the task, the
 * task must not exit() & deallocate itself prematurely. The
 * call is not atomic; no spinlocks may be held.
 */
int __set_cpus_allowed_ptr(struct task_struct *p, struct affinity_context *ctx)
{
	struct rq_flags rf;
	struct rq *rq;

	rq = task_rq_lock(p, &rf);
	/*
	 * Masking should be skipped if SCA_USER or any of the SCA_MIGRATE_*
	 * flags are set.
	 */
	if (p->user_cpus_ptr &&
	    !(ctx->flags & (SCA_USER | SCA_MIGRATE_ENABLE | SCA_MIGRATE_DISABLE)) &&
	    cpumask_and(rq->scratch_mask, ctx->new_mask, p->user_cpus_ptr))
		ctx->new_mask = rq->scratch_mask;

	return __set_cpus_allowed_ptr_locked(p, ctx, rq, &rf);
}

int set_cpus_allowed_ptr(struct task_struct *p, const struct cpumask *new_mask)
{
	struct affinity_context ac = {
		.new_mask  = new_mask,
		.flags     = 0,
	};

	return __set_cpus_allowed_ptr(p, &ac);
}
EXPORT_SYMBOL_GPL(set_cpus_allowed_ptr);

/*
 * Change a given task's CPU affinity to the intersection of its current
 * affinity mask and @subset_mask, writing the resulting mask to @new_mask.
 * If user_cpus_ptr is defined, use it as the basis for restricting CPU
 * affinity or use cpu_online_mask instead.
 *
 * If the resulting mask is empty, leave the affinity unchanged and return
 * -EINVAL.
 */
static int restrict_cpus_allowed_ptr(struct task_struct *p,
				     struct cpumask *new_mask,
				     const struct cpumask *subset_mask)
{
	struct affinity_context ac = {
		.new_mask  = new_mask,
		.flags     = 0,
	};
	struct rq_flags rf;
	struct rq *rq;
	int err;

	rq = task_rq_lock(p, &rf);

	/*
	 * Forcefully restricting the affinity of a deadline task is
	 * likely to cause problems, so fail and noisily override the
	 * mask entirely.
	 */
	if (task_has_dl_policy(p) && dl_bandwidth_enabled()) {
		err = -EPERM;
		goto err_unlock;
	}

	if (!cpumask_and(new_mask, task_user_cpus(p), subset_mask)) {
		err = -EINVAL;
		goto err_unlock;
	}

	return __set_cpus_allowed_ptr_locked(p, &ac, rq, &rf);

err_unlock:
	task_rq_unlock(rq, p, &rf);
	return err;
}

/*
 * Restrict the CPU affinity of task @p so that it is a subset of
 * task_cpu_possible_mask() and point @p->user_cpus_ptr to a copy of the
 * old affinity mask. If the resulting mask is empty, we warn and walk
 * up the cpuset hierarchy until we find a suitable mask.
 */
void force_compatible_cpus_allowed_ptr(struct task_struct *p)
{
	cpumask_var_t new_mask;
	const struct cpumask *override_mask = task_cpu_possible_mask(p);

	alloc_cpumask_var(&new_mask, GFP_KERNEL);

	/*
	 * __migrate_task() can fail silently in the face of concurrent
	 * offlining of the chosen destination CPU, so take the hotplug
	 * lock to ensure that the migration succeeds.
	 */
	cpus_read_lock();
	if (!cpumask_available(new_mask))
		goto out_set_mask;

	if (!restrict_cpus_allowed_ptr(p, new_mask, override_mask))
		goto out_free_mask;

	/*
	 * We failed to find a valid subset of the affinity mask for the
	 * task, so override it based on its cpuset hierarchy.
	 */
	cpuset_cpus_allowed(p, new_mask);
	override_mask = new_mask;

out_set_mask:
	if (printk_ratelimit()) {
		printk_deferred("Overriding affinity for process %d (%s) to CPUs %*pbl\n",
				task_pid_nr(p), p->comm,
				cpumask_pr_args(override_mask));
	}

	WARN_ON(set_cpus_allowed_ptr(p, override_mask));
out_free_mask:
	cpus_read_unlock();
	free_cpumask_var(new_mask);
}

/*
 * Restore the affinity of a task @p which was previously restricted by a
 * call to force_compatible_cpus_allowed_ptr().
 *
 * It is the caller's responsibility to serialise this with any calls to
 * force_compatible_cpus_allowed_ptr(@p).
 */
void relax_compatible_cpus_allowed_ptr(struct task_struct *p)
{
	struct affinity_context ac = {
		.new_mask  = task_user_cpus(p),
		.flags     = 0,
	};
	int ret;

	/*
	 * Try to restore the old affinity mask with __sched_setaffinity().
	 * Cpuset masking will be done there too.
	 */
	ret = __sched_setaffinity(p, &ac);
	WARN_ON_ONCE(ret);
}

#ifdef CONFIG_SMP

void set_task_cpu(struct task_struct *p, unsigned int new_cpu)
{
	unsigned int state = READ_ONCE(p->__state);

	/*
	 * We should never call set_task_cpu() on a blocked task,
	 * ttwu() will sort out the placement.
	 */
	WARN_ON_ONCE(state != TASK_RUNNING && state != TASK_WAKING && !p->on_rq);

	/*
	 * Migrating fair class task must have p->on_rq = TASK_ON_RQ_MIGRATING,
	 * because schedstat_wait_{start,end} rebase migrating task's wait_start
	 * time relying on p->on_rq.
	 */
	WARN_ON_ONCE(state == TASK_RUNNING &&
		     p->sched_class == &fair_sched_class &&
		     (p->on_rq && !task_on_rq_migrating(p)));

#ifdef CONFIG_LOCKDEP
	/*
	 * The caller should hold either p->pi_lock or rq->lock, when changing
	 * a task's CPU. ->pi_lock for waking tasks, rq->lock for runnable tasks.
	 *
	 * sched_move_task() holds both and thus holding either pins the cgroup,
	 * see task_group().
	 *
	 * Furthermore, all task_rq users should acquire both locks, see
	 * task_rq_lock().
	 */
	WARN_ON_ONCE(debug_locks && !(lockdep_is_held(&p->pi_lock) ||
				      lockdep_is_held(__rq_lockp(task_rq(p)))));
#endif
	/*
	 * Clearly, migrating tasks to offline CPUs is a fairly daft thing.
	 */
	WARN_ON_ONCE(!cpu_online(new_cpu));

	WARN_ON_ONCE(is_migration_disabled(p));

	trace_sched_migrate_task(p, new_cpu);

	if (task_cpu(p) != new_cpu) {
		if (p->sched_class->migrate_task_rq)
			p->sched_class->migrate_task_rq(p, new_cpu);
		p->se.nr_migrations++;
		rseq_migrate(p);
		sched_mm_cid_migrate_from(p);
		perf_event_task_migrate(p);
	}

	__set_task_cpu(p, new_cpu);
}
#endif /* CONFIG_SMP */

#ifdef CONFIG_NUMA_BALANCING
static void __migrate_swap_task(struct task_struct *p, int cpu)
{
	if (task_on_rq_queued(p)) {
		struct rq *src_rq, *dst_rq;
		struct rq_flags srf, drf;

		src_rq = task_rq(p);
		dst_rq = cpu_rq(cpu);

		rq_pin_lock(src_rq, &srf);
		rq_pin_lock(dst_rq, &drf);

		move_queued_task_locked(src_rq, dst_rq, p);
		wakeup_preempt(dst_rq, p, 0);

		rq_unpin_lock(dst_rq, &drf);
		rq_unpin_lock(src_rq, &srf);

	} else {
		/*
		 * Task isn't running anymore; make it appear like we migrated
		 * it before it went to sleep. This means on wakeup we make the
		 * previous CPU our target instead of where it really is.
		 */
		p->wake_cpu = cpu;
	}
}

struct migration_swap_arg {
	struct task_struct *src_task, *dst_task;
	int src_cpu, dst_cpu;
};

static int migrate_swap_stop(void *data)
{
	struct migration_swap_arg *arg = data;
	struct rq *src_rq, *dst_rq;

	if (!cpu_active(arg->src_cpu) || !cpu_active(arg->dst_cpu))
		return -EAGAIN;

	src_rq = cpu_rq(arg->src_cpu);
	dst_rq = cpu_rq(arg->dst_cpu);

	guard(double_raw_spinlock)(&arg->src_task->pi_lock, &arg->dst_task->pi_lock);
	guard(double_rq_lock)(src_rq, dst_rq);

	if (task_cpu(arg->dst_task) != arg->dst_cpu)
		return -EAGAIN;

	if (task_cpu(arg->src_task) != arg->src_cpu)
		return -EAGAIN;

	if (!cpumask_test_cpu(arg->dst_cpu, arg->src_task->cpus_ptr))
		return -EAGAIN;

	if (!cpumask_test_cpu(arg->src_cpu, arg->dst_task->cpus_ptr))
		return -EAGAIN;

	__migrate_swap_task(arg->src_task, arg->dst_cpu);
	__migrate_swap_task(arg->dst_task, arg->src_cpu);

	return 0;
}

/*
 * Cross migrate two tasks
 */
int migrate_swap(struct task_struct *cur, struct task_struct *p,
		int target_cpu, int curr_cpu)
{
	struct migration_swap_arg arg;
	int ret = -EINVAL;

	arg = (struct migration_swap_arg){
		.src_task = cur,
		.src_cpu = curr_cpu,
		.dst_task = p,
		.dst_cpu = target_cpu,
	};

	if (arg.src_cpu == arg.dst_cpu)
		goto out;

	/*
	 * These three tests are all lockless; this is OK since all of them
	 * will be re-checked with proper locks held further down the line.
	 */
	if (!cpu_active(arg.src_cpu) || !cpu_active(arg.dst_cpu))
		goto out;

	if (!cpumask_test_cpu(arg.dst_cpu, arg.src_task->cpus_ptr))
		goto out;

	if (!cpumask_test_cpu(arg.src_cpu, arg.dst_task->cpus_ptr))
		goto out;

	trace_sched_swap_numa(cur, arg.src_cpu, p, arg.dst_cpu);
	ret = stop_two_cpus(arg.dst_cpu, arg.src_cpu, migrate_swap_stop, &arg);

out:
	return ret;
}
#endif /* CONFIG_NUMA_BALANCING */

/***
 * kick_process - kick a running thread to enter/exit the kernel
 * @p: the to-be-kicked thread
 *
 * Cause a process which is running on another CPU to enter
 * kernel-mode, without any delay. (to get signals handled.)
 *
 * NOTE: this function doesn't have to take the runqueue lock,
 * because all it wants to ensure is that the remote task enters
 * the kernel. If the IPI races and the task has been migrated
 * to another CPU then no harm is done and the purpose has been
 * achieved as well.
 */
void kick_process(struct task_struct *p)
{
	guard(preempt)();
	int cpu = task_cpu(p);

	if ((cpu != smp_processor_id()) && task_curr(p))
		smp_send_reschedule(cpu);
}
EXPORT_SYMBOL_GPL(kick_process);

/*
 * ->cpus_ptr is protected by both rq->lock and p->pi_lock
 *
 * A few notes on cpu_active vs cpu_online:
 *
 *  - cpu_active must be a subset of cpu_online
 *
 *  - on CPU-up we allow per-CPU kthreads on the online && !active CPU,
 *    see __set_cpus_allowed_ptr(). At this point the newly online
 *    CPU isn't yet part of the sched domains, and balancing will not
 *    see it.
 *
 *  - on CPU-down we clear cpu_active() to mask the sched domains and
 *    avoid the load balancer to place new tasks on the to be removed
 *    CPU. Existing tasks will remain running there and will be taken
 *    off.
 *
 * This means that fallback selection must not select !active CPUs.
 * And can assume that any active CPU must be online. Conversely
 * select_task_rq() below may allow selection of !active CPUs in order
 * to satisfy the above rules.
 */
static int select_fallback_rq(int cpu, struct task_struct *p)
{
	int nid = cpu_to_node(cpu);
	const struct cpumask *nodemask = NULL;
	enum { cpuset, possible, fail } state = cpuset;
	int dest_cpu;

	/*
	 * If the node that the CPU is on has been offlined, cpu_to_node()
	 * will return -1. There is no CPU on the node, and we should
	 * select the CPU on the other node.
	 */
	if (nid != -1) {
		nodemask = cpumask_of_node(nid);

		/* Look for allowed, online CPU in same node. */
		for_each_cpu(dest_cpu, nodemask) {
			if (is_cpu_allowed(p, dest_cpu))
				return dest_cpu;
		}
	}

	for (;;) {
		/* Any allowed, online CPU? */
		for_each_cpu(dest_cpu, p->cpus_ptr) {
			if (!is_cpu_allowed(p, dest_cpu))
				continue;

			goto out;
		}

		/* No more Mr. Nice Guy. */
		switch (state) {
		case cpuset:
			if (cpuset_cpus_allowed_fallback(p)) {
				state = possible;
				break;
			}
			fallthrough;
		case possible:
			/*
			 * XXX When called from select_task_rq() we only
			 * hold p->pi_lock and again violate locking order.
			 *
			 * More yuck to audit.
			 */
			do_set_cpus_allowed(p, task_cpu_fallback_mask(p));
			state = fail;
			break;
		case fail:
			BUG();
			break;
		}
	}

out:
	if (state != cpuset) {
		/*
		 * Don't tell them about moving exiting tasks or
		 * kernel threads (both mm NULL), since they never
		 * leave kernel.
		 */
		if (p->mm && printk_ratelimit()) {
			printk_deferred("process %d (%s) no longer affine to cpu%d\n",
					task_pid_nr(p), p->comm, cpu);
		}
	}

	return dest_cpu;
}

/*
 * The caller (fork, wakeup) owns p->pi_lock, ->cpus_ptr is stable.
 */
static inline
int select_task_rq(struct task_struct *p, int cpu, int *wake_flags)
{
	lockdep_assert_held(&p->pi_lock);

	if (p->nr_cpus_allowed > 1 && !is_migration_disabled(p)) {
		cpu = p->sched_class->select_task_rq(p, cpu, *wake_flags);
		*wake_flags |= WF_RQ_SELECTED;
	} else {
		cpu = cpumask_any(p->cpus_ptr);
	}

	/*
	 * In order not to call set_task_cpu() on a blocking task we need
	 * to rely on ttwu() to place the task on a valid ->cpus_ptr
	 * CPU.
	 *
	 * Since this is common to all placement strategies, this lives here.
	 *
	 * [ this allows ->select_task() to simply return task_cpu(p) and
	 *   not worry about this generic constraint ]
	 */
	if (unlikely(!is_cpu_allowed(p, cpu)))
		cpu = select_fallback_rq(task_cpu(p), p);

	return cpu;
}

void sched_set_stop_task(int cpu, struct task_struct *stop)
{
	static struct lock_class_key stop_pi_lock;
	struct sched_param param = { .sched_priority = MAX_RT_PRIO - 1 };
	struct task_struct *old_stop = cpu_rq(cpu)->stop;

	if (stop) {
		/*
		 * Make it appear like a SCHED_FIFO task, its something
		 * userspace knows about and won't get confused about.
		 *
		 * Also, it will make PI more or less work without too
		 * much confusion -- but then, stop work should not
		 * rely on PI working anyway.
		 */
		sched_setscheduler_nocheck(stop, SCHED_FIFO, &param);

		stop->sched_class = &stop_sched_class;

		/*
		 * The PI code calls rt_mutex_setprio() with ->pi_lock held to
		 * adjust the effective priority of a task. As a result,
		 * rt_mutex_setprio() can trigger (RT) balancing operations,
		 * which can then trigger wakeups of the stop thread to push
		 * around the current task.
		 *
		 * The stop task itself will never be part of the PI-chain, it
		 * never blocks, therefore that ->pi_lock recursion is safe.
		 * Tell lockdep about this by placing the stop->pi_lock in its
		 * own class.
		 */
		lockdep_set_class(&stop->pi_lock, &stop_pi_lock);
	}

	cpu_rq(cpu)->stop = stop;

	if (old_stop) {
		/*
		 * Reset it back to a normal scheduling class so that
		 * it can die in pieces.
		 */
		old_stop->sched_class = &rt_sched_class;
	}
}

static void
ttwu_stat(struct task_struct *p, int cpu, int wake_flags)
{
	struct rq *rq;

	if (!schedstat_enabled())
		return;

	rq = this_rq();

	if (cpu == rq->cpu) {
		__schedstat_inc(rq->ttwu_local);
		__schedstat_inc(p->stats.nr_wakeups_local);
	} else {
		struct sched_domain *sd;

		__schedstat_inc(p->stats.nr_wakeups_remote);

		guard(rcu)();
		for_each_domain(rq->cpu, sd) {
			if (cpumask_test_cpu(cpu, sched_domain_span(sd))) {
				__schedstat_inc(sd->ttwu_wake_remote);
				break;
			}
		}
	}

	if (wake_flags & WF_MIGRATED)
		__schedstat_inc(p->stats.nr_wakeups_migrate);

	__schedstat_inc(rq->ttwu_count);
	__schedstat_inc(p->stats.nr_wakeups);

	if (wake_flags & WF_SYNC)
		__schedstat_inc(p->stats.nr_wakeups_sync);
}

/*
 * Mark the task runnable.
 */
static inline void ttwu_do_wakeup(struct task_struct *p)
{
	WRITE_ONCE(p->__state, TASK_RUNNING);
	trace_sched_wakeup(p);
}

static void
ttwu_do_activate(struct rq *rq, struct task_struct *p, int wake_flags,
		 struct rq_flags *rf)
{
	int en_flags = ENQUEUE_WAKEUP | ENQUEUE_NOCLOCK;

	lockdep_assert_rq_held(rq);

	if (p->sched_contributes_to_load)
		rq->nr_uninterruptible--;

	if (wake_flags & WF_RQ_SELECTED)
		en_flags |= ENQUEUE_RQ_SELECTED;
	if (wake_flags & WF_MIGRATED)
		en_flags |= ENQUEUE_MIGRATED;
	else
	if (p->in_iowait) {
		delayacct_blkio_end(p);
		atomic_dec(&task_rq(p)->nr_iowait);
	}

	activate_task(rq, p, en_flags);
	wakeup_preempt(rq, p, wake_flags);

	ttwu_do_wakeup(p);

	if (p->sched_class->task_woken) {
		/*
		 * Our task @p is fully woken up and running; so it's safe to
		 * drop the rq->lock, hereafter rq is only used for statistics.
		 */
		rq_unpin_lock(rq, rf);
		p->sched_class->task_woken(rq, p);
		rq_repin_lock(rq, rf);
	}

	if (rq->idle_stamp) {
		u64 delta = rq_clock(rq) - rq->idle_stamp;
		u64 max = 2*rq->max_idle_balance_cost;

		update_avg(&rq->avg_idle, delta);

		if (rq->avg_idle > max)
			rq->avg_idle = max;

		rq->idle_stamp = 0;
	}
}

/*
 * Consider @p being inside a wait loop:
 *
 *   for (;;) {
 *      set_current_state(TASK_UNINTERRUPTIBLE);
 *
 *      if (CONDITION)
 *         break;
 *
 *      schedule();
 *   }
 *   __set_current_state(TASK_RUNNING);
 *
 * between set_current_state() and schedule(). In this case @p is still
 * runnable, so all that needs doing is change p->state back to TASK_RUNNING in
 * an atomic manner.
 *
 * By taking task_rq(p)->lock we serialize against schedule(), if @p->on_rq
 * then schedule() must still happen and p->state can be changed to
 * TASK_RUNNING. Otherwise we lost the race, schedule() has happened, and we
 * need to do a full wakeup with enqueue.
 *
 * Returns: %true when the wakeup is done,
 *          %false otherwise.
 */
static int ttwu_runnable(struct task_struct *p, int wake_flags)
{
	struct rq_flags rf;
	struct rq *rq;
	int ret = 0;

	rq = __task_rq_lock(p, &rf);
	if (task_on_rq_queued(p)) {
		update_rq_clock(rq);
		if (p->se.sched_delayed)
			enqueue_task(rq, p, ENQUEUE_NOCLOCK | ENQUEUE_DELAYED);
		if (!task_on_cpu(rq, p)) {
			/*
			 * When on_rq && !on_cpu the task is preempted, see if
			 * it should preempt the task that is current now.
			 */
			wakeup_preempt(rq, p, wake_flags);
		}
		ttwu_do_wakeup(p);
		ret = 1;
	}
	__task_rq_unlock(rq, &rf);

	return ret;
}

void sched_ttwu_pending(void *arg)
{
	struct llist_node *llist = arg;
	struct rq *rq = this_rq();
	struct task_struct *p, *t;
	struct rq_flags rf;

	if (!llist)
		return;

	rq_lock_irqsave(rq, &rf);
	update_rq_clock(rq);

	llist_for_each_entry_safe(p, t, llist, wake_entry.llist) {
		if (WARN_ON_ONCE(p->on_cpu))
			smp_cond_load_acquire(&p->on_cpu, !VAL);

		if (WARN_ON_ONCE(task_cpu(p) != cpu_of(rq)))
			set_task_cpu(p, cpu_of(rq));

		ttwu_do_activate(rq, p, p->sched_remote_wakeup ? WF_MIGRATED : 0, &rf);
	}

	/*
	 * Must be after enqueueing at least once task such that
	 * idle_cpu() does not observe a false-negative -- if it does,
	 * it is possible for select_idle_siblings() to stack a number
	 * of tasks on this CPU during that window.
	 *
	 * It is OK to clear ttwu_pending when another task pending.
	 * We will receive IPI after local IRQ enabled and then enqueue it.
	 * Since now nr_running > 0, idle_cpu() will always get correct result.
	 */
	WRITE_ONCE(rq->ttwu_pending, 0);
	rq_unlock_irqrestore(rq, &rf);
}

/*
 * Prepare the scene for sending an IPI for a remote smp_call
 *
 * Returns true if the caller can proceed with sending the IPI.
 * Returns false otherwise.
 */
bool call_function_single_prep_ipi(int cpu)
{
	if (set_nr_if_polling(cpu_rq(cpu)->idle)) {
		trace_sched_wake_idle_without_ipi(cpu);
		return false;
	}

	return true;
}

/*
 * Queue a task on the target CPUs wake_list and wake the CPU via IPI if
 * necessary. The wakee CPU on receipt of the IPI will queue the task
 * via sched_ttwu_wakeup() for activation so the wakee incurs the cost
 * of the wakeup instead of the waker.
 */
static void __ttwu_queue_wakelist(struct task_struct *p, int cpu, int wake_flags)
{
	struct rq *rq = cpu_rq(cpu);

	p->sched_remote_wakeup = !!(wake_flags & WF_MIGRATED);

	WRITE_ONCE(rq->ttwu_pending, 1);
#ifdef CONFIG_SMP
	__smp_call_single_queue(cpu, &p->wake_entry.llist);
#endif
}

void wake_up_if_idle(int cpu)
{
	struct rq *rq = cpu_rq(cpu);

	guard(rcu)();
	if (is_idle_task(rcu_dereference(rq->curr))) {
		guard(rq_lock_irqsave)(rq);
		if (is_idle_task(rq->curr))
			resched_curr(rq);
	}
}

bool cpus_equal_capacity(int this_cpu, int that_cpu)
{
	if (!sched_asym_cpucap_active())
		return true;

	if (this_cpu == that_cpu)
		return true;

	return arch_scale_cpu_capacity(this_cpu) == arch_scale_cpu_capacity(that_cpu);
}

bool cpus_share_cache(int this_cpu, int that_cpu)
{
	if (this_cpu == that_cpu)
		return true;

	return per_cpu(sd_llc_id, this_cpu) == per_cpu(sd_llc_id, that_cpu);
}

/*
 * Whether CPUs are share cache resources, which means LLC on non-cluster
 * machines and LLC tag or L2 on machines with clusters.
 */
bool cpus_share_resources(int this_cpu, int that_cpu)
{
	if (this_cpu == that_cpu)
		return true;

	return per_cpu(sd_share_id, this_cpu) == per_cpu(sd_share_id, that_cpu);
}

static inline bool ttwu_queue_cond(struct task_struct *p, int cpu)
{
	/* See SCX_OPS_ALLOW_QUEUED_WAKEUP. */
	if (!scx_allow_ttwu_queue(p))
		return false;

#ifdef CONFIG_SMP
	if (p->sched_class == &stop_sched_class)
		return false;
#endif

	/*
	 * Do not complicate things with the async wake_list while the CPU is
	 * in hotplug state.
	 */
	if (!cpu_active(cpu))
		return false;

	/* Ensure the task will still be allowed to run on the CPU. */
	if (!cpumask_test_cpu(cpu, p->cpus_ptr))
		return false;

	/*
	 * If the CPU does not share cache, then queue the task on the
	 * remote rqs wakelist to avoid accessing remote data.
	 */
	if (!cpus_share_cache(smp_processor_id(), cpu))
		return true;

	if (cpu == smp_processor_id())
		return false;

	/*
	 * If the wakee cpu is idle, or the task is descheduling and the
	 * only running task on the CPU, then use the wakelist to offload
	 * the task activation to the idle (or soon-to-be-idle) CPU as
	 * the current CPU is likely busy. nr_running is checked to
	 * avoid unnecessary task stacking.
	 *
	 * Note that we can only get here with (wakee) p->on_rq=0,
	 * p->on_cpu can be whatever, we've done the dequeue, so
	 * the wakee has been accounted out of ->nr_running.
	 */
	if (!cpu_rq(cpu)->nr_running)
		return true;

	return false;
}

static bool ttwu_queue_wakelist(struct task_struct *p, int cpu, int wake_flags)
{
	if (sched_feat(TTWU_QUEUE) && ttwu_queue_cond(p, cpu)) {
		sched_clock_cpu(cpu); /* Sync clocks across CPUs */
		__ttwu_queue_wakelist(p, cpu, wake_flags);
		return true;
	}

	return false;
}

static void ttwu_queue(struct task_struct *p, int cpu, int wake_flags)
{
	struct rq *rq = cpu_rq(cpu);
	struct rq_flags rf;

	if (ttwu_queue_wakelist(p, cpu, wake_flags))
		return;

	rq_lock(rq, &rf);
	update_rq_clock(rq);
	ttwu_do_activate(rq, p, wake_flags, &rf);
	rq_unlock(rq, &rf);
}

/*
 * Invoked from try_to_wake_up() to check whether the task can be woken up.
 *
 * The caller holds p::pi_lock if p != current or has preemption
 * disabled when p == current.
 *
 * The rules of saved_state:
 *
 *   The related locking code always holds p::pi_lock when updating
 *   p::saved_state, which means the code is fully serialized in both cases.
 *
 *   For PREEMPT_RT, the lock wait and lock wakeups happen via TASK_RTLOCK_WAIT.
 *   No other bits set. This allows to distinguish all wakeup scenarios.
 *
 *   For FREEZER, the wakeup happens via TASK_FROZEN. No other bits set. This
 *   allows us to prevent early wakeup of tasks before they can be run on
 *   asymmetric ISA architectures (eg ARMv9).
 */
static __always_inline
bool ttwu_state_match(struct task_struct *p, unsigned int state, int *success)
{
	int match;

	if (IS_ENABLED(CONFIG_DEBUG_PREEMPT)) {
		WARN_ON_ONCE((state & TASK_RTLOCK_WAIT) &&
			     state != TASK_RTLOCK_WAIT);
	}

	*success = !!(match = __task_state_match(p, state));

	/*
	 * Saved state preserves the task state across blocking on
	 * an RT lock or TASK_FREEZABLE tasks.  If the state matches,
	 * set p::saved_state to TASK_RUNNING, but do not wake the task
	 * because it waits for a lock wakeup or __thaw_task(). Also
	 * indicate success because from the regular waker's point of
	 * view this has succeeded.
	 *
	 * After acquiring the lock the task will restore p::__state
	 * from p::saved_state which ensures that the regular
	 * wakeup is not lost. The restore will also set
	 * p::saved_state to TASK_RUNNING so any further tests will
	 * not result in false positives vs. @success
	 */
	if (match < 0)
		p->saved_state = TASK_RUNNING;

	return match > 0;
}

/*
 * Notes on Program-Order guarantees on SMP systems.
 *
 *  MIGRATION
 *
 * The basic program-order guarantee on SMP systems is that when a task [t]
 * migrates, all its activity on its old CPU [c0] happens-before any subsequent
 * execution on its new CPU [c1].
 *
 * For migration (of runnable tasks) this is provided by the following means:
 *
 *  A) UNLOCK of the rq(c0)->lock scheduling out task t
 *  B) migration for t is required to synchronize *both* rq(c0)->lock and
 *     rq(c1)->lock (if not at the same time, then in that order).
 *  C) LOCK of the rq(c1)->lock scheduling in task
 *
 * Release/acquire chaining guarantees that B happens after A and C after B.
 * Note: the CPU doing B need not be c0 or c1
 *
 * Example:
 *
 *   CPU0            CPU1            CPU2
 *
 *   LOCK rq(0)->lock
 *   sched-out X
 *   sched-in Y
 *   UNLOCK rq(0)->lock
 *
 *                                   LOCK rq(0)->lock // orders against CPU0
 *                                   dequeue X
 *                                   UNLOCK rq(0)->lock
 *
 *                                   LOCK rq(1)->lock
 *                                   enqueue X
 *                                   UNLOCK rq(1)->lock
 *
 *                   LOCK rq(1)->lock // orders against CPU2
 *                   sched-out Z
 *                   sched-in X
 *                   UNLOCK rq(1)->lock
 *
 *
 *  BLOCKING -- aka. SLEEP + WAKEUP
 *
 * For blocking we (obviously) need to provide the same guarantee as for
 * migration. However the means are completely different as there is no lock
 * chain to provide order. Instead we do:
 *
 *   1) smp_store_release(X->on_cpu, 0)   -- finish_task()
 *   2) smp_cond_load_acquire(!X->on_cpu) -- try_to_wake_up()
 *
 * Example:
 *
 *   CPU0 (schedule)  CPU1 (try_to_wake_up) CPU2 (schedule)
 *
 *   LOCK rq(0)->lock LOCK X->pi_lock
 *   dequeue X
 *   sched-out X
 *   smp_store_release(X->on_cpu, 0);
 *
 *                    smp_cond_load_acquire(&X->on_cpu, !VAL);
 *                    X->state = WAKING
 *                    set_task_cpu(X,2)
 *
 *                    LOCK rq(2)->lock
 *                    enqueue X
 *                    X->state = RUNNING
 *                    UNLOCK rq(2)->lock
 *
 *                                          LOCK rq(2)->lock // orders against CPU1
 *                                          sched-out Z
 *                                          sched-in X
 *                                          UNLOCK rq(2)->lock
 *
 *                    UNLOCK X->pi_lock
 *   UNLOCK rq(0)->lock
 *
 *
 * However, for wakeups there is a second guarantee we must provide, namely we
 * must ensure that CONDITION=1 done by the caller can not be reordered with
 * accesses to the task state; see try_to_wake_up() and set_current_state().
 */

/**
 * try_to_wake_up - wake up a thread
 * @p: the thread to be awakened
 * @state: the mask of task states that can be woken
 * @wake_flags: wake modifier flags (WF_*)
 *
 * Conceptually does:
 *
 *   If (@state & @p->state) @p->state = TASK_RUNNING.
 *
 * If the task was not queued/runnable, also place it back on a runqueue.
 *
 * This function is atomic against schedule() which would dequeue the task.
 *
 * It issues a full memory barrier before accessing @p->state, see the comment
 * with set_current_state().
 *
 * Uses p->pi_lock to serialize against concurrent wake-ups.
 *
 * Relies on p->pi_lock stabilizing:
 *  - p->sched_class
 *  - p->cpus_ptr
 *  - p->sched_task_group
 * in order to do migration, see its use of select_task_rq()/set_task_cpu().
 *
 * Tries really hard to only take one task_rq(p)->lock for performance.
 * Takes rq->lock in:
 *  - ttwu_runnable()    -- old rq, unavoidable, see comment there;
 *  - ttwu_queue()       -- new rq, for enqueue of the task;
 *  - psi_ttwu_dequeue() -- much sadness :-( accounting will kill us.
 *
 * As a consequence we race really badly with just about everything. See the
 * many memory barriers and their comments for details.
 *
 * Return: %true if @p->state changes (an actual wakeup was done),
 *	   %false otherwise.
 */
int try_to_wake_up(struct task_struct *p, unsigned int state, int wake_flags)
{
	guard(preempt)();
	int cpu, success = 0;

	wake_flags |= WF_TTWU;

	if (p == current) {
		/*
		 * We're waking current, this means 'p->on_rq' and 'task_cpu(p)
		 * == smp_processor_id()'. Together this means we can special
		 * case the whole 'p->on_rq && ttwu_runnable()' case below
		 * without taking any locks.
		 *
		 * Specifically, given current runs ttwu() we must be before
		 * schedule()'s block_task(), as such this must not observe
		 * sched_delayed.
		 *
		 * In particular:
		 *  - we rely on Program-Order guarantees for all the ordering,
		 *  - we're serialized against set_special_state() by virtue of
		 *    it disabling IRQs (this allows not taking ->pi_lock).
		 */
		WARN_ON_ONCE(p->se.sched_delayed);
		if (!ttwu_state_match(p, state, &success))
			goto out;

		trace_sched_waking(p);
		ttwu_do_wakeup(p);
		goto out;
	}

	/*
	 * If we are going to wake up a thread waiting for CONDITION we
	 * need to ensure that CONDITION=1 done by the caller can not be
	 * reordered with p->state check below. This pairs with smp_store_mb()
	 * in set_current_state() that the waiting thread does.
	 */
	scoped_guard (raw_spinlock_irqsave, &p->pi_lock) {
		smp_mb__after_spinlock();
		if (!ttwu_state_match(p, state, &success))
			break;

		trace_sched_waking(p);

		/*
		 * Ensure we load p->on_rq _after_ p->state, otherwise it would
		 * be possible to, falsely, observe p->on_rq == 0 and get stuck
		 * in smp_cond_load_acquire() below.
		 *
		 * sched_ttwu_pending()			try_to_wake_up()
		 *   STORE p->on_rq = 1			  LOAD p->state
		 *   UNLOCK rq->lock
		 *
		 * __schedule() (switch to task 'p')
		 *   LOCK rq->lock			  smp_rmb();
		 *   smp_mb__after_spinlock();
		 *   UNLOCK rq->lock
		 *
		 * [task p]
		 *   STORE p->state = UNINTERRUPTIBLE	  LOAD p->on_rq
		 *
		 * Pairs with the LOCK+smp_mb__after_spinlock() on rq->lock in
		 * __schedule().  See the comment for smp_mb__after_spinlock().
		 *
		 * A similar smp_rmb() lives in __task_needs_rq_lock().
		 */
		smp_rmb();
		if (READ_ONCE(p->on_rq) && ttwu_runnable(p, wake_flags))
			break;

		/*
		 * Ensure we load p->on_cpu _after_ p->on_rq, otherwise it would be
		 * possible to, falsely, observe p->on_cpu == 0.
		 *
		 * One must be running (->on_cpu == 1) in order to remove oneself
		 * from the runqueue.
		 *
		 * __schedule() (switch to task 'p')	try_to_wake_up()
		 *   STORE p->on_cpu = 1		  LOAD p->on_rq
		 *   UNLOCK rq->lock
		 *
		 * __schedule() (put 'p' to sleep)
		 *   LOCK rq->lock			  smp_rmb();
		 *   smp_mb__after_spinlock();
		 *   STORE p->on_rq = 0			  LOAD p->on_cpu
		 *
		 * Pairs with the LOCK+smp_mb__after_spinlock() on rq->lock in
		 * __schedule().  See the comment for smp_mb__after_spinlock().
		 *
		 * Form a control-dep-acquire with p->on_rq == 0 above, to ensure
		 * schedule()'s deactivate_task() has 'happened' and p will no longer
		 * care about it's own p->state. See the comment in __schedule().
		 */
		smp_acquire__after_ctrl_dep();

		/*
		 * We're doing the wakeup (@success == 1), they did a dequeue (p->on_rq
		 * == 0), which means we need to do an enqueue, change p->state to
		 * TASK_WAKING such that we can unlock p->pi_lock before doing the
		 * enqueue, such as ttwu_queue_wakelist().
		 */
		WRITE_ONCE(p->__state, TASK_WAKING);

		/*
		 * If the owning (remote) CPU is still in the middle of schedule() with
		 * this task as prev, considering queueing p on the remote CPUs wake_list
		 * which potentially sends an IPI instead of spinning on p->on_cpu to
		 * let the waker make forward progress. This is safe because IRQs are
		 * disabled and the IPI will deliver after on_cpu is cleared.
		 *
		 * Ensure we load task_cpu(p) after p->on_cpu:
		 *
		 * set_task_cpu(p, cpu);
		 *   STORE p->cpu = @cpu
		 * __schedule() (switch to task 'p')
		 *   LOCK rq->lock
		 *   smp_mb__after_spin_lock()		smp_cond_load_acquire(&p->on_cpu)
		 *   STORE p->on_cpu = 1		LOAD p->cpu
		 *
		 * to ensure we observe the correct CPU on which the task is currently
		 * scheduling.
		 */
		if (smp_load_acquire(&p->on_cpu) &&
		    ttwu_queue_wakelist(p, task_cpu(p), wake_flags))
			break;

		/*
		 * If the owning (remote) CPU is still in the middle of schedule() with
		 * this task as prev, wait until it's done referencing the task.
		 *
		 * Pairs with the smp_store_release() in finish_task().
		 *
		 * This ensures that tasks getting woken will be fully ordered against
		 * their previous state and preserve Program Order.
		 */
		smp_cond_load_acquire(&p->on_cpu, !VAL);

		cpu = select_task_rq(p, p->wake_cpu, &wake_flags);
		if (task_cpu(p) != cpu) {
			if (p->in_iowait) {
				delayacct_blkio_end(p);
				atomic_dec(&task_rq(p)->nr_iowait);
			}

			wake_flags |= WF_MIGRATED;
			psi_ttwu_dequeue(p);
			set_task_cpu(p, cpu);
		}

		ttwu_queue(p, cpu, wake_flags);
	}
out:
	if (success)
		ttwu_stat(p, task_cpu(p), wake_flags);

	return success;
}

static bool __task_needs_rq_lock(struct task_struct *p)
{
	unsigned int state = READ_ONCE(p->__state);

	/*
	 * Since pi->lock blocks try_to_wake_up(), we don't need rq->lock when
	 * the task is blocked. Make sure to check @state since ttwu() can drop
	 * locks at the end, see ttwu_queue_wakelist().
	 */
	if (state == TASK_RUNNING || state == TASK_WAKING)
		return true;

	/*
	 * Ensure we load p->on_rq after p->__state, otherwise it would be
	 * possible to, falsely, observe p->on_rq == 0.
	 *
	 * See try_to_wake_up() for a longer comment.
	 */
	smp_rmb();
	if (p->on_rq)
		return true;

	/*
	 * Ensure the task has finished __schedule() and will not be referenced
	 * anymore. Again, see try_to_wake_up() for a longer comment.
	 */
	smp_rmb();
	smp_cond_load_acquire(&p->on_cpu, !VAL);

	return false;
}

/**
 * task_call_func - Invoke a function on task in fixed state
 * @p: Process for which the function is to be invoked, can be @current.
 * @func: Function to invoke.
 * @arg: Argument to function.
 *
 * Fix the task in it's current state by avoiding wakeups and or rq operations
 * and call @func(@arg) on it.  This function can use task_is_runnable() and
 * task_curr() to work out what the state is, if required.  Given that @func
 * can be invoked with a runqueue lock held, it had better be quite
 * lightweight.
 *
 * Returns:
 *   Whatever @func returns
 */
int task_call_func(struct task_struct *p, task_call_f func, void *arg)
{
	struct rq *rq = NULL;
	struct rq_flags rf;
	int ret;

	raw_spin_lock_irqsave(&p->pi_lock, rf.flags);

	if (__task_needs_rq_lock(p))
		rq = __task_rq_lock(p, &rf);

	/*
	 * At this point the task is pinned; either:
	 *  - blocked and we're holding off wakeups	 (pi->lock)
	 *  - woken, and we're holding off enqueue	 (rq->lock)
	 *  - queued, and we're holding off schedule	 (rq->lock)
	 *  - running, and we're holding off de-schedule (rq->lock)
	 *
	 * The called function (@func) can use: task_curr(), p->on_rq and
	 * p->__state to differentiate between these states.
	 */
	ret = func(p, arg);

	if (rq)
		rq_unlock(rq, &rf);

	raw_spin_unlock_irqrestore(&p->pi_lock, rf.flags);
	return ret;
}

/**
 * cpu_curr_snapshot - Return a snapshot of the currently running task
 * @cpu: The CPU on which to snapshot the task.
 *
 * Returns the task_struct pointer of the task "currently" running on
 * the specified CPU.
 *
 * If the specified CPU was offline, the return value is whatever it
 * is, perhaps a pointer to the task_struct structure of that CPU's idle
 * task, but there is no guarantee.  Callers wishing a useful return
 * value must take some action to ensure that the specified CPU remains
 * online throughout.
 *
 * This function executes full memory barriers before and after fetching
 * the pointer, which permits the caller to confine this function's fetch
 * with respect to the caller's accesses to other shared variables.
 */
struct task_struct *cpu_curr_snapshot(int cpu)
{
	struct rq *rq = cpu_rq(cpu);
	struct task_struct *t;
	struct rq_flags rf;

	rq_lock_irqsave(rq, &rf);
	smp_mb__after_spinlock(); /* Pairing determined by caller's synchronization design. */
	t = rcu_dereference(cpu_curr(cpu));
	rq_unlock_irqrestore(rq, &rf);
	smp_mb(); /* Pairing determined by caller's synchronization design. */

	return t;
}

/**
 * wake_up_process - Wake up a specific process
 * @p: The process to be woken up.
 *
 * Attempt to wake up the nominated process and move it to the set of runnable
 * processes.
 *
 * Return: 1 if the process was woken up, 0 if it was already running.
 *
 * This function executes a full memory barrier before accessing the task state.
 */
int wake_up_process(struct task_struct *p)
{
	return try_to_wake_up(p, TASK_NORMAL, 0);
}
EXPORT_SYMBOL(wake_up_process);

int wake_up_state(struct task_struct *p, unsigned int state)
{
	return try_to_wake_up(p, state, 0);
}

/*
 * Perform scheduler related setup for a newly forked process p.
 * p is forked by current.
 *
 * __sched_fork() is basic setup which is also used by sched_init() to
 * initialize the boot CPU's idle task.
 */
static void __sched_fork(unsigned long clone_flags, struct task_struct *p)
{
	p->on_rq			= 0;

	p->se.on_rq			= 0;
	p->se.exec_start		= 0;
	p->se.sum_exec_runtime		= 0;
	p->se.prev_sum_exec_runtime	= 0;
	p->se.nr_migrations		= 0;
	p->se.vruntime			= 0;
	p->se.vlag			= 0;
	INIT_LIST_HEAD(&p->se.group_node);

	/* A delayed task cannot be in clone(). */
	WARN_ON_ONCE(p->se.sched_delayed);

#ifdef CONFIG_FAIR_GROUP_SCHED
	p->se.cfs_rq			= NULL;
#endif

#ifdef CONFIG_SCHEDSTATS
	/* Even if schedstat is disabled, there should not be garbage */
	memset(&p->stats, 0, sizeof(p->stats));
#endif

	init_dl_entity(&p->dl);

	INIT_LIST_HEAD(&p->rt.run_list);
	p->rt.timeout		= 0;
	p->rt.time_slice	= sched_rr_timeslice;
	p->rt.on_rq		= 0;
	p->rt.on_list		= 0;

#ifdef CONFIG_SCHED_CLASS_EXT
	init_scx_entity(&p->scx);
#endif

#ifdef CONFIG_PREEMPT_NOTIFIERS
	INIT_HLIST_HEAD(&p->preempt_notifiers);
#endif

#ifdef CONFIG_COMPACTION
	p->capture_control = NULL;
#endif
	init_numa_balancing(clone_flags, p);
	p->wake_entry.u_flags = CSD_TYPE_TTWU;
	p->migration_pending = NULL;
	init_sched_mm_cid(p);
}

DEFINE_STATIC_KEY_FALSE(sched_numa_balancing);

#ifdef CONFIG_NUMA_BALANCING

int sysctl_numa_balancing_mode;

static void __set_numabalancing_state(bool enabled)
{
	if (enabled)
		static_branch_enable(&sched_numa_balancing);
	else
		static_branch_disable(&sched_numa_balancing);
}

void set_numabalancing_state(bool enabled)
{
	if (enabled)
		sysctl_numa_balancing_mode = NUMA_BALANCING_NORMAL;
	else
		sysctl_numa_balancing_mode = NUMA_BALANCING_DISABLED;
	__set_numabalancing_state(enabled);
}

#ifdef CONFIG_PROC_SYSCTL
static void reset_memory_tiering(void)
{
	struct pglist_data *pgdat;

	for_each_online_pgdat(pgdat) {
		pgdat->nbp_threshold = 0;
		pgdat->nbp_th_nr_cand = node_page_state(pgdat, PGPROMOTE_CANDIDATE);
		pgdat->nbp_th_start = jiffies_to_msecs(jiffies);
	}
}

static int sysctl_numa_balancing(const struct ctl_table *table, int write,
			  void *buffer, size_t *lenp, loff_t *ppos)
{
	struct ctl_table t;
	int err;
	int state = sysctl_numa_balancing_mode;

	if (write && !capable(CAP_SYS_ADMIN))
		return -EPERM;

	t = *table;
	t.data = &state;
	err = proc_dointvec_minmax(&t, write, buffer, lenp, ppos);
	if (err < 0)
		return err;
	if (write) {
		if (!(sysctl_numa_balancing_mode & NUMA_BALANCING_MEMORY_TIERING) &&
		    (state & NUMA_BALANCING_MEMORY_TIERING))
			reset_memory_tiering();
		sysctl_numa_balancing_mode = state;
		__set_numabalancing_state(state);
	}
	return err;
}
#endif /* CONFIG_PROC_SYSCTL */
#endif /* CONFIG_NUMA_BALANCING */

#ifdef CONFIG_SCHEDSTATS

DEFINE_STATIC_KEY_FALSE(sched_schedstats);

static void set_schedstats(bool enabled)
{
	if (enabled)
		static_branch_enable(&sched_schedstats);
	else
		static_branch_disable(&sched_schedstats);
}

void force_schedstat_enabled(void)
{
	if (!schedstat_enabled()) {
		pr_info("kernel profiling enabled schedstats, disable via kernel.sched_schedstats.\n");
		static_branch_enable(&sched_schedstats);
	}
}

static int __init setup_schedstats(char *str)
{
	int ret = 0;
	if (!str)
		goto out;

	if (!strcmp(str, "enable")) {
		set_schedstats(true);
		ret = 1;
	} else if (!strcmp(str, "disable")) {
		set_schedstats(false);
		ret = 1;
	}
out:
	if (!ret)
		pr_warn("Unable to parse schedstats=\n");

	return ret;
}
__setup("schedstats=", setup_schedstats);

#ifdef CONFIG_PROC_SYSCTL
static int sysctl_schedstats(const struct ctl_table *table, int write, void *buffer,
		size_t *lenp, loff_t *ppos)
{
	struct ctl_table t;
	int err;
	int state = static_branch_likely(&sched_schedstats);

	if (write && !capable(CAP_SYS_ADMIN))
		return -EPERM;

	t = *table;
	t.data = &state;
	err = proc_dointvec_minmax(&t, write, buffer, lenp, ppos);
	if (err < 0)
		return err;
	if (write)
		set_schedstats(state);
	return err;
}
#endif /* CONFIG_PROC_SYSCTL */
#endif /* CONFIG_SCHEDSTATS */

#ifdef CONFIG_SYSCTL
static const struct ctl_table sched_core_sysctls[] = {
#ifdef CONFIG_SCHEDSTATS
	{
		.procname       = "sched_schedstats",
		.data           = NULL,
		.maxlen         = sizeof(unsigned int),
		.mode           = 0644,
		.proc_handler   = sysctl_schedstats,
		.extra1         = SYSCTL_ZERO,
		.extra2         = SYSCTL_ONE,
	},
#endif /* CONFIG_SCHEDSTATS */
#ifdef CONFIG_UCLAMP_TASK
	{
		.procname       = "sched_util_clamp_min",
		.data           = &sysctl_sched_uclamp_util_min,
		.maxlen         = sizeof(unsigned int),
		.mode           = 0644,
		.proc_handler   = sysctl_sched_uclamp_handler,
	},
	{
		.procname       = "sched_util_clamp_max",
		.data           = &sysctl_sched_uclamp_util_max,
		.maxlen         = sizeof(unsigned int),
		.mode           = 0644,
		.proc_handler   = sysctl_sched_uclamp_handler,
	},
	{
		.procname       = "sched_util_clamp_min_rt_default",
		.data           = &sysctl_sched_uclamp_util_min_rt_default,
		.maxlen         = sizeof(unsigned int),
		.mode           = 0644,
		.proc_handler   = sysctl_sched_uclamp_handler,
	},
#endif /* CONFIG_UCLAMP_TASK */
#ifdef CONFIG_NUMA_BALANCING
	{
		.procname	= "numa_balancing",
		.data		= NULL, /* filled in by handler */
		.maxlen		= sizeof(unsigned int),
		.mode		= 0644,
		.proc_handler	= sysctl_numa_balancing,
		.extra1		= SYSCTL_ZERO,
		.extra2		= SYSCTL_FOUR,
	},
#endif /* CONFIG_NUMA_BALANCING */
};
static int __init sched_core_sysctl_init(void)
{
	register_sysctl_init("kernel", sched_core_sysctls);
	return 0;
}
late_initcall(sched_core_sysctl_init);
#endif /* CONFIG_SYSCTL */

/*
 * fork()/clone()-time setup:
 */
int sched_fork(unsigned long clone_flags, struct task_struct *p)
{
	__sched_fork(clone_flags, p);
	/*
	 * We mark the process as NEW here. This guarantees that
	 * nobody will actually run it, and a signal or other external
	 * event cannot wake it up and insert it on the runqueue either.
	 */
	p->__state = TASK_NEW;

	/*
	 * Make sure we do not leak PI boosting priority to the child.
	 */
	p->prio = current->normal_prio;

	uclamp_fork(p);

	/*
	 * Revert to default priority/policy on fork if requested.
	 */
	if (unlikely(p->sched_reset_on_fork)) {
		if (task_has_dl_policy(p) || task_has_rt_policy(p)) {
			p->policy = SCHED_NORMAL;
			p->static_prio = NICE_TO_PRIO(0);
			p->rt_priority = 0;
		} else if (PRIO_TO_NICE(p->static_prio) < 0)
			p->static_prio = NICE_TO_PRIO(0);

		p->prio = p->normal_prio = p->static_prio;
		set_load_weight(p, false);
		p->se.custom_slice = 0;
		p->se.slice = sysctl_sched_base_slice;

		/*
		 * We don't need the reset flag anymore after the fork. It has
		 * fulfilled its duty:
		 */
		p->sched_reset_on_fork = 0;
	}

	if (dl_prio(p->prio))
		return -EAGAIN;

	scx_pre_fork(p);

	if (rt_prio(p->prio)) {
		p->sched_class = &rt_sched_class;
#ifdef CONFIG_SCHED_CLASS_EXT
	} else if (task_should_scx(p->policy)) {
		p->sched_class = &ext_sched_class;
#endif
	} else {
		p->sched_class = &fair_sched_class;
	}

	init_entity_runnable_average(&p->se);


#ifdef CONFIG_SCHED_INFO
	if (likely(sched_info_on()))
		memset(&p->sched_info, 0, sizeof(p->sched_info));
#endif
	p->on_cpu = 0;
	init_task_preempt_count(p);
	plist_node_init(&p->pushable_tasks, MAX_PRIO);
	RB_CLEAR_NODE(&p->pushable_dl_tasks);

	return 0;
}

int sched_cgroup_fork(struct task_struct *p, struct kernel_clone_args *kargs)
{
	unsigned long flags;

	/*
	 * Because we're not yet on the pid-hash, p->pi_lock isn't strictly
	 * required yet, but lockdep gets upset if rules are violated.
	 */
	raw_spin_lock_irqsave(&p->pi_lock, flags);
#ifdef CONFIG_CGROUP_SCHED
	if (1) {
		struct task_group *tg;
		tg = container_of(kargs->cset->subsys[cpu_cgrp_id],
				  struct task_group, css);
		tg = autogroup_task_group(p, tg);
		p->sched_task_group = tg;
	}
#endif
	rseq_migrate(p);
	/*
	 * We're setting the CPU for the first time, we don't migrate,
	 * so use __set_task_cpu().
	 */
	__set_task_cpu(p, smp_processor_id());
	if (p->sched_class->task_fork)
		p->sched_class->task_fork(p);
	raw_spin_unlock_irqrestore(&p->pi_lock, flags);

	return scx_fork(p);
}

void sched_cancel_fork(struct task_struct *p)
{
	scx_cancel_fork(p);
}

void sched_post_fork(struct task_struct *p)
{
	uclamp_post_fork(p);
	scx_post_fork(p);
}

unsigned long to_ratio(u64 period, u64 runtime)
{
	if (runtime == RUNTIME_INF)
		return BW_UNIT;

	/*
	 * Doing this here saves a lot of checks in all
	 * the calling paths, and returning zero seems
	 * safe for them anyway.
	 */
	if (period == 0)
		return 0;

	return div64_u64(runtime << BW_SHIFT, period);
}

/*
 * wake_up_new_task - wake up a newly created task for the first time.
 *
 * This function will do some initial scheduler statistics housekeeping
 * that must be done for every newly created context, then puts the task
 * on the runqueue and wakes it.
 */
void wake_up_new_task(struct task_struct *p)
{
	struct rq_flags rf;
	struct rq *rq;
	int wake_flags = WF_FORK;

	raw_spin_lock_irqsave(&p->pi_lock, rf.flags);
	WRITE_ONCE(p->__state, TASK_RUNNING);
	/*
	 * Fork balancing, do it here and not earlier because:
	 *  - cpus_ptr can change in the fork path
	 *  - any previously selected CPU might disappear through hotplug
	 *
	 * Use __set_task_cpu() to avoid calling sched_class::migrate_task_rq,
	 * as we're not fully set-up yet.
	 */
	p->recent_used_cpu = task_cpu(p);
	rseq_migrate(p);
	__set_task_cpu(p, select_task_rq(p, task_cpu(p), &wake_flags));
	rq = __task_rq_lock(p, &rf);
	update_rq_clock(rq);
	post_init_entity_util_avg(p);

	activate_task(rq, p, ENQUEUE_NOCLOCK | ENQUEUE_INITIAL);
	trace_sched_wakeup_new(p);
	wakeup_preempt(rq, p, wake_flags);
	if (p->sched_class->task_woken) {
		/*
		 * Nothing relies on rq->lock after this, so it's fine to
		 * drop it.
		 */
		rq_unpin_lock(rq, &rf);
		p->sched_class->task_woken(rq, p);
		rq_repin_lock(rq, &rf);
	}
	task_rq_unlock(rq, p, &rf);
}

#ifdef CONFIG_PREEMPT_NOTIFIERS

static DEFINE_STATIC_KEY_FALSE(preempt_notifier_key);

void preempt_notifier_inc(void)
{
	static_branch_inc(&preempt_notifier_key);
}
EXPORT_SYMBOL_GPL(preempt_notifier_inc);

void preempt_notifier_dec(void)
{
	static_branch_dec(&preempt_notifier_key);
}
EXPORT_SYMBOL_GPL(preempt_notifier_dec);

/**
 * preempt_notifier_register - tell me when current is being preempted & rescheduled
 * @notifier: notifier struct to register
 */
void preempt_notifier_register(struct preempt_notifier *notifier)
{
	if (!static_branch_unlikely(&preempt_notifier_key))
		WARN(1, "registering preempt_notifier while notifiers disabled\n");

	hlist_add_head(&notifier->link, &current->preempt_notifiers);
}
EXPORT_SYMBOL_GPL(preempt_notifier_register);

/**
 * preempt_notifier_unregister - no longer interested in preemption notifications
 * @notifier: notifier struct to unregister
 *
 * This is *not* safe to call from within a preemption notifier.
 */
void preempt_notifier_unregister(struct preempt_notifier *notifier)
{
	hlist_del(&notifier->link);
}
EXPORT_SYMBOL_GPL(preempt_notifier_unregister);

static void __fire_sched_in_preempt_notifiers(struct task_struct *curr)
{
	struct preempt_notifier *notifier;

	hlist_for_each_entry(notifier, &curr->preempt_notifiers, link)
		notifier->ops->sched_in(notifier, raw_smp_processor_id());
}

static __always_inline void fire_sched_in_preempt_notifiers(struct task_struct *curr)
{
	if (static_branch_unlikely(&preempt_notifier_key))
		__fire_sched_in_preempt_notifiers(curr);
}

static void
__fire_sched_out_preempt_notifiers(struct task_struct *curr,
				   struct task_struct *next)
{
	struct preempt_notifier *notifier;

	hlist_for_each_entry(notifier, &curr->preempt_notifiers, link)
		notifier->ops->sched_out(notifier, next);
}

static __always_inline void
fire_sched_out_preempt_notifiers(struct task_struct *curr,
				 struct task_struct *next)
{
	if (static_branch_unlikely(&preempt_notifier_key))
		__fire_sched_out_preempt_notifiers(curr, next);
}

#else /* !CONFIG_PREEMPT_NOTIFIERS: */

static inline void fire_sched_in_preempt_notifiers(struct task_struct *curr)
{
}

static inline void
fire_sched_out_preempt_notifiers(struct task_struct *curr,
				 struct task_struct *next)
{
}

#endif /* !CONFIG_PREEMPT_NOTIFIERS */

static inline void prepare_task(struct task_struct *next)
{
	/*
	 * Claim the task as running, we do this before switching to it
	 * such that any running task will have this set.
	 *
	 * See the smp_load_acquire(&p->on_cpu) case in ttwu() and
	 * its ordering comment.
	 */
	WRITE_ONCE(next->on_cpu, 1);
}

static inline void finish_task(struct task_struct *prev)
{
	/*
	 * This must be the very last reference to @prev from this CPU. After
	 * p->on_cpu is cleared, the task can be moved to a different CPU. We
	 * must ensure this doesn't happen until the switch is completely
	 * finished.
	 *
	 * In particular, the load of prev->state in finish_task_switch() must
	 * happen before this.
	 *
	 * Pairs with the smp_cond_load_acquire() in try_to_wake_up().
	 */
	smp_store_release(&prev->on_cpu, 0);
}

static void do_balance_callbacks(struct rq *rq, struct balance_callback *head)
{
	void (*func)(struct rq *rq);
	struct balance_callback *next;

	lockdep_assert_rq_held(rq);

	while (head) {
		func = (void (*)(struct rq *))head->func;
		next = head->next;
		head->next = NULL;
		head = next;

		func(rq);
	}
}

static void balance_push(struct rq *rq);

/*
 * balance_push_callback is a right abuse of the callback interface and plays
 * by significantly different rules.
 *
 * Where the normal balance_callback's purpose is to be ran in the same context
 * that queued it (only later, when it's safe to drop rq->lock again),
 * balance_push_callback is specifically targeted at __schedule().
 *
 * This abuse is tolerated because it places all the unlikely/odd cases behind
 * a single test, namely: rq->balance_callback == NULL.
 */
struct balance_callback balance_push_callback = {
	.next = NULL,
	.func = balance_push,
};

static inline struct balance_callback *
__splice_balance_callbacks(struct rq *rq, bool split)
{
	struct balance_callback *head = rq->balance_callback;

	if (likely(!head))
		return NULL;

	lockdep_assert_rq_held(rq);
	/*
	 * Must not take balance_push_callback off the list when
	 * splice_balance_callbacks() and balance_callbacks() are not
	 * in the same rq->lock section.
	 *
	 * In that case it would be possible for __schedule() to interleave
	 * and observe the list empty.
	 */
	if (split && head == &balance_push_callback)
		head = NULL;
	else
		rq->balance_callback = NULL;

	return head;
}

struct balance_callback *splice_balance_callbacks(struct rq *rq)
{
	return __splice_balance_callbacks(rq, true);
}

static void __balance_callbacks(struct rq *rq)
{
	do_balance_callbacks(rq, __splice_balance_callbacks(rq, false));
}

void balance_callbacks(struct rq *rq, struct balance_callback *head)
{
	unsigned long flags;

	if (unlikely(head)) {
		raw_spin_rq_lock_irqsave(rq, flags);
		do_balance_callbacks(rq, head);
		raw_spin_rq_unlock_irqrestore(rq, flags);
	}
}

static inline void
prepare_lock_switch(struct rq *rq, struct task_struct *next, struct rq_flags *rf)
{
	/*
	 * Since the runqueue lock will be released by the next
	 * task (which is an invalid locking op but in the case
	 * of the scheduler it's an obvious special-case), so we
	 * do an early lockdep release here:
	 */
	rq_unpin_lock(rq, rf);
	spin_release(&__rq_lockp(rq)->dep_map, _THIS_IP_);
#ifdef CONFIG_DEBUG_SPINLOCK
	/* this is a valid case when another task releases the spinlock */
	rq_lockp(rq)->owner = next;
#endif
}

static inline void finish_lock_switch(struct rq *rq)
{
	/*
	 * If we are tracking spinlock dependencies then we have to
	 * fix up the runqueue lock - which gets 'carried over' from
	 * prev into current:
	 */
	spin_acquire(&__rq_lockp(rq)->dep_map, 0, 0, _THIS_IP_);
	__balance_callbacks(rq);
	raw_spin_rq_unlock_irq(rq);
}

/*
 * NOP if the arch has not defined these:
 */

#ifndef prepare_arch_switch
# define prepare_arch_switch(next)	do { } while (0)
#endif

#ifndef finish_arch_post_lock_switch
# define finish_arch_post_lock_switch()	do { } while (0)
#endif

static inline void kmap_local_sched_out(void)
{
#ifdef CONFIG_KMAP_LOCAL
	if (unlikely(current->kmap_ctrl.idx))
		__kmap_local_sched_out();
#endif
}

static inline void kmap_local_sched_in(void)
{
#ifdef CONFIG_KMAP_LOCAL
	if (unlikely(current->kmap_ctrl.idx))
		__kmap_local_sched_in();
#endif
}

/**
 * prepare_task_switch - prepare to switch tasks
 * @rq: the runqueue preparing to switch
 * @prev: the current task that is being switched out
 * @next: the task we are going to switch to.
 *
 * This is called with the rq lock held and interrupts off. It must
 * be paired with a subsequent finish_task_switch after the context
 * switch.
 *
 * prepare_task_switch sets up locking and calls architecture specific
 * hooks.
 */
static inline void
prepare_task_switch(struct rq *rq, struct task_struct *prev,
		    struct task_struct *next)
{
	kcov_prepare_switch(prev);
	sched_info_switch(rq, prev, next);
	perf_event_task_sched_out(prev, next);
	rseq_preempt(prev);
	fire_sched_out_preempt_notifiers(prev, next);
	kmap_local_sched_out();
	prepare_task(next);
	prepare_arch_switch(next);
}

/**
 * finish_task_switch - clean up after a task-switch
 * @prev: the thread we just switched away from.
 *
 * finish_task_switch must be called after the context switch, paired
 * with a prepare_task_switch call before the context switch.
 * finish_task_switch will reconcile locking set up by prepare_task_switch,
 * and do any other architecture-specific cleanup actions.
 *
 * Note that we may have delayed dropping an mm in context_switch(). If
 * so, we finish that here outside of the runqueue lock. (Doing it
 * with the lock held can cause deadlocks; see schedule() for
 * details.)
 *
 * The context switch have flipped the stack from under us and restored the
 * local variables which were saved when this task called schedule() in the
 * past. 'prev == current' is still correct but we need to recalculate this_rq
 * because prev may have moved to another CPU.
 */
static struct rq *finish_task_switch(struct task_struct *prev)
	__releases(rq->lock)
{
	struct rq *rq = this_rq();
	struct mm_struct *mm = rq->prev_mm;
	unsigned int prev_state;

	/*
	 * The previous task will have left us with a preempt_count of 2
	 * because it left us after:
	 *
	 *	schedule()
	 *	  preempt_disable();			// 1
	 *	  __schedule()
	 *	    raw_spin_lock_irq(&rq->lock)	// 2
	 *
	 * Also, see FORK_PREEMPT_COUNT.
	 */
	if (WARN_ONCE(preempt_count() != 2*PREEMPT_DISABLE_OFFSET,
		      "corrupted preempt_count: %s/%d/0x%x\n",
		      current->comm, current->pid, preempt_count()))
		preempt_count_set(FORK_PREEMPT_COUNT);

	rq->prev_mm = NULL;

	/*
	 * A task struct has one reference for the use as "current".
	 * If a task dies, then it sets TASK_DEAD in tsk->state and calls
	 * schedule one last time. The schedule call will never return, and
	 * the scheduled task must drop that reference.
	 *
	 * We must observe prev->state before clearing prev->on_cpu (in
	 * finish_task), otherwise a concurrent wakeup can get prev
	 * running on another CPU and we could rave with its RUNNING -> DEAD
	 * transition, resulting in a double drop.
	 */
	prev_state = READ_ONCE(prev->__state);
	vtime_task_switch(prev);
	perf_event_task_sched_in(prev, current);
	finish_task(prev);
	tick_nohz_task_switch();
	finish_lock_switch(rq);
	finish_arch_post_lock_switch();
	kcov_finish_switch(current);
	/*
	 * kmap_local_sched_out() is invoked with rq::lock held and
	 * interrupts disabled. There is no requirement for that, but the
	 * sched out code does not have an interrupt enabled section.
	 * Restoring the maps on sched in does not require interrupts being
	 * disabled either.
	 */
	kmap_local_sched_in();

	fire_sched_in_preempt_notifiers(current);
	/*
	 * When switching through a kernel thread, the loop in
	 * membarrier_{private,global}_expedited() may have observed that
	 * kernel thread and not issued an IPI. It is therefore possible to
	 * schedule between user->kernel->user threads without passing though
	 * switch_mm(). Membarrier requires a barrier after storing to
	 * rq->curr, before returning to userspace, so provide them here:
	 *
	 * - a full memory barrier for {PRIVATE,GLOBAL}_EXPEDITED, implicitly
	 *   provided by mmdrop_lazy_tlb(),
	 * - a sync_core for SYNC_CORE.
	 */
	if (mm) {
		membarrier_mm_sync_core_before_usermode(mm);
		mmdrop_lazy_tlb_sched(mm);
	}

	if (unlikely(prev_state == TASK_DEAD)) {
		if (prev->sched_class->task_dead)
			prev->sched_class->task_dead(prev);

		/* Task is done with its stack. */
		put_task_stack(prev);

		put_task_struct_rcu_user(prev);
	}

	return rq;
}

/**
 * schedule_tail - first thing a freshly forked thread must call.
 * @prev: the thread we just switched away from.
 */
asmlinkage __visible void schedule_tail(struct task_struct *prev)
	__releases(rq->lock)
{
	/*
	 * New tasks start with FORK_PREEMPT_COUNT, see there and
	 * finish_task_switch() for details.
	 *
	 * finish_task_switch() will drop rq->lock() and lower preempt_count
	 * and the preempt_enable() will end up enabling preemption (on
	 * PREEMPT_COUNT kernels).
	 */

	finish_task_switch(prev);
	/*
	 * This is a special case: the newly created task has just
	 * switched the context for the first time. It is returning from
	 * schedule for the first time in this path.
	 */
	trace_sched_exit_tp(true, CALLER_ADDR0);
	preempt_enable();

	if (current->set_child_tid)
		put_user(task_pid_vnr(current), current->set_child_tid);

	calculate_sigpending();
}

/*
 * context_switch - switch to the new MM and the new thread's register state.
 */
static __always_inline struct rq *
context_switch(struct rq *rq, struct task_struct *prev,
	       struct task_struct *next, struct rq_flags *rf)
{
	prepare_task_switch(rq, prev, next);

	/*
	 * For paravirt, this is coupled with an exit in switch_to to
	 * combine the page table reload and the switch backend into
	 * one hypercall.
	 */
	arch_start_context_switch(prev);

	/*
	 * kernel -> kernel   lazy + transfer active
	 *   user -> kernel   lazy + mmgrab_lazy_tlb() active
	 *
	 * kernel ->   user   switch + mmdrop_lazy_tlb() active
	 *   user ->   user   switch
	 *
	 * switch_mm_cid() needs to be updated if the barriers provided
	 * by context_switch() are modified.
	 */
	if (!next->mm) {                                // to kernel
		enter_lazy_tlb(prev->active_mm, next);

		next->active_mm = prev->active_mm;
		if (prev->mm)                           // from user
			mmgrab_lazy_tlb(prev->active_mm);
		else
			prev->active_mm = NULL;
	} else {                                        // to user
		membarrier_switch_mm(rq, prev->active_mm, next->mm);
		/*
		 * sys_membarrier() requires an smp_mb() between setting
		 * rq->curr / membarrier_switch_mm() and returning to userspace.
		 *
		 * The below provides this either through switch_mm(), or in
		 * case 'prev->active_mm == next->mm' through
		 * finish_task_switch()'s mmdrop().
		 */
		switch_mm_irqs_off(prev->active_mm, next->mm, next);
		lru_gen_use_mm(next->mm);

		if (!prev->mm) {                        // from kernel
			/* will mmdrop_lazy_tlb() in finish_task_switch(). */
			rq->prev_mm = prev->active_mm;
			prev->active_mm = NULL;
		}
	}

	/* switch_mm_cid() requires the memory barriers above. */
	switch_mm_cid(rq, prev, next);

	prepare_lock_switch(rq, next, rf);

	/* Here we just switch the register state and the stack. */
	switch_to(prev, next, prev);
	barrier();

	return finish_task_switch(prev);
}

/*
 * nr_running and nr_context_switches:
 *
 * externally visible scheduler statistics: current number of runnable
 * threads, total number of context switches performed since bootup.
 */
unsigned int nr_running(void)
{
	unsigned int i, sum = 0;

	for_each_online_cpu(i)
		sum += cpu_rq(i)->nr_running;

	return sum;
}

/*
 * Check if only the current task is running on the CPU.
 *
 * Caution: this function does not check that the caller has disabled
 * preemption, thus the result might have a time-of-check-to-time-of-use
 * race.  The caller is responsible to use it correctly, for example:
 *
 * - from a non-preemptible section (of course)
 *
 * - from a thread that is bound to a single CPU
 *
 * - in a loop with very short iterations (e.g. a polling loop)
 */
bool single_task_running(void)
{
	return raw_rq()->nr_running == 1;
}
EXPORT_SYMBOL(single_task_running);

unsigned long long nr_context_switches_cpu(int cpu)
{
	return cpu_rq(cpu)->nr_switches;
}

unsigned long long nr_context_switches(void)
{
	int i;
	unsigned long long sum = 0;

	for_each_possible_cpu(i)
		sum += cpu_rq(i)->nr_switches;

	return sum;
}

/*
 * Consumers of these two interfaces, like for example the cpuidle menu
 * governor, are using nonsensical data. Preferring shallow idle state selection
 * for a CPU that has IO-wait which might not even end up running the task when
 * it does become runnable.
 */

unsigned int nr_iowait_cpu(int cpu)
{
	return atomic_read(&cpu_rq(cpu)->nr_iowait);
}

/*
 * IO-wait accounting, and how it's mostly bollocks (on SMP).
 *
 * The idea behind IO-wait account is to account the idle time that we could
 * have spend running if it were not for IO. That is, if we were to improve the
 * storage performance, we'd have a proportional reduction in IO-wait time.
 *
 * This all works nicely on UP, where, when a task blocks on IO, we account
 * idle time as IO-wait, because if the storage were faster, it could've been
 * running and we'd not be idle.
 *
 * This has been extended to SMP, by doing the same for each CPU. This however
 * is broken.
 *
 * Imagine for instance the case where two tasks block on one CPU, only the one
 * CPU will have IO-wait accounted, while the other has regular idle. Even
 * though, if the storage were faster, both could've ran at the same time,
 * utilising both CPUs.
 *
 * This means, that when looking globally, the current IO-wait accounting on
 * SMP is a lower bound, by reason of under accounting.
 *
 * Worse, since the numbers are provided per CPU, they are sometimes
 * interpreted per CPU, and that is nonsensical. A blocked task isn't strictly
 * associated with any one particular CPU, it can wake to another CPU than it
 * blocked on. This means the per CPU IO-wait number is meaningless.
 *
 * Task CPU affinities can make all that even more 'interesting'.
 */

unsigned int nr_iowait(void)
{
	unsigned int i, sum = 0;

	for_each_possible_cpu(i)
		sum += nr_iowait_cpu(i);

	return sum;
}

/*
 * sched_exec - execve() is a valuable balancing opportunity, because at
 * this point the task has the smallest effective memory and cache footprint.
 */
void sched_exec(void)
{
	struct task_struct *p = current;
	struct migration_arg arg;
	int dest_cpu;

	scoped_guard (raw_spinlock_irqsave, &p->pi_lock) {
		dest_cpu = p->sched_class->select_task_rq(p, task_cpu(p), WF_EXEC);
		if (dest_cpu == smp_processor_id())
			return;

		if (unlikely(!cpu_active(dest_cpu)))
			return;

		arg = (struct migration_arg){ p, dest_cpu };
	}
	stop_one_cpu(task_cpu(p), migration_cpu_stop, &arg);
}

DEFINE_PER_CPU(struct kernel_stat, kstat);
DEFINE_PER_CPU(struct kernel_cpustat, kernel_cpustat);

EXPORT_PER_CPU_SYMBOL(kstat);
EXPORT_PER_CPU_SYMBOL(kernel_cpustat);

/*
 * The function fair_sched_class.update_curr accesses the struct curr
 * and its field curr->exec_start; when called from task_sched_runtime(),
 * we observe a high rate of cache misses in practice.
 * Prefetching this data results in improved performance.
 */
static inline void prefetch_curr_exec_start(struct task_struct *p)
{
#ifdef CONFIG_FAIR_GROUP_SCHED
	struct sched_entity *curr = p->se.cfs_rq->curr;
#else
	struct sched_entity *curr = task_rq(p)->cfs.curr;
#endif
	prefetch(curr);
	prefetch(&curr->exec_start);
}

/*
 * Return accounted runtime for the task.
 * In case the task is currently running, return the runtime plus current's
 * pending runtime that have not been accounted yet.
 */
unsigned long long task_sched_runtime(struct task_struct *p)
{
	struct rq_flags rf;
	struct rq *rq;
	u64 ns;

#ifdef CONFIG_64BIT
	/*
	 * 64-bit doesn't need locks to atomically read a 64-bit value.
	 * So we have a optimization chance when the task's delta_exec is 0.
	 * Reading ->on_cpu is racy, but this is OK.
	 *
	 * If we race with it leaving CPU, we'll take a lock. So we're correct.
	 * If we race with it entering CPU, unaccounted time is 0. This is
	 * indistinguishable from the read occurring a few cycles earlier.
	 * If we see ->on_cpu without ->on_rq, the task is leaving, and has
	 * been accounted, so we're correct here as well.
	 */
	if (!p->on_cpu || !task_on_rq_queued(p))
		return p->se.sum_exec_runtime;
#endif

	rq = task_rq_lock(p, &rf);
	/*
	 * Must be ->curr _and_ ->on_rq.  If dequeued, we would
	 * project cycles that may never be accounted to this
	 * thread, breaking clock_gettime().
	 */
	if (task_current_donor(rq, p) && task_on_rq_queued(p)) {
		prefetch_curr_exec_start(p);
		update_rq_clock(rq);
		p->sched_class->update_curr(rq);
	}
	ns = p->se.sum_exec_runtime;
	task_rq_unlock(rq, p, &rf);

	return ns;
}

static u64 cpu_resched_latency(struct rq *rq)
{
	int latency_warn_ms = READ_ONCE(sysctl_resched_latency_warn_ms);
	u64 resched_latency, now = rq_clock(rq);
	static bool warned_once;

	if (sysctl_resched_latency_warn_once && warned_once)
		return 0;

	if (!need_resched() || !latency_warn_ms)
		return 0;

	if (system_state == SYSTEM_BOOTING)
		return 0;

	if (!rq->last_seen_need_resched_ns) {
		rq->last_seen_need_resched_ns = now;
		rq->ticks_without_resched = 0;
		return 0;
	}

	rq->ticks_without_resched++;
	resched_latency = now - rq->last_seen_need_resched_ns;
	if (resched_latency <= latency_warn_ms * NSEC_PER_MSEC)
		return 0;

	warned_once = true;

	return resched_latency;
}

static int __init setup_resched_latency_warn_ms(char *str)
{
	long val;

	if ((kstrtol(str, 0, &val))) {
		pr_warn("Unable to set resched_latency_warn_ms\n");
		return 1;
	}

	sysctl_resched_latency_warn_ms = val;
	return 1;
}
__setup("resched_latency_warn_ms=", setup_resched_latency_warn_ms);

/*
 * This function gets called by the timer code, with HZ frequency.
 * We call it with interrupts disabled.
 */
void sched_tick(void)
{
	int cpu = smp_processor_id();
	struct rq *rq = cpu_rq(cpu);
	/* accounting goes to the donor task */
	struct task_struct *donor;
	struct rq_flags rf;
	unsigned long hw_pressure;
	u64 resched_latency;

	if (housekeeping_cpu(cpu, HK_TYPE_KERNEL_NOISE))
		arch_scale_freq_tick();

	sched_clock_tick();

	rq_lock(rq, &rf);
	donor = rq->donor;

	psi_account_irqtime(rq, donor, NULL);

	update_rq_clock(rq);
	hw_pressure = arch_scale_hw_pressure(cpu_of(rq));
	update_hw_load_avg(rq_clock_task(rq), rq, hw_pressure);

	if (dynamic_preempt_lazy() && tif_test_bit(TIF_NEED_RESCHED_LAZY))
		resched_curr(rq);

	donor->sched_class->task_tick(rq, donor, 0);
	if (sched_feat(LATENCY_WARN))
		resched_latency = cpu_resched_latency(rq);
	calc_global_load_tick(rq);
	sched_core_tick(rq);
	task_tick_mm_cid(rq, donor);
	scx_tick(rq);

	rq_unlock(rq, &rf);

	if (sched_feat(LATENCY_WARN) && resched_latency)
		resched_latency_warn(cpu, resched_latency);

	perf_event_task_tick();

	if (donor->flags & PF_WQ_WORKER)
		wq_worker_tick(donor);

	if (!scx_switched_all()) {
		rq->idle_balance = idle_cpu(cpu);
		sched_balance_trigger(rq);
	}
}

#ifdef CONFIG_NO_HZ_FULL

struct tick_work {
	int			cpu;
	atomic_t		state;
	struct delayed_work	work;
};
/* Values for ->state, see diagram below. */
#define TICK_SCHED_REMOTE_OFFLINE	0
#define TICK_SCHED_REMOTE_OFFLINING	1
#define TICK_SCHED_REMOTE_RUNNING	2

/*
 * State diagram for ->state:
 *
 *
 *          TICK_SCHED_REMOTE_OFFLINE
 *                    |   ^
 *                    |   |
 *                    |   | sched_tick_remote()
 *                    |   |
 *                    |   |
 *                    +--TICK_SCHED_REMOTE_OFFLINING
 *                    |   ^
 *                    |   |
 * sched_tick_start() |   | sched_tick_stop()
 *                    |   |
 *                    V   |
 *          TICK_SCHED_REMOTE_RUNNING
 *
 *
 * Other transitions get WARN_ON_ONCE(), except that sched_tick_remote()
 * and sched_tick_start() are happy to leave the state in RUNNING.
 */

static struct tick_work __percpu *tick_work_cpu;

static void sched_tick_remote(struct work_struct *work)
{
	struct delayed_work *dwork = to_delayed_work(work);
	struct tick_work *twork = container_of(dwork, struct tick_work, work);
	int cpu = twork->cpu;
	struct rq *rq = cpu_rq(cpu);
	int os;

	/*
	 * Handle the tick only if it appears the remote CPU is running in full
	 * dynticks mode. The check is racy by nature, but missing a tick or
	 * having one too much is no big deal because the scheduler tick updates
	 * statistics and checks timeslices in a time-independent way, regardless
	 * of when exactly it is running.
	 */
	if (tick_nohz_tick_stopped_cpu(cpu)) {
		guard(rq_lock_irq)(rq);
		struct task_struct *curr = rq->curr;

		if (cpu_online(cpu)) {
			/*
			 * Since this is a remote tick for full dynticks mode,
			 * we are always sure that there is no proxy (only a
			 * single task is running).
			 */
			WARN_ON_ONCE(rq->curr != rq->donor);
			update_rq_clock(rq);

			if (!is_idle_task(curr)) {
				/*
				 * Make sure the next tick runs within a
				 * reasonable amount of time.
				 */
				u64 delta = rq_clock_task(rq) - curr->se.exec_start;
				WARN_ON_ONCE(delta > (u64)NSEC_PER_SEC * 3);
			}
			curr->sched_class->task_tick(rq, curr, 0);

			calc_load_nohz_remote(rq);
		}
	}

	/*
	 * Run the remote tick once per second (1Hz). This arbitrary
	 * frequency is large enough to avoid overload but short enough
	 * to keep scheduler internal stats reasonably up to date.  But
	 * first update state to reflect hotplug activity if required.
	 */
	os = atomic_fetch_add_unless(&twork->state, -1, TICK_SCHED_REMOTE_RUNNING);
	WARN_ON_ONCE(os == TICK_SCHED_REMOTE_OFFLINE);
	if (os == TICK_SCHED_REMOTE_RUNNING)
		queue_delayed_work(system_unbound_wq, dwork, HZ);
}

static void sched_tick_start(int cpu)
{
	int os;
	struct tick_work *twork;

	if (housekeeping_cpu(cpu, HK_TYPE_KERNEL_NOISE))
		return;

	WARN_ON_ONCE(!tick_work_cpu);

	twork = per_cpu_ptr(tick_work_cpu, cpu);
	os = atomic_xchg(&twork->state, TICK_SCHED_REMOTE_RUNNING);
	WARN_ON_ONCE(os == TICK_SCHED_REMOTE_RUNNING);
	if (os == TICK_SCHED_REMOTE_OFFLINE) {
		twork->cpu = cpu;
		INIT_DELAYED_WORK(&twork->work, sched_tick_remote);
		queue_delayed_work(system_unbound_wq, &twork->work, HZ);
	}
}

#ifdef CONFIG_HOTPLUG_CPU
static void sched_tick_stop(int cpu)
{
	struct tick_work *twork;
	int os;

	if (housekeeping_cpu(cpu, HK_TYPE_KERNEL_NOISE))
		return;

	WARN_ON_ONCE(!tick_work_cpu);

	twork = per_cpu_ptr(tick_work_cpu, cpu);
	/* There cannot be competing actions, but don't rely on stop-machine. */
	os = atomic_xchg(&twork->state, TICK_SCHED_REMOTE_OFFLINING);
	WARN_ON_ONCE(os != TICK_SCHED_REMOTE_RUNNING);
	/* Don't cancel, as this would mess up the state machine. */
}
#endif /* CONFIG_HOTPLUG_CPU */

int __init sched_tick_offload_init(void)
{
	tick_work_cpu = alloc_percpu(struct tick_work);
	BUG_ON(!tick_work_cpu);
	return 0;
}

#else /* !CONFIG_NO_HZ_FULL: */
static inline void sched_tick_start(int cpu) { }
static inline void sched_tick_stop(int cpu) { }
#endif /* !CONFIG_NO_HZ_FULL */

#if defined(CONFIG_PREEMPTION) && (defined(CONFIG_DEBUG_PREEMPT) || \
				defined(CONFIG_TRACE_PREEMPT_TOGGLE))
/*
 * If the value passed in is equal to the current preempt count
 * then we just disabled preemption. Start timing the latency.
 */
static inline void preempt_latency_start(int val)
{
	if (preempt_count() == val) {
		unsigned long ip = get_lock_parent_ip();
#ifdef CONFIG_DEBUG_PREEMPT
		current->preempt_disable_ip = ip;
#endif
		trace_preempt_off(CALLER_ADDR0, ip);
	}
}

void preempt_count_add(int val)
{
#ifdef CONFIG_DEBUG_PREEMPT
	/*
	 * Underflow?
	 */
	if (DEBUG_LOCKS_WARN_ON((preempt_count() < 0)))
		return;
#endif
	__preempt_count_add(val);
#ifdef CONFIG_DEBUG_PREEMPT
	/*
	 * Spinlock count overflowing soon?
	 */
	DEBUG_LOCKS_WARN_ON((preempt_count() & PREEMPT_MASK) >=
				PREEMPT_MASK - 10);
#endif
	preempt_latency_start(val);
}
EXPORT_SYMBOL(preempt_count_add);
NOKPROBE_SYMBOL(preempt_count_add);

/*
 * If the value passed in equals to the current preempt count
 * then we just enabled preemption. Stop timing the latency.
 */
static inline void preempt_latency_stop(int val)
{
	if (preempt_count() == val)
		trace_preempt_on(CALLER_ADDR0, get_lock_parent_ip());
}

void preempt_count_sub(int val)
{
#ifdef CONFIG_DEBUG_PREEMPT
	/*
	 * Underflow?
	 */
	if (DEBUG_LOCKS_WARN_ON(val > preempt_count()))
		return;
	/*
	 * Is the spinlock portion underflowing?
	 */
	if (DEBUG_LOCKS_WARN_ON((val < PREEMPT_MASK) &&
			!(preempt_count() & PREEMPT_MASK)))
		return;
#endif

	preempt_latency_stop(val);
	__preempt_count_sub(val);
}
EXPORT_SYMBOL(preempt_count_sub);
NOKPROBE_SYMBOL(preempt_count_sub);

#else
static inline void preempt_latency_start(int val) { }
static inline void preempt_latency_stop(int val) { }
#endif

static inline unsigned long get_preempt_disable_ip(struct task_struct *p)
{
#ifdef CONFIG_DEBUG_PREEMPT
	return p->preempt_disable_ip;
#else
	return 0;
#endif
}

/*
 * Print scheduling while atomic bug:
 */
static noinline void __schedule_bug(struct task_struct *prev)
{
	/* Save this before calling printk(), since that will clobber it */
	unsigned long preempt_disable_ip = get_preempt_disable_ip(current);

	if (oops_in_progress)
		return;

	printk(KERN_ERR "BUG: scheduling while atomic: %s/%d/0x%08x\n",
		prev->comm, prev->pid, preempt_count());

	debug_show_held_locks(prev);
	print_modules();
	if (irqs_disabled())
		print_irqtrace_events(prev);
	if (IS_ENABLED(CONFIG_DEBUG_PREEMPT)) {
		pr_err("Preemption disabled at:");
		print_ip_sym(KERN_ERR, preempt_disable_ip);
	}
	check_panic_on_warn("scheduling while atomic");

	dump_stack();
	add_taint(TAINT_WARN, LOCKDEP_STILL_OK);
}

/*
 * Various schedule()-time debugging checks and statistics:
 */
static inline void schedule_debug(struct task_struct *prev, bool preempt)
{
#ifdef CONFIG_SCHED_STACK_END_CHECK
	if (task_stack_end_corrupted(prev))
		panic("corrupted stack end detected inside scheduler\n");

	if (task_scs_end_corrupted(prev))
		panic("corrupted shadow stack detected inside scheduler\n");
#endif

#ifdef CONFIG_DEBUG_ATOMIC_SLEEP
	if (!preempt && READ_ONCE(prev->__state) && prev->non_block_count) {
		printk(KERN_ERR "BUG: scheduling in a non-blocking section: %s/%d/%i\n",
			prev->comm, prev->pid, prev->non_block_count);
		dump_stack();
		add_taint(TAINT_WARN, LOCKDEP_STILL_OK);
	}
#endif

	if (unlikely(in_atomic_preempt_off())) {
		__schedule_bug(prev);
		preempt_count_set(PREEMPT_DISABLED);
	}
	rcu_sleep_check();
	WARN_ON_ONCE(ct_state() == CT_STATE_USER);

	profile_hit(SCHED_PROFILING, __builtin_return_address(0));

	schedstat_inc(this_rq()->sched_count);
}

static void prev_balance(struct rq *rq, struct task_struct *prev,
			 struct rq_flags *rf)
{
	const struct sched_class *start_class = prev->sched_class;
	const struct sched_class *class;

#ifdef CONFIG_SCHED_CLASS_EXT
	/*
	 * SCX requires a balance() call before every pick_task() including when
	 * waking up from SCHED_IDLE. If @start_class is below SCX, start from
	 * SCX instead. Also, set a flag to detect missing balance() call.
	 */
	if (scx_enabled()) {
		rq->scx.flags |= SCX_RQ_BAL_PENDING;
		if (sched_class_above(&ext_sched_class, start_class))
			start_class = &ext_sched_class;
	}
#endif

	/*
	 * We must do the balancing pass before put_prev_task(), such
	 * that when we release the rq->lock the task is in the same
	 * state as before we took rq->lock.
	 *
	 * We can terminate the balance pass as soon as we know there is
	 * a runnable task of @class priority or higher.
	 */
	for_active_class_range(class, start_class, &idle_sched_class) {
		if (class->balance && class->balance(rq, prev, rf))
			break;
	}
}

/*
 * Pick up the highest-prio task:
 */
static inline struct task_struct *
__pick_next_task(struct rq *rq, struct task_struct *prev, struct rq_flags *rf)
{
	const struct sched_class *class;
	struct task_struct *p;

	rq->dl_server = NULL;

	if (scx_enabled())
		goto restart;

	/*
	 * Optimization: we know that if all tasks are in the fair class we can
	 * call that function directly, but only if the @prev task wasn't of a
	 * higher scheduling class, because otherwise those lose the
	 * opportunity to pull in more work from other CPUs.
	 */
	if (likely(!sched_class_above(prev->sched_class, &fair_sched_class) &&
		   rq->nr_running == rq->cfs.h_nr_queued)) {

		p = pick_next_task_fair(rq, prev, rf);
		if (unlikely(p == RETRY_TASK))
			goto restart;

		/* Assume the next prioritized class is idle_sched_class */
		if (!p) {
			p = pick_task_idle(rq);
			put_prev_set_next_task(rq, prev, p);
		}

		return p;
	}

restart:
	prev_balance(rq, prev, rf);

	for_each_active_class(class) {
		if (class->pick_next_task) {
			p = class->pick_next_task(rq, prev);
			if (p)
				return p;
		} else {
			p = class->pick_task(rq);
			if (p) {
				put_prev_set_next_task(rq, prev, p);
				return p;
			}
		}
	}

	BUG(); /* The idle class should always have a runnable task. */
}

#ifdef CONFIG_SCHED_CORE
static inline bool is_task_rq_idle(struct task_struct *t)
{
	return (task_rq(t)->idle == t);
}

static inline bool cookie_equals(struct task_struct *a, unsigned long cookie)
{
	return is_task_rq_idle(a) || (a->core_cookie == cookie);
}

static inline bool cookie_match(struct task_struct *a, struct task_struct *b)
{
	if (is_task_rq_idle(a) || is_task_rq_idle(b))
		return true;

	return a->core_cookie == b->core_cookie;
}

static inline struct task_struct *pick_task(struct rq *rq)
{
	const struct sched_class *class;
	struct task_struct *p;

	rq->dl_server = NULL;

	for_each_active_class(class) {
		p = class->pick_task(rq);
		if (p)
			return p;
	}

	BUG(); /* The idle class should always have a runnable task. */
}

extern void task_vruntime_update(struct rq *rq, struct task_struct *p, bool in_fi);

static void queue_core_balance(struct rq *rq);

static struct task_struct *
pick_next_task(struct rq *rq, struct task_struct *prev, struct rq_flags *rf)
{
	struct task_struct *next, *p, *max = NULL;
	const struct cpumask *smt_mask;
	bool fi_before = false;
	bool core_clock_updated = (rq == rq->core);
	unsigned long cookie;
	int i, cpu, occ = 0;
	struct rq *rq_i;
	bool need_sync;

	if (!sched_core_enabled(rq))
		return __pick_next_task(rq, prev, rf);

	cpu = cpu_of(rq);

	/* Stopper task is switching into idle, no need core-wide selection. */
	if (cpu_is_offline(cpu)) {
		/*
		 * Reset core_pick so that we don't enter the fastpath when
		 * coming online. core_pick would already be migrated to
		 * another cpu during offline.
		 */
		rq->core_pick = NULL;
		rq->core_dl_server = NULL;
		return __pick_next_task(rq, prev, rf);
	}

	/*
	 * If there were no {en,de}queues since we picked (IOW, the task
	 * pointers are all still valid), and we haven't scheduled the last
	 * pick yet, do so now.
	 *
	 * rq->core_pick can be NULL if no selection was made for a CPU because
	 * it was either offline or went offline during a sibling's core-wide
	 * selection. In this case, do a core-wide selection.
	 */
	if (rq->core->core_pick_seq == rq->core->core_task_seq &&
	    rq->core->core_pick_seq != rq->core_sched_seq &&
	    rq->core_pick) {
		WRITE_ONCE(rq->core_sched_seq, rq->core->core_pick_seq);

		next = rq->core_pick;
		rq->dl_server = rq->core_dl_server;
		rq->core_pick = NULL;
		rq->core_dl_server = NULL;
		goto out_set_next;
	}

	prev_balance(rq, prev, rf);

	smt_mask = cpu_smt_mask(cpu);
	need_sync = !!rq->core->core_cookie;

	/* reset state */
	rq->core->core_cookie = 0UL;
	if (rq->core->core_forceidle_count) {
		if (!core_clock_updated) {
			update_rq_clock(rq->core);
			core_clock_updated = true;
		}
		sched_core_account_forceidle(rq);
		/* reset after accounting force idle */
		rq->core->core_forceidle_start = 0;
		rq->core->core_forceidle_count = 0;
		rq->core->core_forceidle_occupation = 0;
		need_sync = true;
		fi_before = true;
	}

	/*
	 * core->core_task_seq, core->core_pick_seq, rq->core_sched_seq
	 *
	 * @task_seq guards the task state ({en,de}queues)
	 * @pick_seq is the @task_seq we did a selection on
	 * @sched_seq is the @pick_seq we scheduled
	 *
	 * However, preemptions can cause multiple picks on the same task set.
	 * 'Fix' this by also increasing @task_seq for every pick.
	 */
	rq->core->core_task_seq++;

	/*
	 * Optimize for common case where this CPU has no cookies
	 * and there are no cookied tasks running on siblings.
	 */
	if (!need_sync) {
		next = pick_task(rq);
		if (!next->core_cookie) {
			rq->core_pick = NULL;
			rq->core_dl_server = NULL;
			/*
			 * For robustness, update the min_vruntime_fi for
			 * unconstrained picks as well.
			 */
			WARN_ON_ONCE(fi_before);
			task_vruntime_update(rq, next, false);
			goto out_set_next;
		}
	}

	/*
	 * For each thread: do the regular task pick and find the max prio task
	 * amongst them.
	 *
	 * Tie-break prio towards the current CPU
	 */
	for_each_cpu_wrap(i, smt_mask, cpu) {
		rq_i = cpu_rq(i);

		/*
		 * Current cpu always has its clock updated on entrance to
		 * pick_next_task(). If the current cpu is not the core,
		 * the core may also have been updated above.
		 */
		if (i != cpu && (rq_i != rq->core || !core_clock_updated))
			update_rq_clock(rq_i);

		rq_i->core_pick = p = pick_task(rq_i);
		rq_i->core_dl_server = rq_i->dl_server;

		if (!max || prio_less(max, p, fi_before))
			max = p;
	}

	cookie = rq->core->core_cookie = max->core_cookie;

	/*
	 * For each thread: try and find a runnable task that matches @max or
	 * force idle.
	 */
	for_each_cpu(i, smt_mask) {
		rq_i = cpu_rq(i);
		p = rq_i->core_pick;

		if (!cookie_equals(p, cookie)) {
			p = NULL;
			if (cookie)
				p = sched_core_find(rq_i, cookie);
			if (!p)
				p = idle_sched_class.pick_task(rq_i);
		}

		rq_i->core_pick = p;
		rq_i->core_dl_server = NULL;

		if (p == rq_i->idle) {
			if (rq_i->nr_running) {
				rq->core->core_forceidle_count++;
				if (!fi_before)
					rq->core->core_forceidle_seq++;
			}
		} else {
			occ++;
		}
	}

	if (schedstat_enabled() && rq->core->core_forceidle_count) {
		rq->core->core_forceidle_start = rq_clock(rq->core);
		rq->core->core_forceidle_occupation = occ;
	}

	rq->core->core_pick_seq = rq->core->core_task_seq;
	next = rq->core_pick;
	rq->core_sched_seq = rq->core->core_pick_seq;

	/* Something should have been selected for current CPU */
	WARN_ON_ONCE(!next);

	/*
	 * Reschedule siblings
	 *
	 * NOTE: L1TF -- at this point we're no longer running the old task and
	 * sending an IPI (below) ensures the sibling will no longer be running
	 * their task. This ensures there is no inter-sibling overlap between
	 * non-matching user state.
	 */
	for_each_cpu(i, smt_mask) {
		rq_i = cpu_rq(i);

		/*
		 * An online sibling might have gone offline before a task
		 * could be picked for it, or it might be offline but later
		 * happen to come online, but its too late and nothing was
		 * picked for it.  That's Ok - it will pick tasks for itself,
		 * so ignore it.
		 */
		if (!rq_i->core_pick)
			continue;

		/*
		 * Update for new !FI->FI transitions, or if continuing to be in !FI:
		 * fi_before     fi      update?
		 *  0            0       1
		 *  0            1       1
		 *  1            0       1
		 *  1            1       0
		 */
		if (!(fi_before && rq->core->core_forceidle_count))
			task_vruntime_update(rq_i, rq_i->core_pick, !!rq->core->core_forceidle_count);

		rq_i->core_pick->core_occupation = occ;

		if (i == cpu) {
			rq_i->core_pick = NULL;
			rq_i->core_dl_server = NULL;
			continue;
		}

		/* Did we break L1TF mitigation requirements? */
		WARN_ON_ONCE(!cookie_match(next, rq_i->core_pick));

		if (rq_i->curr == rq_i->core_pick) {
			rq_i->core_pick = NULL;
			rq_i->core_dl_server = NULL;
			continue;
		}

		resched_curr(rq_i);
	}

out_set_next:
	put_prev_set_next_task(rq, prev, next);
	if (rq->core->core_forceidle_count && next == rq->idle)
		queue_core_balance(rq);

	return next;
}

static bool try_steal_cookie(int this, int that)
{
	struct rq *dst = cpu_rq(this), *src = cpu_rq(that);
	struct task_struct *p;
	unsigned long cookie;
	bool success = false;

	guard(irq)();
	guard(double_rq_lock)(dst, src);

	cookie = dst->core->core_cookie;
	if (!cookie)
		return false;

	if (dst->curr != dst->idle)
		return false;

	p = sched_core_find(src, cookie);
	if (!p)
		return false;

	do {
		if (p == src->core_pick || p == src->curr)
			goto next;

		if (!is_cpu_allowed(p, this))
			goto next;

		if (p->core_occupation > dst->idle->core_occupation)
			goto next;
		/*
		 * sched_core_find() and sched_core_next() will ensure
		 * that task @p is not throttled now, we also need to
		 * check whether the runqueue of the destination CPU is
		 * being throttled.
		 */
		if (sched_task_is_throttled(p, this))
			goto next;

		move_queued_task_locked(src, dst, p);
		resched_curr(dst);

		success = true;
		break;

next:
		p = sched_core_next(p, cookie);
	} while (p);

	return success;
}

static bool steal_cookie_task(int cpu, struct sched_domain *sd)
{
	int i;

	for_each_cpu_wrap(i, sched_domain_span(sd), cpu + 1) {
		if (i == cpu)
			continue;

		if (need_resched())
			break;

		if (try_steal_cookie(cpu, i))
			return true;
	}

	return false;
}

static void sched_core_balance(struct rq *rq)
{
	struct sched_domain *sd;
	int cpu = cpu_of(rq);

	guard(preempt)();
	guard(rcu)();

	raw_spin_rq_unlock_irq(rq);
	for_each_domain(cpu, sd) {
		if (need_resched())
			break;

		if (steal_cookie_task(cpu, sd))
			break;
	}
	raw_spin_rq_lock_irq(rq);
}

static DEFINE_PER_CPU(struct balance_callback, core_balance_head);

static void queue_core_balance(struct rq *rq)
{
	if (!sched_core_enabled(rq))
		return;

	if (!rq->core->core_cookie)
		return;

	if (!rq->nr_running) /* not forced idle */
		return;

	queue_balance_callback(rq, &per_cpu(core_balance_head, rq->cpu), sched_core_balance);
}

DEFINE_LOCK_GUARD_1(core_lock, int,
		    sched_core_lock(*_T->lock, &_T->flags),
		    sched_core_unlock(*_T->lock, &_T->flags),
		    unsigned long flags)

static void sched_core_cpu_starting(unsigned int cpu)
{
	const struct cpumask *smt_mask = cpu_smt_mask(cpu);
	struct rq *rq = cpu_rq(cpu), *core_rq = NULL;
	int t;

	guard(core_lock)(&cpu);

	WARN_ON_ONCE(rq->core != rq);

	/* if we're the first, we'll be our own leader */
	if (cpumask_weight(smt_mask) == 1)
		return;

	/* find the leader */
	for_each_cpu(t, smt_mask) {
		if (t == cpu)
			continue;
		rq = cpu_rq(t);
		if (rq->core == rq) {
			core_rq = rq;
			break;
		}
	}

	if (WARN_ON_ONCE(!core_rq)) /* whoopsie */
		return;

	/* install and validate core_rq */
	for_each_cpu(t, smt_mask) {
		rq = cpu_rq(t);

		if (t == cpu)
			rq->core = core_rq;

		WARN_ON_ONCE(rq->core != core_rq);
	}
}

static void sched_core_cpu_deactivate(unsigned int cpu)
{
	const struct cpumask *smt_mask = cpu_smt_mask(cpu);
	struct rq *rq = cpu_rq(cpu), *core_rq = NULL;
	int t;

	guard(core_lock)(&cpu);

	/* if we're the last man standing, nothing to do */
	if (cpumask_weight(smt_mask) == 1) {
		WARN_ON_ONCE(rq->core != rq);
		return;
	}

	/* if we're not the leader, nothing to do */
	if (rq->core != rq)
		return;

	/* find a new leader */
	for_each_cpu(t, smt_mask) {
		if (t == cpu)
			continue;
		core_rq = cpu_rq(t);
		break;
	}

	if (WARN_ON_ONCE(!core_rq)) /* impossible */
		return;

	/* copy the shared state to the new leader */
	core_rq->core_task_seq             = rq->core_task_seq;
	core_rq->core_pick_seq             = rq->core_pick_seq;
	core_rq->core_cookie               = rq->core_cookie;
	core_rq->core_forceidle_count      = rq->core_forceidle_count;
	core_rq->core_forceidle_seq        = rq->core_forceidle_seq;
	core_rq->core_forceidle_occupation = rq->core_forceidle_occupation;

	/*
	 * Accounting edge for forced idle is handled in pick_next_task().
	 * Don't need another one here, since the hotplug thread shouldn't
	 * have a cookie.
	 */
	core_rq->core_forceidle_start = 0;

	/* install new leader */
	for_each_cpu(t, smt_mask) {
		rq = cpu_rq(t);
		rq->core = core_rq;
	}
}

static inline void sched_core_cpu_dying(unsigned int cpu)
{
	struct rq *rq = cpu_rq(cpu);

	if (rq->core != rq)
		rq->core = rq;
}

#else /* !CONFIG_SCHED_CORE: */

static inline void sched_core_cpu_starting(unsigned int cpu) {}
static inline void sched_core_cpu_deactivate(unsigned int cpu) {}
static inline void sched_core_cpu_dying(unsigned int cpu) {}

static struct task_struct *
pick_next_task(struct rq *rq, struct task_struct *prev, struct rq_flags *rf)
{
	return __pick_next_task(rq, prev, rf);
}

#endif /* !CONFIG_SCHED_CORE */

/*
 * Constants for the sched_mode argument of __schedule().
 *
 * The mode argument allows RT enabled kernels to differentiate a
 * preemption from blocking on an 'sleeping' spin/rwlock.
 */
#define SM_IDLE			(-1)
#define SM_NONE			0
#define SM_PREEMPT		1
#define SM_RTLOCK_WAIT		2

/*
 * Helper function for __schedule()
 *
 * Tries to deactivate the task, unless the should_block arg
 * is false or if a signal is pending. In the case a signal
 * is pending, marks the task's __state as RUNNING (and clear
 * blocked_on).
 */
static bool try_to_block_task(struct rq *rq, struct task_struct *p,
			      unsigned long *task_state_p, bool should_block)
{
	unsigned long task_state = *task_state_p;
	int flags = DEQUEUE_NOCLOCK;

	if (signal_pending_state(task_state, p)) {
		WRITE_ONCE(p->__state, TASK_RUNNING);
		*task_state_p = TASK_RUNNING;
		return false;
	}

	/*
	 * We check should_block after signal_pending because we
	 * will want to wake the task in that case. But if
	 * should_block is false, its likely due to the task being
	 * blocked on a mutex, and we want to keep it on the runqueue
	 * to be selectable for proxy-execution.
	 */
	if (!should_block)
		return false;

	p->sched_contributes_to_load =
		(task_state & TASK_UNINTERRUPTIBLE) &&
		!(task_state & TASK_NOLOAD) &&
		!(task_state & TASK_FROZEN);

	if (unlikely(is_special_task_state(task_state)))
		flags |= DEQUEUE_SPECIAL;

	/*
	 * __schedule()			ttwu()
	 *   prev_state = prev->state;    if (p->on_rq && ...)
	 *   if (prev_state)		    goto out;
	 *     p->on_rq = 0;		  smp_acquire__after_ctrl_dep();
	 *				  p->state = TASK_WAKING
	 *
	 * Where __schedule() and ttwu() have matching control dependencies.
	 *
	 * After this, schedule() must not care about p->state any more.
	 */
	block_task(rq, p, flags);
	return true;
}

#ifdef CONFIG_SCHED_PROXY_EXEC
static inline struct task_struct *proxy_resched_idle(struct rq *rq)
{
	put_prev_set_next_task(rq, rq->donor, rq->idle);
	rq_set_donor(rq, rq->idle);
	set_tsk_need_resched(rq->idle);
	return rq->idle;
}

static bool __proxy_deactivate(struct rq *rq, struct task_struct *donor)
{
	unsigned long state = READ_ONCE(donor->__state);

	/* Don't deactivate if the state has been changed to TASK_RUNNING */
	if (state == TASK_RUNNING)
		return false;
	/*
	 * Because we got donor from pick_next_task(), it is *crucial*
	 * that we call proxy_resched_idle() before we deactivate it.
	 * As once we deactivate donor, donor->on_rq is set to zero,
	 * which allows ttwu() to immediately try to wake the task on
	 * another rq. So we cannot use *any* references to donor
	 * after that point. So things like cfs_rq->curr or rq->donor
	 * need to be changed from next *before* we deactivate.
	 */
	proxy_resched_idle(rq);
	return try_to_block_task(rq, donor, &state, true);
}

static struct task_struct *proxy_deactivate(struct rq *rq, struct task_struct *donor)
{
	if (!__proxy_deactivate(rq, donor)) {
		/*
		 * XXX: For now, if deactivation failed, set donor
		 * as unblocked, as we aren't doing proxy-migrations
		 * yet (more logic will be needed then).
		 */
		donor->blocked_on = NULL;
	}
	return NULL;
}

/*
 * Find runnable lock owner to proxy for mutex blocked donor
 *
 * Follow the blocked-on relation:
 *   task->blocked_on -> mutex->owner -> task...
 *
 * Lock order:
 *
 *   p->pi_lock
 *     rq->lock
 *       mutex->wait_lock
 *
 * Returns the task that is going to be used as execution context (the one
 * that is actually going to be run on cpu_of(rq)).
 */
static struct task_struct *
find_proxy_task(struct rq *rq, struct task_struct *donor, struct rq_flags *rf)
{
	struct task_struct *owner = NULL;
	int this_cpu = cpu_of(rq);
	struct task_struct *p;
	struct mutex *mutex;

	/* Follow blocked_on chain. */
	for (p = donor; task_is_blocked(p); p = owner) {
		mutex = p->blocked_on;
		/* Something changed in the chain, so pick again */
		if (!mutex)
			return NULL;
		/*
		 * By taking mutex->wait_lock we hold off concurrent mutex_unlock()
		 * and ensure @owner sticks around.
		 */
		guard(raw_spinlock)(&mutex->wait_lock);

		/* Check again that p is blocked with wait_lock held */
		if (mutex != __get_task_blocked_on(p)) {
			/*
			 * Something changed in the blocked_on chain and
			 * we don't know if only at this level. So, let's
			 * just bail out completely and let __schedule()
			 * figure things out (pick_again loop).
			 */
			return NULL;
		}

		owner = __mutex_owner(mutex);
		if (!owner) {
			__clear_task_blocked_on(p, mutex);
			return p;
		}

		if (!READ_ONCE(owner->on_rq) || owner->se.sched_delayed) {
			/* XXX Don't handle blocked owners/delayed dequeue yet */
			return proxy_deactivate(rq, donor);
		}

		if (task_cpu(owner) != this_cpu) {
			/* XXX Don't handle migrations yet */
			return proxy_deactivate(rq, donor);
		}

		if (task_on_rq_migrating(owner)) {
			/*
			 * One of the chain of mutex owners is currently migrating to this
			 * CPU, but has not yet been enqueued because we are holding the
			 * rq lock. As a simple solution, just schedule rq->idle to give
			 * the migration a chance to complete. Much like the migrate_task
			 * case we should end up back in find_proxy_task(), this time
			 * hopefully with all relevant tasks already enqueued.
			 */
			return proxy_resched_idle(rq);
		}

		/*
		 * Its possible to race where after we check owner->on_rq
		 * but before we check (owner_cpu != this_cpu) that the
		 * task on another cpu was migrated back to this cpu. In
		 * that case it could slip by our  checks. So double check
		 * we are still on this cpu and not migrating. If we get
		 * inconsistent results, try again.
		 */
		if (!task_on_rq_queued(owner) || task_cpu(owner) != this_cpu)
			return NULL;

		if (owner == p) {
			/*
			 * It's possible we interleave with mutex_unlock like:
			 *
			 *				lock(&rq->lock);
			 *				  find_proxy_task()
			 * mutex_unlock()
			 *   lock(&wait_lock);
			 *   donor(owner) = current->blocked_donor;
			 *   unlock(&wait_lock);
			 *
			 *   wake_up_q();
			 *     ...
			 *       ttwu_runnable()
			 *         __task_rq_lock()
			 *				  lock(&wait_lock);
			 *				  owner == p
			 *
			 * Which leaves us to finish the ttwu_runnable() and make it go.
			 *
			 * So schedule rq->idle so that ttwu_runnable() can get the rq
			 * lock and mark owner as running.
			 */
			return proxy_resched_idle(rq);
		}
		/*
		 * OK, now we're absolutely sure @owner is on this
		 * rq, therefore holding @rq->lock is sufficient to
		 * guarantee its existence, as per ttwu_remote().
		 */
	}

	WARN_ON_ONCE(owner && !owner->on_rq);
	return owner;
}
#else /* SCHED_PROXY_EXEC */
static struct task_struct *
find_proxy_task(struct rq *rq, struct task_struct *donor, struct rq_flags *rf)
{
	WARN_ONCE(1, "This should never be called in the !SCHED_PROXY_EXEC case\n");
	return donor;
}
#endif /* SCHED_PROXY_EXEC */

static inline void proxy_tag_curr(struct rq *rq, struct task_struct *owner)
{
	if (!sched_proxy_exec())
		return;
	/*
	 * pick_next_task() calls set_next_task() on the chosen task
	 * at some point, which ensures it is not push/pullable.
	 * However, the chosen/donor task *and* the mutex owner form an
	 * atomic pair wrt push/pull.
	 *
	 * Make sure owner we run is not pushable. Unfortunately we can
	 * only deal with that by means of a dequeue/enqueue cycle. :-/
	 */
	dequeue_task(rq, owner, DEQUEUE_NOCLOCK | DEQUEUE_SAVE);
	enqueue_task(rq, owner, ENQUEUE_NOCLOCK | ENQUEUE_RESTORE);
}

/*
 * __schedule() is the main scheduler function.
 *
 * The main means of driving the scheduler and thus entering this function are:
 *
 *   1. Explicit blocking: mutex, semaphore, waitqueue, etc.
 *
 *   2. TIF_NEED_RESCHED flag is checked on interrupt and userspace return
 *      paths. For example, see arch/x86/entry_64.S.
 *
 *      To drive preemption between tasks, the scheduler sets the flag in timer
 *      interrupt handler sched_tick().
 *
 *   3. Wakeups don't really cause entry into schedule(). They add a
 *      task to the run-queue and that's it.
 *
 *      Now, if the new task added to the run-queue preempts the current
 *      task, then the wakeup sets TIF_NEED_RESCHED and schedule() gets
 *      called on the nearest possible occasion:
 *
 *       - If the kernel is preemptible (CONFIG_PREEMPTION=y):
 *
 *         - in syscall or exception context, at the next outmost
 *           preempt_enable(). (this might be as soon as the wake_up()'s
 *           spin_unlock()!)
 *
 *         - in IRQ context, return from interrupt-handler to
 *           preemptible context
 *
 *       - If the kernel is not preemptible (CONFIG_PREEMPTION is not set)
 *         then at the next:
 *
 *          - cond_resched() call
 *          - explicit schedule() call
 *          - return from syscall or exception to user-space
 *          - return from interrupt-handler to user-space
 *
 * WARNING: must be called with preemption disabled!
 */
static void __sched notrace __schedule(int sched_mode)
{
	struct task_struct *prev, *next;
	/*
	 * On PREEMPT_RT kernel, SM_RTLOCK_WAIT is noted
	 * as a preemption by schedule_debug() and RCU.
	 */
	bool preempt = sched_mode > SM_NONE;
	bool is_switch = false;
	unsigned long *switch_count;
	unsigned long prev_state;
	struct rq_flags rf;
	struct rq *rq;
	int cpu;

	trace_sched_entry_tp(preempt, CALLER_ADDR0);

	cpu = smp_processor_id();
	rq = cpu_rq(cpu);
	prev = rq->curr;

	schedule_debug(prev, preempt);

	if (sched_feat(HRTICK) || sched_feat(HRTICK_DL))
		hrtick_clear(rq);

	klp_sched_try_switch(prev);

	local_irq_disable();
	rcu_note_context_switch(preempt);

	/*
	 * Make sure that signal_pending_state()->signal_pending() below
	 * can't be reordered with __set_current_state(TASK_INTERRUPTIBLE)
	 * done by the caller to avoid the race with signal_wake_up():
	 *
	 * __set_current_state(@state)		signal_wake_up()
	 * schedule()				  set_tsk_thread_flag(p, TIF_SIGPENDING)
	 *					  wake_up_state(p, state)
	 *   LOCK rq->lock			    LOCK p->pi_state
	 *   smp_mb__after_spinlock()		    smp_mb__after_spinlock()
	 *     if (signal_pending_state())	    if (p->state & @state)
	 *
	 * Also, the membarrier system call requires a full memory barrier
	 * after coming from user-space, before storing to rq->curr; this
	 * barrier matches a full barrier in the proximity of the membarrier
	 * system call exit.
	 */
	rq_lock(rq, &rf);
	smp_mb__after_spinlock();

	/* Promote REQ to ACT */
	rq->clock_update_flags <<= 1;
	update_rq_clock(rq);
	rq->clock_update_flags = RQCF_UPDATED;

	switch_count = &prev->nivcsw;

	/* Task state changes only considers SM_PREEMPT as preemption */
	preempt = sched_mode == SM_PREEMPT;

	/*
	 * We must load prev->state once (task_struct::state is volatile), such
	 * that we form a control dependency vs deactivate_task() below.
	 */
	prev_state = READ_ONCE(prev->__state);
	if (sched_mode == SM_IDLE) {
		/* SCX must consult the BPF scheduler to tell if rq is empty */
		if (!rq->nr_running && !scx_enabled()) {
			next = prev;
			goto picked;
		}
	} else if (!preempt && prev_state) {
		/*
		 * We pass task_is_blocked() as the should_block arg
		 * in order to keep mutex-blocked tasks on the runqueue
		 * for slection with proxy-exec (without proxy-exec
		 * task_is_blocked() will always be false).
		 */
		try_to_block_task(rq, prev, &prev_state,
				  !task_is_blocked(prev));
		switch_count = &prev->nvcsw;
	}

pick_again:
	next = pick_next_task(rq, rq->donor, &rf);
	rq_set_donor(rq, next);
	if (unlikely(task_is_blocked(next))) {
		next = find_proxy_task(rq, next, &rf);
		if (!next)
			goto pick_again;
		if (next == rq->idle)
			goto keep_resched;
	}
picked:
	clear_tsk_need_resched(prev);
	clear_preempt_need_resched();
keep_resched:
	rq->last_seen_need_resched_ns = 0;

	is_switch = prev != next;
	if (likely(is_switch)) {
		rq->nr_switches++;
		/*
		 * RCU users of rcu_dereference(rq->curr) may not see
		 * changes to task_struct made by pick_next_task().
		 */
		RCU_INIT_POINTER(rq->curr, next);

		if (!task_current_donor(rq, next))
			proxy_tag_curr(rq, next);

		/*
		 * The membarrier system call requires each architecture
		 * to have a full memory barrier after updating
		 * rq->curr, before returning to user-space.
		 *
		 * Here are the schemes providing that barrier on the
		 * various architectures:
		 * - mm ? switch_mm() : mmdrop() for x86, s390, sparc, PowerPC,
		 *   RISC-V.  switch_mm() relies on membarrier_arch_switch_mm()
		 *   on PowerPC and on RISC-V.
		 * - finish_lock_switch() for weakly-ordered
		 *   architectures where spin_unlock is a full barrier,
		 * - switch_to() for arm64 (weakly-ordered, spin_unlock
		 *   is a RELEASE barrier),
		 *
		 * The barrier matches a full barrier in the proximity of
		 * the membarrier system call entry.
		 *
		 * On RISC-V, this barrier pairing is also needed for the
		 * SYNC_CORE command when switching between processes, cf.
		 * the inline comments in membarrier_arch_switch_mm().
		 */
		++*switch_count;

		migrate_disable_switch(rq, prev);
		psi_account_irqtime(rq, prev, next);
		psi_sched_switch(prev, next, !task_on_rq_queued(prev) ||
					     prev->se.sched_delayed);

		trace_sched_switch(preempt, prev, next, prev_state);

		/* Also unlocks the rq: */
		rq = context_switch(rq, prev, next, &rf);
	} else {
		/* In case next was already curr but just got blocked_donor */
		if (!task_current_donor(rq, next))
			proxy_tag_curr(rq, next);

		rq_unpin_lock(rq, &rf);
		__balance_callbacks(rq);
		raw_spin_rq_unlock_irq(rq);
	}
	trace_sched_exit_tp(is_switch, CALLER_ADDR0);
}

void __noreturn do_task_dead(void)
{
	/* Causes final put_task_struct in finish_task_switch(): */
	set_special_state(TASK_DEAD);

	/* Tell freezer to ignore us: */
	current->flags |= PF_NOFREEZE;

	__schedule(SM_NONE);
	BUG();

	/* Avoid "noreturn function does return" - but don't continue if BUG() is a NOP: */
	for (;;)
		cpu_relax();
}

static inline void sched_submit_work(struct task_struct *tsk)
{
	static DEFINE_WAIT_OVERRIDE_MAP(sched_map, LD_WAIT_CONFIG);
	unsigned int task_flags;

	/*
	 * Establish LD_WAIT_CONFIG context to ensure none of the code called
	 * will use a blocking primitive -- which would lead to recursion.
	 */
	lock_map_acquire_try(&sched_map);

	task_flags = tsk->flags;
	/*
	 * If a worker goes to sleep, notify and ask workqueue whether it
	 * wants to wake up a task to maintain concurrency.
	 */
	if (task_flags & PF_WQ_WORKER)
		wq_worker_sleeping(tsk);
	else if (task_flags & PF_IO_WORKER)
		io_wq_worker_sleeping(tsk);

	/*
	 * spinlock and rwlock must not flush block requests.  This will
	 * deadlock if the callback attempts to acquire a lock which is
	 * already acquired.
	 */
	WARN_ON_ONCE(current->__state & TASK_RTLOCK_WAIT);

	/*
	 * If we are going to sleep and we have plugged IO queued,
	 * make sure to submit it to avoid deadlocks.
	 */
	blk_flush_plug(tsk->plug, true);

	lock_map_release(&sched_map);
}

static void sched_update_worker(struct task_struct *tsk)
{
	if (tsk->flags & (PF_WQ_WORKER | PF_IO_WORKER | PF_BLOCK_TS)) {
		if (tsk->flags & PF_BLOCK_TS)
			blk_plug_invalidate_ts(tsk);
		if (tsk->flags & PF_WQ_WORKER)
			wq_worker_running(tsk);
		else if (tsk->flags & PF_IO_WORKER)
			io_wq_worker_running(tsk);
	}
}

static __always_inline void __schedule_loop(int sched_mode)
{
	do {
		preempt_disable();
		__schedule(sched_mode);
		sched_preempt_enable_no_resched();
	} while (need_resched());
}

asmlinkage __visible void __sched schedule(void)
{
	struct task_struct *tsk = current;

#ifdef CONFIG_RT_MUTEXES
	lockdep_assert(!tsk->sched_rt_mutex);
#endif

	if (!task_is_running(tsk))
		sched_submit_work(tsk);
	__schedule_loop(SM_NONE);
	sched_update_worker(tsk);
}
EXPORT_SYMBOL(schedule);

/*
 * synchronize_rcu_tasks() makes sure that no task is stuck in preempted
 * state (have scheduled out non-voluntarily) by making sure that all
 * tasks have either left the run queue or have gone into user space.
 * As idle tasks do not do either, they must not ever be preempted
 * (schedule out non-voluntarily).
 *
 * schedule_idle() is similar to schedule_preempt_disable() except that it
 * never enables preemption because it does not call sched_submit_work().
 */
void __sched schedule_idle(void)
{
	/*
	 * As this skips calling sched_submit_work(), which the idle task does
	 * regardless because that function is a NOP when the task is in a
	 * TASK_RUNNING state, make sure this isn't used someplace that the
	 * current task can be in any other state. Note, idle is always in the
	 * TASK_RUNNING state.
	 */
	WARN_ON_ONCE(current->__state);
	do {
		__schedule(SM_IDLE);
	} while (need_resched());
}

#if defined(CONFIG_CONTEXT_TRACKING_USER) && !defined(CONFIG_HAVE_CONTEXT_TRACKING_USER_OFFSTACK)
asmlinkage __visible void __sched schedule_user(void)
{
	/*
	 * If we come here after a random call to set_need_resched(),
	 * or we have been woken up remotely but the IPI has not yet arrived,
	 * we haven't yet exited the RCU idle mode. Do it here manually until
	 * we find a better solution.
	 *
	 * NB: There are buggy callers of this function.  Ideally we
	 * should warn if prev_state != CT_STATE_USER, but that will trigger
	 * too frequently to make sense yet.
	 */
	enum ctx_state prev_state = exception_enter();
	schedule();
	exception_exit(prev_state);
}
#endif

/**
 * schedule_preempt_disabled - called with preemption disabled
 *
 * Returns with preemption disabled. Note: preempt_count must be 1
 */
void __sched schedule_preempt_disabled(void)
{
	sched_preempt_enable_no_resched();
	schedule();
	preempt_disable();
}

#ifdef CONFIG_PREEMPT_RT
void __sched notrace schedule_rtlock(void)
{
	__schedule_loop(SM_RTLOCK_WAIT);
}
NOKPROBE_SYMBOL(schedule_rtlock);
#endif

static void __sched notrace preempt_schedule_common(void)
{
	do {
		/*
		 * Because the function tracer can trace preempt_count_sub()
		 * and it also uses preempt_enable/disable_notrace(), if
		 * NEED_RESCHED is set, the preempt_enable_notrace() called
		 * by the function tracer will call this function again and
		 * cause infinite recursion.
		 *
		 * Preemption must be disabled here before the function
		 * tracer can trace. Break up preempt_disable() into two
		 * calls. One to disable preemption without fear of being
		 * traced. The other to still record the preemption latency,
		 * which can also be traced by the function tracer.
		 */
		preempt_disable_notrace();
		preempt_latency_start(1);
		__schedule(SM_PREEMPT);
		preempt_latency_stop(1);
		preempt_enable_no_resched_notrace();

		/*
		 * Check again in case we missed a preemption opportunity
		 * between schedule and now.
		 */
	} while (need_resched());
}

#ifdef CONFIG_PREEMPTION
/*
 * This is the entry point to schedule() from in-kernel preemption
 * off of preempt_enable.
 */
asmlinkage __visible void __sched notrace preempt_schedule(void)
{
	/*
	 * If there is a non-zero preempt_count or interrupts are disabled,
	 * we do not want to preempt the current task. Just return..
	 */
	if (likely(!preemptible()))
		return;
	preempt_schedule_common();
}
NOKPROBE_SYMBOL(preempt_schedule);
EXPORT_SYMBOL(preempt_schedule);

#ifdef CONFIG_PREEMPT_DYNAMIC
# ifdef CONFIG_HAVE_PREEMPT_DYNAMIC_CALL
#  ifndef preempt_schedule_dynamic_enabled
#   define preempt_schedule_dynamic_enabled	preempt_schedule
#   define preempt_schedule_dynamic_disabled	NULL
#  endif
DEFINE_STATIC_CALL(preempt_schedule, preempt_schedule_dynamic_enabled);
EXPORT_STATIC_CALL_TRAMP(preempt_schedule);
# elif defined(CONFIG_HAVE_PREEMPT_DYNAMIC_KEY)
static DEFINE_STATIC_KEY_TRUE(sk_dynamic_preempt_schedule);
void __sched notrace dynamic_preempt_schedule(void)
{
	if (!static_branch_unlikely(&sk_dynamic_preempt_schedule))
		return;
	preempt_schedule();
}
NOKPROBE_SYMBOL(dynamic_preempt_schedule);
EXPORT_SYMBOL(dynamic_preempt_schedule);
# endif
#endif /* CONFIG_PREEMPT_DYNAMIC */

/**
 * preempt_schedule_notrace - preempt_schedule called by tracing
 *
 * The tracing infrastructure uses preempt_enable_notrace to prevent
 * recursion and tracing preempt enabling caused by the tracing
 * infrastructure itself. But as tracing can happen in areas coming
 * from userspace or just about to enter userspace, a preempt enable
 * can occur before user_exit() is called. This will cause the scheduler
 * to be called when the system is still in usermode.
 *
 * To prevent this, the preempt_enable_notrace will use this function
 * instead of preempt_schedule() to exit user context if needed before
 * calling the scheduler.
 */
asmlinkage __visible void __sched notrace preempt_schedule_notrace(void)
{
	enum ctx_state prev_ctx;

	if (likely(!preemptible()))
		return;

	do {
		/*
		 * Because the function tracer can trace preempt_count_sub()
		 * and it also uses preempt_enable/disable_notrace(), if
		 * NEED_RESCHED is set, the preempt_enable_notrace() called
		 * by the function tracer will call this function again and
		 * cause infinite recursion.
		 *
		 * Preemption must be disabled here before the function
		 * tracer can trace. Break up preempt_disable() into two
		 * calls. One to disable preemption without fear of being
		 * traced. The other to still record the preemption latency,
		 * which can also be traced by the function tracer.
		 */
		preempt_disable_notrace();
		preempt_latency_start(1);
		/*
		 * Needs preempt disabled in case user_exit() is traced
		 * and the tracer calls preempt_enable_notrace() causing
		 * an infinite recursion.
		 */
		prev_ctx = exception_enter();
		__schedule(SM_PREEMPT);
		exception_exit(prev_ctx);

		preempt_latency_stop(1);
		preempt_enable_no_resched_notrace();
	} while (need_resched());
}
EXPORT_SYMBOL_GPL(preempt_schedule_notrace);

#ifdef CONFIG_PREEMPT_DYNAMIC
# if defined(CONFIG_HAVE_PREEMPT_DYNAMIC_CALL)
#  ifndef preempt_schedule_notrace_dynamic_enabled
#   define preempt_schedule_notrace_dynamic_enabled	preempt_schedule_notrace
#   define preempt_schedule_notrace_dynamic_disabled	NULL
#  endif
DEFINE_STATIC_CALL(preempt_schedule_notrace, preempt_schedule_notrace_dynamic_enabled);
EXPORT_STATIC_CALL_TRAMP(preempt_schedule_notrace);
# elif defined(CONFIG_HAVE_PREEMPT_DYNAMIC_KEY)
static DEFINE_STATIC_KEY_TRUE(sk_dynamic_preempt_schedule_notrace);
void __sched notrace dynamic_preempt_schedule_notrace(void)
{
	if (!static_branch_unlikely(&sk_dynamic_preempt_schedule_notrace))
		return;
	preempt_schedule_notrace();
}
NOKPROBE_SYMBOL(dynamic_preempt_schedule_notrace);
EXPORT_SYMBOL(dynamic_preempt_schedule_notrace);
# endif
#endif

#endif /* CONFIG_PREEMPTION */

/*
 * This is the entry point to schedule() from kernel preemption
 * off of IRQ context.
 * Note, that this is called and return with IRQs disabled. This will
 * protect us against recursive calling from IRQ contexts.
 */
asmlinkage __visible void __sched preempt_schedule_irq(void)
{
	enum ctx_state prev_state;

	/* Catch callers which need to be fixed */
	BUG_ON(preempt_count() || !irqs_disabled());

	prev_state = exception_enter();

	do {
		preempt_disable();
		local_irq_enable();
		__schedule(SM_PREEMPT);
		local_irq_disable();
		sched_preempt_enable_no_resched();
	} while (need_resched());

	exception_exit(prev_state);
}

int default_wake_function(wait_queue_entry_t *curr, unsigned mode, int wake_flags,
			  void *key)
{
	WARN_ON_ONCE(wake_flags & ~(WF_SYNC|WF_CURRENT_CPU));
	return try_to_wake_up(curr->private, mode, wake_flags);
}
EXPORT_SYMBOL(default_wake_function);

const struct sched_class *__setscheduler_class(int policy, int prio)
{
	if (dl_prio(prio))
		return &dl_sched_class;

	if (rt_prio(prio))
		return &rt_sched_class;

#ifdef CONFIG_SCHED_CLASS_EXT
	if (task_should_scx(policy))
		return &ext_sched_class;
#endif

	return &fair_sched_class;
}

#ifdef CONFIG_RT_MUTEXES

/*
 * Would be more useful with typeof()/auto_type but they don't mix with
 * bit-fields. Since it's a local thing, use int. Keep the generic sounding
 * name such that if someone were to implement this function we get to compare
 * notes.
 */
#define fetch_and_set(x, v) ({ int _x = (x); (x) = (v); _x; })

void rt_mutex_pre_schedule(void)
{
	lockdep_assert(!fetch_and_set(current->sched_rt_mutex, 1));
	sched_submit_work(current);
}

void rt_mutex_schedule(void)
{
	lockdep_assert(current->sched_rt_mutex);
	__schedule_loop(SM_NONE);
}

void rt_mutex_post_schedule(void)
{
	sched_update_worker(current);
	lockdep_assert(fetch_and_set(current->sched_rt_mutex, 0));
}

/*
 * rt_mutex_setprio - set the current priority of a task
 * @p: task to boost
 * @pi_task: donor task
 *
 * This function changes the 'effective' priority of a task. It does
 * not touch ->normal_prio like __setscheduler().
 *
 * Used by the rt_mutex code to implement priority inheritance
 * logic. Call site only calls if the priority of the task changed.
 */
void rt_mutex_setprio(struct task_struct *p, struct task_struct *pi_task)
{
	int prio, oldprio, queued, running, queue_flag =
		DEQUEUE_SAVE | DEQUEUE_MOVE | DEQUEUE_NOCLOCK;
	const struct sched_class *prev_class, *next_class;
	struct rq_flags rf;
	struct rq *rq;

	/* XXX used to be waiter->prio, not waiter->task->prio */
	prio = __rt_effective_prio(pi_task, p->normal_prio);

	/*
	 * If nothing changed; bail early.
	 */
	if (p->pi_top_task == pi_task && prio == p->prio && !dl_prio(prio))
		return;

	rq = __task_rq_lock(p, &rf);
	update_rq_clock(rq);
	/*
	 * Set under pi_lock && rq->lock, such that the value can be used under
	 * either lock.
	 *
	 * Note that there is loads of tricky to make this pointer cache work
	 * right. rt_mutex_slowunlock()+rt_mutex_postunlock() work together to
	 * ensure a task is de-boosted (pi_task is set to NULL) before the
	 * task is allowed to run again (and can exit). This ensures the pointer
	 * points to a blocked task -- which guarantees the task is present.
	 */
	p->pi_top_task = pi_task;

	/*
	 * For FIFO/RR we only need to set prio, if that matches we're done.
	 */
	if (prio == p->prio && !dl_prio(prio))
		goto out_unlock;

	/*
	 * Idle task boosting is a no-no in general. There is one
	 * exception, when PREEMPT_RT and NOHZ is active:
	 *
	 * The idle task calls get_next_timer_interrupt() and holds
	 * the timer wheel base->lock on the CPU and another CPU wants
	 * to access the timer (probably to cancel it). We can safely
	 * ignore the boosting request, as the idle CPU runs this code
	 * with interrupts disabled and will complete the lock
	 * protected section without being interrupted. So there is no
	 * real need to boost.
	 */
	if (unlikely(p == rq->idle)) {
		WARN_ON(p != rq->curr);
		WARN_ON(p->pi_blocked_on);
		goto out_unlock;
	}

	trace_sched_pi_setprio(p, pi_task);
	oldprio = p->prio;

	if (oldprio == prio)
		queue_flag &= ~DEQUEUE_MOVE;

	prev_class = p->sched_class;
	next_class = __setscheduler_class(p->policy, prio);

	if (prev_class != next_class && p->se.sched_delayed)
		dequeue_task(rq, p, DEQUEUE_SLEEP | DEQUEUE_DELAYED | DEQUEUE_NOCLOCK);

	queued = task_on_rq_queued(p);
	running = task_current_donor(rq, p);
	if (queued)
		dequeue_task(rq, p, queue_flag);
	if (running)
		put_prev_task(rq, p);

	/*
	 * Boosting condition are:
	 * 1. -rt task is running and holds mutex A
	 *      --> -dl task blocks on mutex A
	 *
	 * 2. -dl task is running and holds mutex A
	 *      --> -dl task blocks on mutex A and could preempt the
	 *          running task
	 */
	if (dl_prio(prio)) {
		if (!dl_prio(p->normal_prio) ||
		    (pi_task && dl_prio(pi_task->prio) &&
		     dl_entity_preempt(&pi_task->dl, &p->dl))) {
			p->dl.pi_se = pi_task->dl.pi_se;
			queue_flag |= ENQUEUE_REPLENISH;
		} else {
			p->dl.pi_se = &p->dl;
		}
	} else if (rt_prio(prio)) {
		if (dl_prio(oldprio))
			p->dl.pi_se = &p->dl;
		if (oldprio < prio)
			queue_flag |= ENQUEUE_HEAD;
	} else {
		if (dl_prio(oldprio))
			p->dl.pi_se = &p->dl;
		if (rt_prio(oldprio))
			p->rt.timeout = 0;
	}

	p->sched_class = next_class;
	p->prio = prio;

	check_class_changing(rq, p, prev_class);

	if (queued)
		enqueue_task(rq, p, queue_flag);
	if (running)
		set_next_task(rq, p);

	check_class_changed(rq, p, prev_class, oldprio);
out_unlock:
	/* Avoid rq from going away on us: */
	preempt_disable();

	rq_unpin_lock(rq, &rf);
	__balance_callbacks(rq);
	raw_spin_rq_unlock(rq);

	preempt_enable();
}
#endif /* CONFIG_RT_MUTEXES */

#if !defined(CONFIG_PREEMPTION) || defined(CONFIG_PREEMPT_DYNAMIC)
int __sched __cond_resched(void)
{
	if (should_resched(0) && !irqs_disabled()) {
		preempt_schedule_common();
		return 1;
	}
	/*
	 * In PREEMPT_RCU kernels, ->rcu_read_lock_nesting tells the tick
	 * whether the current CPU is in an RCU read-side critical section,
	 * so the tick can report quiescent states even for CPUs looping
	 * in kernel context.  In contrast, in non-preemptible kernels,
	 * RCU readers leave no in-memory hints, which means that CPU-bound
	 * processes executing in kernel context might never report an
	 * RCU quiescent state.  Therefore, the following code causes
	 * cond_resched() to report a quiescent state, but only when RCU
	 * is in urgent need of one.
	 * A third case, preemptible, but non-PREEMPT_RCU provides for
	 * urgently needed quiescent states via rcu_flavor_sched_clock_irq().
	 */
#ifndef CONFIG_PREEMPT_RCU
	rcu_all_qs();
#endif
	return 0;
}
EXPORT_SYMBOL(__cond_resched);
#endif

#ifdef CONFIG_PREEMPT_DYNAMIC
# ifdef CONFIG_HAVE_PREEMPT_DYNAMIC_CALL
#  define cond_resched_dynamic_enabled	__cond_resched
#  define cond_resched_dynamic_disabled	((void *)&__static_call_return0)
DEFINE_STATIC_CALL_RET0(cond_resched, __cond_resched);
EXPORT_STATIC_CALL_TRAMP(cond_resched);

#  define might_resched_dynamic_enabled	__cond_resched
#  define might_resched_dynamic_disabled ((void *)&__static_call_return0)
DEFINE_STATIC_CALL_RET0(might_resched, __cond_resched);
EXPORT_STATIC_CALL_TRAMP(might_resched);
# elif defined(CONFIG_HAVE_PREEMPT_DYNAMIC_KEY)
static DEFINE_STATIC_KEY_FALSE(sk_dynamic_cond_resched);
int __sched dynamic_cond_resched(void)
{
	if (!static_branch_unlikely(&sk_dynamic_cond_resched))
		return 0;
	return __cond_resched();
}
EXPORT_SYMBOL(dynamic_cond_resched);

static DEFINE_STATIC_KEY_FALSE(sk_dynamic_might_resched);
int __sched dynamic_might_resched(void)
{
	if (!static_branch_unlikely(&sk_dynamic_might_resched))
		return 0;
	return __cond_resched();
}
EXPORT_SYMBOL(dynamic_might_resched);
# endif
#endif /* CONFIG_PREEMPT_DYNAMIC */

/*
 * __cond_resched_lock() - if a reschedule is pending, drop the given lock,
 * call schedule, and on return reacquire the lock.
 *
 * This works OK both with and without CONFIG_PREEMPTION. We do strange low-level
 * operations here to prevent schedule() from being called twice (once via
 * spin_unlock(), once by hand).
 */
int __cond_resched_lock(spinlock_t *lock)
{
	int resched = should_resched(PREEMPT_LOCK_OFFSET);
	int ret = 0;

	lockdep_assert_held(lock);

	if (spin_needbreak(lock) || resched) {
		spin_unlock(lock);
		if (!_cond_resched())
			cpu_relax();
		ret = 1;
		spin_lock(lock);
	}
	return ret;
}
EXPORT_SYMBOL(__cond_resched_lock);

int __cond_resched_rwlock_read(rwlock_t *lock)
{
	int resched = should_resched(PREEMPT_LOCK_OFFSET);
	int ret = 0;

	lockdep_assert_held_read(lock);

	if (rwlock_needbreak(lock) || resched) {
		read_unlock(lock);
		if (!_cond_resched())
			cpu_relax();
		ret = 1;
		read_lock(lock);
	}
	return ret;
}
EXPORT_SYMBOL(__cond_resched_rwlock_read);

int __cond_resched_rwlock_write(rwlock_t *lock)
{
	int resched = should_resched(PREEMPT_LOCK_OFFSET);
	int ret = 0;

	lockdep_assert_held_write(lock);

	if (rwlock_needbreak(lock) || resched) {
		write_unlock(lock);
		if (!_cond_resched())
			cpu_relax();
		ret = 1;
		write_lock(lock);
	}
	return ret;
}
EXPORT_SYMBOL(__cond_resched_rwlock_write);

#ifdef CONFIG_PREEMPT_DYNAMIC

<<<<<<< HEAD
#ifdef CONFIG_GENERIC_IRQ_ENTRY
#include <linux/irq-entry-common.h>
#endif
=======
# ifdef CONFIG_GENERIC_ENTRY
#  include <linux/entry-common.h>
# endif
>>>>>>> 1b5f1454

/*
 * SC:cond_resched
 * SC:might_resched
 * SC:preempt_schedule
 * SC:preempt_schedule_notrace
 * SC:irqentry_exit_cond_resched
 *
 *
 * NONE:
 *   cond_resched               <- __cond_resched
 *   might_resched              <- RET0
 *   preempt_schedule           <- NOP
 *   preempt_schedule_notrace   <- NOP
 *   irqentry_exit_cond_resched <- NOP
 *   dynamic_preempt_lazy       <- false
 *
 * VOLUNTARY:
 *   cond_resched               <- __cond_resched
 *   might_resched              <- __cond_resched
 *   preempt_schedule           <- NOP
 *   preempt_schedule_notrace   <- NOP
 *   irqentry_exit_cond_resched <- NOP
 *   dynamic_preempt_lazy       <- false
 *
 * FULL:
 *   cond_resched               <- RET0
 *   might_resched              <- RET0
 *   preempt_schedule           <- preempt_schedule
 *   preempt_schedule_notrace   <- preempt_schedule_notrace
 *   irqentry_exit_cond_resched <- irqentry_exit_cond_resched
 *   dynamic_preempt_lazy       <- false
 *
 * LAZY:
 *   cond_resched               <- RET0
 *   might_resched              <- RET0
 *   preempt_schedule           <- preempt_schedule
 *   preempt_schedule_notrace   <- preempt_schedule_notrace
 *   irqentry_exit_cond_resched <- irqentry_exit_cond_resched
 *   dynamic_preempt_lazy       <- true
 */

enum {
	preempt_dynamic_undefined = -1,
	preempt_dynamic_none,
	preempt_dynamic_voluntary,
	preempt_dynamic_full,
	preempt_dynamic_lazy,
};

int preempt_dynamic_mode = preempt_dynamic_undefined;

int sched_dynamic_mode(const char *str)
{
# ifndef CONFIG_PREEMPT_RT
	if (!strcmp(str, "none"))
		return preempt_dynamic_none;

	if (!strcmp(str, "voluntary"))
		return preempt_dynamic_voluntary;
# endif

	if (!strcmp(str, "full"))
		return preempt_dynamic_full;

# ifdef CONFIG_ARCH_HAS_PREEMPT_LAZY
	if (!strcmp(str, "lazy"))
		return preempt_dynamic_lazy;
# endif

	return -EINVAL;
}

# define preempt_dynamic_key_enable(f)	static_key_enable(&sk_dynamic_##f.key)
# define preempt_dynamic_key_disable(f)	static_key_disable(&sk_dynamic_##f.key)

# if defined(CONFIG_HAVE_PREEMPT_DYNAMIC_CALL)
#  define preempt_dynamic_enable(f)	static_call_update(f, f##_dynamic_enabled)
#  define preempt_dynamic_disable(f)	static_call_update(f, f##_dynamic_disabled)
# elif defined(CONFIG_HAVE_PREEMPT_DYNAMIC_KEY)
#  define preempt_dynamic_enable(f)	preempt_dynamic_key_enable(f)
#  define preempt_dynamic_disable(f)	preempt_dynamic_key_disable(f)
# else
#  error "Unsupported PREEMPT_DYNAMIC mechanism"
# endif

static DEFINE_MUTEX(sched_dynamic_mutex);

static void __sched_dynamic_update(int mode)
{
	/*
	 * Avoid {NONE,VOLUNTARY} -> FULL transitions from ever ending up in
	 * the ZERO state, which is invalid.
	 */
	preempt_dynamic_enable(cond_resched);
	preempt_dynamic_enable(might_resched);
	preempt_dynamic_enable(preempt_schedule);
	preempt_dynamic_enable(preempt_schedule_notrace);
	preempt_dynamic_enable(irqentry_exit_cond_resched);
	preempt_dynamic_key_disable(preempt_lazy);

	switch (mode) {
	case preempt_dynamic_none:
		preempt_dynamic_enable(cond_resched);
		preempt_dynamic_disable(might_resched);
		preempt_dynamic_disable(preempt_schedule);
		preempt_dynamic_disable(preempt_schedule_notrace);
		preempt_dynamic_disable(irqentry_exit_cond_resched);
		preempt_dynamic_key_disable(preempt_lazy);
		if (mode != preempt_dynamic_mode)
			pr_info("Dynamic Preempt: none\n");
		break;

	case preempt_dynamic_voluntary:
		preempt_dynamic_enable(cond_resched);
		preempt_dynamic_enable(might_resched);
		preempt_dynamic_disable(preempt_schedule);
		preempt_dynamic_disable(preempt_schedule_notrace);
		preempt_dynamic_disable(irqentry_exit_cond_resched);
		preempt_dynamic_key_disable(preempt_lazy);
		if (mode != preempt_dynamic_mode)
			pr_info("Dynamic Preempt: voluntary\n");
		break;

	case preempt_dynamic_full:
		preempt_dynamic_disable(cond_resched);
		preempt_dynamic_disable(might_resched);
		preempt_dynamic_enable(preempt_schedule);
		preempt_dynamic_enable(preempt_schedule_notrace);
		preempt_dynamic_enable(irqentry_exit_cond_resched);
		preempt_dynamic_key_disable(preempt_lazy);
		if (mode != preempt_dynamic_mode)
			pr_info("Dynamic Preempt: full\n");
		break;

	case preempt_dynamic_lazy:
		preempt_dynamic_disable(cond_resched);
		preempt_dynamic_disable(might_resched);
		preempt_dynamic_enable(preempt_schedule);
		preempt_dynamic_enable(preempt_schedule_notrace);
		preempt_dynamic_enable(irqentry_exit_cond_resched);
		preempt_dynamic_key_enable(preempt_lazy);
		if (mode != preempt_dynamic_mode)
			pr_info("Dynamic Preempt: lazy\n");
		break;
	}

	preempt_dynamic_mode = mode;
}

void sched_dynamic_update(int mode)
{
	mutex_lock(&sched_dynamic_mutex);
	__sched_dynamic_update(mode);
	mutex_unlock(&sched_dynamic_mutex);
}

static int __init setup_preempt_mode(char *str)
{
	int mode = sched_dynamic_mode(str);
	if (mode < 0) {
		pr_warn("Dynamic Preempt: unsupported mode: %s\n", str);
		return 0;
	}

	sched_dynamic_update(mode);
	return 1;
}
__setup("preempt=", setup_preempt_mode);

static void __init preempt_dynamic_init(void)
{
	if (preempt_dynamic_mode == preempt_dynamic_undefined) {
		if (IS_ENABLED(CONFIG_PREEMPT_NONE)) {
			sched_dynamic_update(preempt_dynamic_none);
		} else if (IS_ENABLED(CONFIG_PREEMPT_VOLUNTARY)) {
			sched_dynamic_update(preempt_dynamic_voluntary);
		} else if (IS_ENABLED(CONFIG_PREEMPT_LAZY)) {
			sched_dynamic_update(preempt_dynamic_lazy);
		} else {
			/* Default static call setting, nothing to do */
			WARN_ON_ONCE(!IS_ENABLED(CONFIG_PREEMPT));
			preempt_dynamic_mode = preempt_dynamic_full;
			pr_info("Dynamic Preempt: full\n");
		}
	}
}

# define PREEMPT_MODEL_ACCESSOR(mode) \
	bool preempt_model_##mode(void)						 \
	{									 \
		WARN_ON_ONCE(preempt_dynamic_mode == preempt_dynamic_undefined); \
		return preempt_dynamic_mode == preempt_dynamic_##mode;		 \
	}									 \
	EXPORT_SYMBOL_GPL(preempt_model_##mode)

PREEMPT_MODEL_ACCESSOR(none);
PREEMPT_MODEL_ACCESSOR(voluntary);
PREEMPT_MODEL_ACCESSOR(full);
PREEMPT_MODEL_ACCESSOR(lazy);

#else /* !CONFIG_PREEMPT_DYNAMIC: */

#define preempt_dynamic_mode -1

static inline void preempt_dynamic_init(void) { }

#endif /* CONFIG_PREEMPT_DYNAMIC */

const char *preempt_modes[] = {
	"none", "voluntary", "full", "lazy", NULL,
};

const char *preempt_model_str(void)
{
	bool brace = IS_ENABLED(CONFIG_PREEMPT_RT) &&
		(IS_ENABLED(CONFIG_PREEMPT_DYNAMIC) ||
		 IS_ENABLED(CONFIG_PREEMPT_LAZY));
	static char buf[128];

	if (IS_ENABLED(CONFIG_PREEMPT_BUILD)) {
		struct seq_buf s;

		seq_buf_init(&s, buf, sizeof(buf));
		seq_buf_puts(&s, "PREEMPT");

		if (IS_ENABLED(CONFIG_PREEMPT_RT))
			seq_buf_printf(&s, "%sRT%s",
				       brace ? "_{" : "_",
				       brace ? "," : "");

		if (IS_ENABLED(CONFIG_PREEMPT_DYNAMIC)) {
			seq_buf_printf(&s, "(%s)%s",
				       preempt_dynamic_mode >= 0 ?
				       preempt_modes[preempt_dynamic_mode] : "undef",
				       brace ? "}" : "");
			return seq_buf_str(&s);
		}

		if (IS_ENABLED(CONFIG_PREEMPT_LAZY)) {
			seq_buf_printf(&s, "LAZY%s",
				       brace ? "}" : "");
			return seq_buf_str(&s);
		}

		return seq_buf_str(&s);
	}

	if (IS_ENABLED(CONFIG_PREEMPT_VOLUNTARY_BUILD))
		return "VOLUNTARY";

	return "NONE";
}

int io_schedule_prepare(void)
{
	int old_iowait = current->in_iowait;

	current->in_iowait = 1;
	blk_flush_plug(current->plug, true);
	return old_iowait;
}

void io_schedule_finish(int token)
{
	current->in_iowait = token;
}

/*
 * This task is about to go to sleep on IO. Increment rq->nr_iowait so
 * that process accounting knows that this is a task in IO wait state.
 */
long __sched io_schedule_timeout(long timeout)
{
	int token;
	long ret;

	token = io_schedule_prepare();
	ret = schedule_timeout(timeout);
	io_schedule_finish(token);

	return ret;
}
EXPORT_SYMBOL(io_schedule_timeout);

void __sched io_schedule(void)
{
	int token;

	token = io_schedule_prepare();
	schedule();
	io_schedule_finish(token);
}
EXPORT_SYMBOL(io_schedule);

void sched_show_task(struct task_struct *p)
{
	unsigned long free;
	int ppid;

	if (!try_get_task_stack(p))
		return;

	pr_info("task:%-15.15s state:%c", p->comm, task_state_to_char(p));

	if (task_is_running(p))
		pr_cont("  running task    ");
	free = stack_not_used(p);
	ppid = 0;
	rcu_read_lock();
	if (pid_alive(p))
		ppid = task_pid_nr(rcu_dereference(p->real_parent));
	rcu_read_unlock();
	pr_cont(" stack:%-5lu pid:%-5d tgid:%-5d ppid:%-6d task_flags:0x%04x flags:0x%08lx\n",
		free, task_pid_nr(p), task_tgid_nr(p),
		ppid, p->flags, read_task_thread_flags(p));

	print_worker_info(KERN_INFO, p);
	print_stop_info(KERN_INFO, p);
	print_scx_info(KERN_INFO, p);
	show_stack(p, NULL, KERN_INFO);
	put_task_stack(p);
}
EXPORT_SYMBOL_GPL(sched_show_task);

static inline bool
state_filter_match(unsigned long state_filter, struct task_struct *p)
{
	unsigned int state = READ_ONCE(p->__state);

	/* no filter, everything matches */
	if (!state_filter)
		return true;

	/* filter, but doesn't match */
	if (!(state & state_filter))
		return false;

	/*
	 * When looking for TASK_UNINTERRUPTIBLE skip TASK_IDLE (allows
	 * TASK_KILLABLE).
	 */
	if (state_filter == TASK_UNINTERRUPTIBLE && (state & TASK_NOLOAD))
		return false;

	return true;
}


void show_state_filter(unsigned int state_filter)
{
	struct task_struct *g, *p;

	rcu_read_lock();
	for_each_process_thread(g, p) {
		/*
		 * reset the NMI-timeout, listing all files on a slow
		 * console might take a lot of time:
		 * Also, reset softlockup watchdogs on all CPUs, because
		 * another CPU might be blocked waiting for us to process
		 * an IPI.
		 */
		touch_nmi_watchdog();
		touch_all_softlockup_watchdogs();
		if (state_filter_match(state_filter, p))
			sched_show_task(p);
	}

	if (!state_filter)
		sysrq_sched_debug_show();

	rcu_read_unlock();
	/*
	 * Only show locks if all tasks are dumped:
	 */
	if (!state_filter)
		debug_show_all_locks();
}

/**
 * init_idle - set up an idle thread for a given CPU
 * @idle: task in question
 * @cpu: CPU the idle task belongs to
 *
 * NOTE: this function does not set the idle thread's NEED_RESCHED
 * flag, to make booting more robust.
 */
void __init init_idle(struct task_struct *idle, int cpu)
{
	struct affinity_context ac = (struct affinity_context) {
		.new_mask  = cpumask_of(cpu),
		.flags     = 0,
	};
	struct rq *rq = cpu_rq(cpu);
	unsigned long flags;

	raw_spin_lock_irqsave(&idle->pi_lock, flags);
	raw_spin_rq_lock(rq);

	idle->__state = TASK_RUNNING;
	idle->se.exec_start = sched_clock();
	/*
	 * PF_KTHREAD should already be set at this point; regardless, make it
	 * look like a proper per-CPU kthread.
	 */
	idle->flags |= PF_KTHREAD | PF_NO_SETAFFINITY;
	kthread_set_per_cpu(idle, cpu);

	/*
	 * No validation and serialization required at boot time and for
	 * setting up the idle tasks of not yet online CPUs.
	 */
	set_cpus_allowed_common(idle, &ac);
	/*
	 * We're having a chicken and egg problem, even though we are
	 * holding rq->lock, the CPU isn't yet set to this CPU so the
	 * lockdep check in task_group() will fail.
	 *
	 * Similar case to sched_fork(). / Alternatively we could
	 * use task_rq_lock() here and obtain the other rq->lock.
	 *
	 * Silence PROVE_RCU
	 */
	rcu_read_lock();
	__set_task_cpu(idle, cpu);
	rcu_read_unlock();

	rq->idle = idle;
	rq_set_donor(rq, idle);
	rcu_assign_pointer(rq->curr, idle);
	idle->on_rq = TASK_ON_RQ_QUEUED;
	idle->on_cpu = 1;
	raw_spin_rq_unlock(rq);
	raw_spin_unlock_irqrestore(&idle->pi_lock, flags);

	/* Set the preempt count _outside_ the spinlocks! */
	init_idle_preempt_count(idle, cpu);

	/*
	 * The idle tasks have their own, simple scheduling class:
	 */
	idle->sched_class = &idle_sched_class;
	ftrace_graph_init_idle_task(idle, cpu);
	vtime_init_idle(idle, cpu);
	sprintf(idle->comm, "%s/%d", INIT_TASK_COMM, cpu);
}

int cpuset_cpumask_can_shrink(const struct cpumask *cur,
			      const struct cpumask *trial)
{
	int ret = 1;

	if (cpumask_empty(cur))
		return ret;

	ret = dl_cpuset_cpumask_can_shrink(cur, trial);

	return ret;
}

int task_can_attach(struct task_struct *p)
{
	int ret = 0;

	/*
	 * Kthreads which disallow setaffinity shouldn't be moved
	 * to a new cpuset; we don't want to change their CPU
	 * affinity and isolating such threads by their set of
	 * allowed nodes is unnecessary.  Thus, cpusets are not
	 * applicable for such threads.  This prevents checking for
	 * success of set_cpus_allowed_ptr() on all attached tasks
	 * before cpus_mask may be changed.
	 */
	if (p->flags & PF_NO_SETAFFINITY)
		ret = -EINVAL;

	return ret;
}

bool sched_smp_initialized __read_mostly;

#ifdef CONFIG_NUMA_BALANCING
/* Migrate current task p to target_cpu */
int migrate_task_to(struct task_struct *p, int target_cpu)
{
	struct migration_arg arg = { p, target_cpu };
	int curr_cpu = task_cpu(p);

	if (curr_cpu == target_cpu)
		return 0;

	if (!cpumask_test_cpu(target_cpu, p->cpus_ptr))
		return -EINVAL;

	/* TODO: This is not properly updating schedstats */

	trace_sched_move_numa(p, curr_cpu, target_cpu);
	return stop_one_cpu(curr_cpu, migration_cpu_stop, &arg);
}

/*
 * Requeue a task on a given node and accurately track the number of NUMA
 * tasks on the runqueues
 */
void sched_setnuma(struct task_struct *p, int nid)
{
	bool queued, running;
	struct rq_flags rf;
	struct rq *rq;

	rq = task_rq_lock(p, &rf);
	queued = task_on_rq_queued(p);
	running = task_current_donor(rq, p);

	if (queued)
		dequeue_task(rq, p, DEQUEUE_SAVE);
	if (running)
		put_prev_task(rq, p);

	p->numa_preferred_nid = nid;

	if (queued)
		enqueue_task(rq, p, ENQUEUE_RESTORE | ENQUEUE_NOCLOCK);
	if (running)
		set_next_task(rq, p);
	task_rq_unlock(rq, p, &rf);
}
#endif /* CONFIG_NUMA_BALANCING */

#ifdef CONFIG_HOTPLUG_CPU
/*
 * Invoked on the outgoing CPU in context of the CPU hotplug thread
 * after ensuring that there are no user space tasks left on the CPU.
 *
 * If there is a lazy mm in use on the hotplug thread, drop it and
 * switch to init_mm.
 *
 * The reference count on init_mm is dropped in finish_cpu().
 */
static void sched_force_init_mm(void)
{
	struct mm_struct *mm = current->active_mm;

	if (mm != &init_mm) {
		mmgrab_lazy_tlb(&init_mm);
		local_irq_disable();
		current->active_mm = &init_mm;
		switch_mm_irqs_off(mm, &init_mm, current);
		local_irq_enable();
		finish_arch_post_lock_switch();
		mmdrop_lazy_tlb(mm);
	}

	/* finish_cpu(), as ran on the BP, will clean up the active_mm state */
}

static int __balance_push_cpu_stop(void *arg)
{
	struct task_struct *p = arg;
	struct rq *rq = this_rq();
	struct rq_flags rf;
	int cpu;

	raw_spin_lock_irq(&p->pi_lock);
	rq_lock(rq, &rf);

	update_rq_clock(rq);

	if (task_rq(p) == rq && task_on_rq_queued(p)) {
		cpu = select_fallback_rq(rq->cpu, p);
		rq = __migrate_task(rq, &rf, p, cpu);
	}

	rq_unlock(rq, &rf);
	raw_spin_unlock_irq(&p->pi_lock);

	put_task_struct(p);

	return 0;
}

static DEFINE_PER_CPU(struct cpu_stop_work, push_work);

/*
 * Ensure we only run per-cpu kthreads once the CPU goes !active.
 *
 * This is enabled below SCHED_AP_ACTIVE; when !cpu_active(), but only
 * effective when the hotplug motion is down.
 */
static void balance_push(struct rq *rq)
{
	struct task_struct *push_task = rq->curr;

	lockdep_assert_rq_held(rq);

	/*
	 * Ensure the thing is persistent until balance_push_set(.on = false);
	 */
	rq->balance_callback = &balance_push_callback;

	/*
	 * Only active while going offline and when invoked on the outgoing
	 * CPU.
	 */
	if (!cpu_dying(rq->cpu) || rq != this_rq())
		return;

	/*
	 * Both the cpu-hotplug and stop task are in this case and are
	 * required to complete the hotplug process.
	 */
	if (kthread_is_per_cpu(push_task) ||
	    is_migration_disabled(push_task)) {

		/*
		 * If this is the idle task on the outgoing CPU try to wake
		 * up the hotplug control thread which might wait for the
		 * last task to vanish. The rcuwait_active() check is
		 * accurate here because the waiter is pinned on this CPU
		 * and can't obviously be running in parallel.
		 *
		 * On RT kernels this also has to check whether there are
		 * pinned and scheduled out tasks on the runqueue. They
		 * need to leave the migrate disabled section first.
		 */
		if (!rq->nr_running && !rq_has_pinned_tasks(rq) &&
		    rcuwait_active(&rq->hotplug_wait)) {
			raw_spin_rq_unlock(rq);
			rcuwait_wake_up(&rq->hotplug_wait);
			raw_spin_rq_lock(rq);
		}
		return;
	}

	get_task_struct(push_task);
	/*
	 * Temporarily drop rq->lock such that we can wake-up the stop task.
	 * Both preemption and IRQs are still disabled.
	 */
	preempt_disable();
	raw_spin_rq_unlock(rq);
	stop_one_cpu_nowait(rq->cpu, __balance_push_cpu_stop, push_task,
			    this_cpu_ptr(&push_work));
	preempt_enable();
	/*
	 * At this point need_resched() is true and we'll take the loop in
	 * schedule(). The next pick is obviously going to be the stop task
	 * which kthread_is_per_cpu() and will push this task away.
	 */
	raw_spin_rq_lock(rq);
}

static void balance_push_set(int cpu, bool on)
{
	struct rq *rq = cpu_rq(cpu);
	struct rq_flags rf;

	rq_lock_irqsave(rq, &rf);
	if (on) {
		WARN_ON_ONCE(rq->balance_callback);
		rq->balance_callback = &balance_push_callback;
	} else if (rq->balance_callback == &balance_push_callback) {
		rq->balance_callback = NULL;
	}
	rq_unlock_irqrestore(rq, &rf);
}

/*
 * Invoked from a CPUs hotplug control thread after the CPU has been marked
 * inactive. All tasks which are not per CPU kernel threads are either
 * pushed off this CPU now via balance_push() or placed on a different CPU
 * during wakeup. Wait until the CPU is quiescent.
 */
static void balance_hotplug_wait(void)
{
	struct rq *rq = this_rq();

	rcuwait_wait_event(&rq->hotplug_wait,
			   rq->nr_running == 1 && !rq_has_pinned_tasks(rq),
			   TASK_UNINTERRUPTIBLE);
}

#else /* !CONFIG_HOTPLUG_CPU: */

static inline void balance_push(struct rq *rq)
{
}

static inline void balance_push_set(int cpu, bool on)
{
}

static inline void balance_hotplug_wait(void)
{
}

#endif /* !CONFIG_HOTPLUG_CPU */

void set_rq_online(struct rq *rq)
{
	if (!rq->online) {
		const struct sched_class *class;

		cpumask_set_cpu(rq->cpu, rq->rd->online);
		rq->online = 1;

		for_each_class(class) {
			if (class->rq_online)
				class->rq_online(rq);
		}
	}
}

void set_rq_offline(struct rq *rq)
{
	if (rq->online) {
		const struct sched_class *class;

		update_rq_clock(rq);
		for_each_class(class) {
			if (class->rq_offline)
				class->rq_offline(rq);
		}

		cpumask_clear_cpu(rq->cpu, rq->rd->online);
		rq->online = 0;
	}
}

static inline void sched_set_rq_online(struct rq *rq, int cpu)
{
	struct rq_flags rf;

	rq_lock_irqsave(rq, &rf);
	if (rq->rd) {
		BUG_ON(!cpumask_test_cpu(cpu, rq->rd->span));
		set_rq_online(rq);
	}
	rq_unlock_irqrestore(rq, &rf);
}

static inline void sched_set_rq_offline(struct rq *rq, int cpu)
{
	struct rq_flags rf;

	rq_lock_irqsave(rq, &rf);
	if (rq->rd) {
		BUG_ON(!cpumask_test_cpu(cpu, rq->rd->span));
		set_rq_offline(rq);
	}
	rq_unlock_irqrestore(rq, &rf);
}

/*
 * used to mark begin/end of suspend/resume:
 */
static int num_cpus_frozen;

/*
 * Update cpusets according to cpu_active mask.  If cpusets are
 * disabled, cpuset_update_active_cpus() becomes a simple wrapper
 * around partition_sched_domains().
 *
 * If we come here as part of a suspend/resume, don't touch cpusets because we
 * want to restore it back to its original state upon resume anyway.
 */
static void cpuset_cpu_active(void)
{
	if (cpuhp_tasks_frozen) {
		/*
		 * num_cpus_frozen tracks how many CPUs are involved in suspend
		 * resume sequence. As long as this is not the last online
		 * operation in the resume sequence, just build a single sched
		 * domain, ignoring cpusets.
		 */
		cpuset_reset_sched_domains();
		if (--num_cpus_frozen)
			return;
		/*
		 * This is the last CPU online operation. So fall through and
		 * restore the original sched domains by considering the
		 * cpuset configurations.
		 */
		cpuset_force_rebuild();
	}
	cpuset_update_active_cpus();
}

static void cpuset_cpu_inactive(unsigned int cpu)
{
	if (!cpuhp_tasks_frozen) {
		cpuset_update_active_cpus();
	} else {
		num_cpus_frozen++;
		cpuset_reset_sched_domains();
	}
}

static inline void sched_smt_present_inc(int cpu)
{
#ifdef CONFIG_SCHED_SMT
	if (cpumask_weight(cpu_smt_mask(cpu)) == 2)
		static_branch_inc_cpuslocked(&sched_smt_present);
#endif
}

static inline void sched_smt_present_dec(int cpu)
{
#ifdef CONFIG_SCHED_SMT
	if (cpumask_weight(cpu_smt_mask(cpu)) == 2)
		static_branch_dec_cpuslocked(&sched_smt_present);
#endif
}

int sched_cpu_activate(unsigned int cpu)
{
	struct rq *rq = cpu_rq(cpu);

	/*
	 * Clear the balance_push callback and prepare to schedule
	 * regular tasks.
	 */
	balance_push_set(cpu, false);

	/*
	 * When going up, increment the number of cores with SMT present.
	 */
	sched_smt_present_inc(cpu);
	set_cpu_active(cpu, true);

	if (sched_smp_initialized) {
		sched_update_numa(cpu, true);
		sched_domains_numa_masks_set(cpu);
		cpuset_cpu_active();
	}

	scx_rq_activate(rq);

	/*
	 * Put the rq online, if not already. This happens:
	 *
	 * 1) In the early boot process, because we build the real domains
	 *    after all CPUs have been brought up.
	 *
	 * 2) At runtime, if cpuset_cpu_active() fails to rebuild the
	 *    domains.
	 */
	sched_set_rq_online(rq, cpu);

	return 0;
}

int sched_cpu_deactivate(unsigned int cpu)
{
	struct rq *rq = cpu_rq(cpu);
	int ret;

	ret = dl_bw_deactivate(cpu);

	if (ret)
		return ret;

	/*
	 * Remove CPU from nohz.idle_cpus_mask to prevent participating in
	 * load balancing when not active
	 */
	nohz_balance_exit_idle(rq);

	set_cpu_active(cpu, false);

	/*
	 * From this point forward, this CPU will refuse to run any task that
	 * is not: migrate_disable() or KTHREAD_IS_PER_CPU, and will actively
	 * push those tasks away until this gets cleared, see
	 * sched_cpu_dying().
	 */
	balance_push_set(cpu, true);

	/*
	 * We've cleared cpu_active_mask / set balance_push, wait for all
	 * preempt-disabled and RCU users of this state to go away such that
	 * all new such users will observe it.
	 *
	 * Specifically, we rely on ttwu to no longer target this CPU, see
	 * ttwu_queue_cond() and is_cpu_allowed().
	 *
	 * Do sync before park smpboot threads to take care the RCU boost case.
	 */
	synchronize_rcu();

	sched_set_rq_offline(rq, cpu);

	scx_rq_deactivate(rq);

	/*
	 * When going down, decrement the number of cores with SMT present.
	 */
	sched_smt_present_dec(cpu);

#ifdef CONFIG_SCHED_SMT
	sched_core_cpu_deactivate(cpu);
#endif

	if (!sched_smp_initialized)
		return 0;

	sched_update_numa(cpu, false);
	cpuset_cpu_inactive(cpu);
	sched_domains_numa_masks_clear(cpu);
	return 0;
}

static void sched_rq_cpu_starting(unsigned int cpu)
{
	struct rq *rq = cpu_rq(cpu);

	rq->calc_load_update = calc_load_update;
	update_max_interval();
}

int sched_cpu_starting(unsigned int cpu)
{
	sched_core_cpu_starting(cpu);
	sched_rq_cpu_starting(cpu);
	sched_tick_start(cpu);
	return 0;
}

#ifdef CONFIG_HOTPLUG_CPU

/*
 * Invoked immediately before the stopper thread is invoked to bring the
 * CPU down completely. At this point all per CPU kthreads except the
 * hotplug thread (current) and the stopper thread (inactive) have been
 * either parked or have been unbound from the outgoing CPU. Ensure that
 * any of those which might be on the way out are gone.
 *
 * If after this point a bound task is being woken on this CPU then the
 * responsible hotplug callback has failed to do it's job.
 * sched_cpu_dying() will catch it with the appropriate fireworks.
 */
int sched_cpu_wait_empty(unsigned int cpu)
{
	balance_hotplug_wait();
	sched_force_init_mm();
	return 0;
}

/*
 * Since this CPU is going 'away' for a while, fold any nr_active delta we
 * might have. Called from the CPU stopper task after ensuring that the
 * stopper is the last running task on the CPU, so nr_active count is
 * stable. We need to take the tear-down thread which is calling this into
 * account, so we hand in adjust = 1 to the load calculation.
 *
 * Also see the comment "Global load-average calculations".
 */
static void calc_load_migrate(struct rq *rq)
{
	long delta = calc_load_fold_active(rq, 1);

	if (delta)
		atomic_long_add(delta, &calc_load_tasks);
}

static void dump_rq_tasks(struct rq *rq, const char *loglvl)
{
	struct task_struct *g, *p;
	int cpu = cpu_of(rq);

	lockdep_assert_rq_held(rq);

	printk("%sCPU%d enqueued tasks (%u total):\n", loglvl, cpu, rq->nr_running);
	for_each_process_thread(g, p) {
		if (task_cpu(p) != cpu)
			continue;

		if (!task_on_rq_queued(p))
			continue;

		printk("%s\tpid: %d, name: %s\n", loglvl, p->pid, p->comm);
	}
}

int sched_cpu_dying(unsigned int cpu)
{
	struct rq *rq = cpu_rq(cpu);
	struct rq_flags rf;

	/* Handle pending wakeups and then migrate everything off */
	sched_tick_stop(cpu);

	rq_lock_irqsave(rq, &rf);
	if (rq->nr_running != 1 || rq_has_pinned_tasks(rq)) {
		WARN(true, "Dying CPU not properly vacated!");
		dump_rq_tasks(rq, KERN_WARNING);
	}
	rq_unlock_irqrestore(rq, &rf);

	calc_load_migrate(rq);
	update_max_interval();
	hrtick_clear(rq);
	sched_core_cpu_dying(cpu);
	return 0;
}
#endif /* CONFIG_HOTPLUG_CPU */

void __init sched_init_smp(void)
{
	sched_init_numa(NUMA_NO_NODE);

	/*
	 * There's no userspace yet to cause hotplug operations; hence all the
	 * CPU masks are stable and all blatant races in the below code cannot
	 * happen.
	 */
	sched_domains_mutex_lock();
	sched_init_domains(cpu_active_mask);
	sched_domains_mutex_unlock();

	/* Move init over to a non-isolated CPU */
	if (set_cpus_allowed_ptr(current, housekeeping_cpumask(HK_TYPE_DOMAIN)) < 0)
		BUG();
	current->flags &= ~PF_NO_SETAFFINITY;
	sched_init_granularity();

	init_sched_rt_class();
	init_sched_dl_class();

	sched_init_dl_servers();

	sched_smp_initialized = true;
}

static int __init migration_init(void)
{
	sched_cpu_starting(smp_processor_id());
	return 0;
}
early_initcall(migration_init);

int in_sched_functions(unsigned long addr)
{
	return in_lock_functions(addr) ||
		(addr >= (unsigned long)__sched_text_start
		&& addr < (unsigned long)__sched_text_end);
}

#ifdef CONFIG_CGROUP_SCHED
/*
 * Default task group.
 * Every task in system belongs to this group at bootup.
 */
struct task_group root_task_group;
LIST_HEAD(task_groups);

/* Cacheline aligned slab cache for task_group */
static struct kmem_cache *task_group_cache __ro_after_init;
#endif

void __init sched_init(void)
{
	unsigned long ptr = 0;
	int i;

	/* Make sure the linker didn't screw up */
	BUG_ON(!sched_class_above(&stop_sched_class, &dl_sched_class));
	BUG_ON(!sched_class_above(&dl_sched_class, &rt_sched_class));
	BUG_ON(!sched_class_above(&rt_sched_class, &fair_sched_class));
	BUG_ON(!sched_class_above(&fair_sched_class, &idle_sched_class));
#ifdef CONFIG_SCHED_CLASS_EXT
	BUG_ON(!sched_class_above(&fair_sched_class, &ext_sched_class));
	BUG_ON(!sched_class_above(&ext_sched_class, &idle_sched_class));
#endif

	wait_bit_init();

#ifdef CONFIG_FAIR_GROUP_SCHED
	ptr += 2 * nr_cpu_ids * sizeof(void **);
#endif
#ifdef CONFIG_RT_GROUP_SCHED
	ptr += 2 * nr_cpu_ids * sizeof(void **);
#endif
	if (ptr) {
		ptr = (unsigned long)kzalloc(ptr, GFP_NOWAIT);

#ifdef CONFIG_FAIR_GROUP_SCHED
		root_task_group.se = (struct sched_entity **)ptr;
		ptr += nr_cpu_ids * sizeof(void **);

		root_task_group.cfs_rq = (struct cfs_rq **)ptr;
		ptr += nr_cpu_ids * sizeof(void **);

		root_task_group.shares = ROOT_TASK_GROUP_LOAD;
		init_cfs_bandwidth(&root_task_group.cfs_bandwidth, NULL);
#endif /* CONFIG_FAIR_GROUP_SCHED */
#ifdef CONFIG_EXT_GROUP_SCHED
		scx_tg_init(&root_task_group);
#endif /* CONFIG_EXT_GROUP_SCHED */
#ifdef CONFIG_RT_GROUP_SCHED
		root_task_group.rt_se = (struct sched_rt_entity **)ptr;
		ptr += nr_cpu_ids * sizeof(void **);

		root_task_group.rt_rq = (struct rt_rq **)ptr;
		ptr += nr_cpu_ids * sizeof(void **);

#endif /* CONFIG_RT_GROUP_SCHED */
	}

	init_defrootdomain();

#ifdef CONFIG_RT_GROUP_SCHED
	init_rt_bandwidth(&root_task_group.rt_bandwidth,
			global_rt_period(), global_rt_runtime());
#endif /* CONFIG_RT_GROUP_SCHED */

#ifdef CONFIG_CGROUP_SCHED
	task_group_cache = KMEM_CACHE(task_group, 0);

	list_add(&root_task_group.list, &task_groups);
	INIT_LIST_HEAD(&root_task_group.children);
	INIT_LIST_HEAD(&root_task_group.siblings);
	autogroup_init(&init_task);
#endif /* CONFIG_CGROUP_SCHED */

	for_each_possible_cpu(i) {
		struct rq *rq;

		rq = cpu_rq(i);
		raw_spin_lock_init(&rq->__lock);
		rq->nr_running = 0;
		rq->calc_load_active = 0;
		rq->calc_load_update = jiffies + LOAD_FREQ;
		init_cfs_rq(&rq->cfs);
		init_rt_rq(&rq->rt);
		init_dl_rq(&rq->dl);
#ifdef CONFIG_FAIR_GROUP_SCHED
		INIT_LIST_HEAD(&rq->leaf_cfs_rq_list);
		rq->tmp_alone_branch = &rq->leaf_cfs_rq_list;
		/*
		 * How much CPU bandwidth does root_task_group get?
		 *
		 * In case of task-groups formed through the cgroup filesystem, it
		 * gets 100% of the CPU resources in the system. This overall
		 * system CPU resource is divided among the tasks of
		 * root_task_group and its child task-groups in a fair manner,
		 * based on each entity's (task or task-group's) weight
		 * (se->load.weight).
		 *
		 * In other words, if root_task_group has 10 tasks of weight
		 * 1024) and two child groups A0 and A1 (of weight 1024 each),
		 * then A0's share of the CPU resource is:
		 *
		 *	A0's bandwidth = 1024 / (10*1024 + 1024 + 1024) = 8.33%
		 *
		 * We achieve this by letting root_task_group's tasks sit
		 * directly in rq->cfs (i.e root_task_group->se[] = NULL).
		 */
		init_tg_cfs_entry(&root_task_group, &rq->cfs, NULL, i, NULL);
#endif /* CONFIG_FAIR_GROUP_SCHED */

#ifdef CONFIG_RT_GROUP_SCHED
		/*
		 * This is required for init cpu because rt.c:__enable_runtime()
		 * starts working after scheduler_running, which is not the case
		 * yet.
		 */
		rq->rt.rt_runtime = global_rt_runtime();
		init_tg_rt_entry(&root_task_group, &rq->rt, NULL, i, NULL);
#endif
		rq->sd = NULL;
		rq->rd = NULL;
		rq->cpu_capacity = SCHED_CAPACITY_SCALE;
		rq->balance_callback = &balance_push_callback;
		rq->active_balance = 0;
		rq->next_balance = jiffies;
		rq->push_cpu = 0;
		rq->cpu = i;
		rq->online = 0;
		rq->idle_stamp = 0;
		rq->avg_idle = 2*sysctl_sched_migration_cost;
		rq->max_idle_balance_cost = sysctl_sched_migration_cost;

		INIT_LIST_HEAD(&rq->cfs_tasks);

		rq_attach_root(rq, &def_root_domain);
#ifdef CONFIG_NO_HZ_COMMON
		rq->last_blocked_load_update_tick = jiffies;
		atomic_set(&rq->nohz_flags, 0);

		INIT_CSD(&rq->nohz_csd, nohz_csd_func, rq);
#endif
#ifdef CONFIG_HOTPLUG_CPU
		rcuwait_init(&rq->hotplug_wait);
#endif
		hrtick_rq_init(rq);
		atomic_set(&rq->nr_iowait, 0);
		fair_server_init(rq);

#ifdef CONFIG_SCHED_CORE
		rq->core = rq;
		rq->core_pick = NULL;
		rq->core_dl_server = NULL;
		rq->core_enabled = 0;
		rq->core_tree = RB_ROOT;
		rq->core_forceidle_count = 0;
		rq->core_forceidle_occupation = 0;
		rq->core_forceidle_start = 0;

		rq->core_cookie = 0UL;
#endif
		zalloc_cpumask_var_node(&rq->scratch_mask, GFP_KERNEL, cpu_to_node(i));
	}

	set_load_weight(&init_task, false);
	init_task.se.slice = sysctl_sched_base_slice,

	/*
	 * The boot idle thread does lazy MMU switching as well:
	 */
	mmgrab_lazy_tlb(&init_mm);
	enter_lazy_tlb(&init_mm, current);

	/*
	 * The idle task doesn't need the kthread struct to function, but it
	 * is dressed up as a per-CPU kthread and thus needs to play the part
	 * if we want to avoid special-casing it in code that deals with per-CPU
	 * kthreads.
	 */
	WARN_ON(!set_kthread_struct(current));

	/*
	 * Make us the idle thread. Technically, schedule() should not be
	 * called from this thread, however somewhere below it might be,
	 * but because we are the idle thread, we just pick up running again
	 * when this runqueue becomes "idle".
	 */
	__sched_fork(0, current);
	init_idle(current, smp_processor_id());

	calc_load_update = jiffies + LOAD_FREQ;

	idle_thread_set_boot_cpu();

	balance_push_set(smp_processor_id(), false);
	init_sched_fair_class();
	init_sched_ext_class();

	psi_init();

	init_uclamp();

	preempt_dynamic_init();

	scheduler_running = 1;
}

#ifdef CONFIG_DEBUG_ATOMIC_SLEEP

void __might_sleep(const char *file, int line)
{
	unsigned int state = get_current_state();
	/*
	 * Blocking primitives will set (and therefore destroy) current->state,
	 * since we will exit with TASK_RUNNING make sure we enter with it,
	 * otherwise we will destroy state.
	 */
	WARN_ONCE(state != TASK_RUNNING && current->task_state_change,
			"do not call blocking ops when !TASK_RUNNING; "
			"state=%x set at [<%p>] %pS\n", state,
			(void *)current->task_state_change,
			(void *)current->task_state_change);

	__might_resched(file, line, 0);
}
EXPORT_SYMBOL(__might_sleep);

static void print_preempt_disable_ip(int preempt_offset, unsigned long ip)
{
	if (!IS_ENABLED(CONFIG_DEBUG_PREEMPT))
		return;

	if (preempt_count() == preempt_offset)
		return;

	pr_err("Preemption disabled at:");
	print_ip_sym(KERN_ERR, ip);
}

static inline bool resched_offsets_ok(unsigned int offsets)
{
	unsigned int nested = preempt_count();

	nested += rcu_preempt_depth() << MIGHT_RESCHED_RCU_SHIFT;

	return nested == offsets;
}

void __might_resched(const char *file, int line, unsigned int offsets)
{
	/* Ratelimiting timestamp: */
	static unsigned long prev_jiffy;

	unsigned long preempt_disable_ip;

	/* WARN_ON_ONCE() by default, no rate limit required: */
	rcu_sleep_check();

	if ((resched_offsets_ok(offsets) && !irqs_disabled() &&
	     !is_idle_task(current) && !current->non_block_count) ||
	    system_state == SYSTEM_BOOTING || system_state > SYSTEM_RUNNING ||
	    oops_in_progress)
		return;

	if (time_before(jiffies, prev_jiffy + HZ) && prev_jiffy)
		return;
	prev_jiffy = jiffies;

	/* Save this before calling printk(), since that will clobber it: */
	preempt_disable_ip = get_preempt_disable_ip(current);

	pr_err("BUG: sleeping function called from invalid context at %s:%d\n",
	       file, line);
	pr_err("in_atomic(): %d, irqs_disabled(): %d, non_block: %d, pid: %d, name: %s\n",
	       in_atomic(), irqs_disabled(), current->non_block_count,
	       current->pid, current->comm);
	pr_err("preempt_count: %x, expected: %x\n", preempt_count(),
	       offsets & MIGHT_RESCHED_PREEMPT_MASK);

	if (IS_ENABLED(CONFIG_PREEMPT_RCU)) {
		pr_err("RCU nest depth: %d, expected: %u\n",
		       rcu_preempt_depth(), offsets >> MIGHT_RESCHED_RCU_SHIFT);
	}

	if (task_stack_end_corrupted(current))
		pr_emerg("Thread overran stack, or stack corrupted\n");

	debug_show_held_locks(current);
	if (irqs_disabled())
		print_irqtrace_events(current);

	print_preempt_disable_ip(offsets & MIGHT_RESCHED_PREEMPT_MASK,
				 preempt_disable_ip);

	dump_stack();
	add_taint(TAINT_WARN, LOCKDEP_STILL_OK);
}
EXPORT_SYMBOL(__might_resched);

void __cant_sleep(const char *file, int line, int preempt_offset)
{
	static unsigned long prev_jiffy;

	if (irqs_disabled())
		return;

	if (!IS_ENABLED(CONFIG_PREEMPT_COUNT))
		return;

	if (preempt_count() > preempt_offset)
		return;

	if (time_before(jiffies, prev_jiffy + HZ) && prev_jiffy)
		return;
	prev_jiffy = jiffies;

	printk(KERN_ERR "BUG: assuming atomic context at %s:%d\n", file, line);
	printk(KERN_ERR "in_atomic(): %d, irqs_disabled(): %d, pid: %d, name: %s\n",
			in_atomic(), irqs_disabled(),
			current->pid, current->comm);

	debug_show_held_locks(current);
	dump_stack();
	add_taint(TAINT_WARN, LOCKDEP_STILL_OK);
}
EXPORT_SYMBOL_GPL(__cant_sleep);

# ifdef CONFIG_SMP
void __cant_migrate(const char *file, int line)
{
	static unsigned long prev_jiffy;

	if (irqs_disabled())
		return;

	if (is_migration_disabled(current))
		return;

	if (!IS_ENABLED(CONFIG_PREEMPT_COUNT))
		return;

	if (preempt_count() > 0)
		return;

	if (time_before(jiffies, prev_jiffy + HZ) && prev_jiffy)
		return;
	prev_jiffy = jiffies;

	pr_err("BUG: assuming non migratable context at %s:%d\n", file, line);
	pr_err("in_atomic(): %d, irqs_disabled(): %d, migration_disabled() %u pid: %d, name: %s\n",
	       in_atomic(), irqs_disabled(), is_migration_disabled(current),
	       current->pid, current->comm);

	debug_show_held_locks(current);
	dump_stack();
	add_taint(TAINT_WARN, LOCKDEP_STILL_OK);
}
EXPORT_SYMBOL_GPL(__cant_migrate);
# endif /* CONFIG_SMP */
#endif /* CONFIG_DEBUG_ATOMIC_SLEEP */

#ifdef CONFIG_MAGIC_SYSRQ
void normalize_rt_tasks(void)
{
	struct task_struct *g, *p;
	struct sched_attr attr = {
		.sched_policy = SCHED_NORMAL,
	};

	read_lock(&tasklist_lock);
	for_each_process_thread(g, p) {
		/*
		 * Only normalize user tasks:
		 */
		if (p->flags & PF_KTHREAD)
			continue;

		p->se.exec_start = 0;
		schedstat_set(p->stats.wait_start,  0);
		schedstat_set(p->stats.sleep_start, 0);
		schedstat_set(p->stats.block_start, 0);

		if (!rt_or_dl_task(p)) {
			/*
			 * Renice negative nice level userspace
			 * tasks back to 0:
			 */
			if (task_nice(p) < 0)
				set_user_nice(p, 0);
			continue;
		}

		__sched_setscheduler(p, &attr, false, false);
	}
	read_unlock(&tasklist_lock);
}

#endif /* CONFIG_MAGIC_SYSRQ */

#ifdef CONFIG_KGDB_KDB
/*
 * These functions are only useful for KDB.
 *
 * They can only be called when the whole system has been
 * stopped - every CPU needs to be quiescent, and no scheduling
 * activity can take place. Using them for anything else would
 * be a serious bug, and as a result, they aren't even visible
 * under any other configuration.
 */

/**
 * curr_task - return the current task for a given CPU.
 * @cpu: the processor in question.
 *
 * ONLY VALID WHEN THE WHOLE SYSTEM IS STOPPED!
 *
 * Return: The current task for @cpu.
 */
struct task_struct *curr_task(int cpu)
{
	return cpu_curr(cpu);
}

#endif /* CONFIG_KGDB_KDB */

#ifdef CONFIG_CGROUP_SCHED
/* task_group_lock serializes the addition/removal of task groups */
static DEFINE_SPINLOCK(task_group_lock);

static inline void alloc_uclamp_sched_group(struct task_group *tg,
					    struct task_group *parent)
{
#ifdef CONFIG_UCLAMP_TASK_GROUP
	enum uclamp_id clamp_id;

	for_each_clamp_id(clamp_id) {
		uclamp_se_set(&tg->uclamp_req[clamp_id],
			      uclamp_none(clamp_id), false);
		tg->uclamp[clamp_id] = parent->uclamp[clamp_id];
	}
#endif
}

static void sched_free_group(struct task_group *tg)
{
	free_fair_sched_group(tg);
	free_rt_sched_group(tg);
	autogroup_free(tg);
	kmem_cache_free(task_group_cache, tg);
}

static void sched_free_group_rcu(struct rcu_head *rcu)
{
	sched_free_group(container_of(rcu, struct task_group, rcu));
}

static void sched_unregister_group(struct task_group *tg)
{
	unregister_fair_sched_group(tg);
	unregister_rt_sched_group(tg);
	/*
	 * We have to wait for yet another RCU grace period to expire, as
	 * print_cfs_stats() might run concurrently.
	 */
	call_rcu(&tg->rcu, sched_free_group_rcu);
}

/* allocate runqueue etc for a new task group */
struct task_group *sched_create_group(struct task_group *parent)
{
	struct task_group *tg;

	tg = kmem_cache_alloc(task_group_cache, GFP_KERNEL | __GFP_ZERO);
	if (!tg)
		return ERR_PTR(-ENOMEM);

	if (!alloc_fair_sched_group(tg, parent))
		goto err;

	if (!alloc_rt_sched_group(tg, parent))
		goto err;

	scx_tg_init(tg);
	alloc_uclamp_sched_group(tg, parent);

	return tg;

err:
	sched_free_group(tg);
	return ERR_PTR(-ENOMEM);
}

void sched_online_group(struct task_group *tg, struct task_group *parent)
{
	unsigned long flags;

	spin_lock_irqsave(&task_group_lock, flags);
	list_add_tail_rcu(&tg->list, &task_groups);

	/* Root should already exist: */
	WARN_ON(!parent);

	tg->parent = parent;
	INIT_LIST_HEAD(&tg->children);
	list_add_rcu(&tg->siblings, &parent->children);
	spin_unlock_irqrestore(&task_group_lock, flags);

	online_fair_sched_group(tg);
}

/* RCU callback to free various structures associated with a task group */
static void sched_unregister_group_rcu(struct rcu_head *rhp)
{
	/* Now it should be safe to free those cfs_rqs: */
	sched_unregister_group(container_of(rhp, struct task_group, rcu));
}

void sched_destroy_group(struct task_group *tg)
{
	/* Wait for possible concurrent references to cfs_rqs complete: */
	call_rcu(&tg->rcu, sched_unregister_group_rcu);
}

void sched_release_group(struct task_group *tg)
{
	unsigned long flags;

	/*
	 * Unlink first, to avoid walk_tg_tree_from() from finding us (via
	 * sched_cfs_period_timer()).
	 *
	 * For this to be effective, we have to wait for all pending users of
	 * this task group to leave their RCU critical section to ensure no new
	 * user will see our dying task group any more. Specifically ensure
	 * that tg_unthrottle_up() won't add decayed cfs_rq's to it.
	 *
	 * We therefore defer calling unregister_fair_sched_group() to
	 * sched_unregister_group() which is guarantied to get called only after the
	 * current RCU grace period has expired.
	 */
	spin_lock_irqsave(&task_group_lock, flags);
	list_del_rcu(&tg->list);
	list_del_rcu(&tg->siblings);
	spin_unlock_irqrestore(&task_group_lock, flags);
}

static void sched_change_group(struct task_struct *tsk)
{
	struct task_group *tg;

	/*
	 * All callers are synchronized by task_rq_lock(); we do not use RCU
	 * which is pointless here. Thus, we pass "true" to task_css_check()
	 * to prevent lockdep warnings.
	 */
	tg = container_of(task_css_check(tsk, cpu_cgrp_id, true),
			  struct task_group, css);
	tg = autogroup_task_group(tsk, tg);
	tsk->sched_task_group = tg;

#ifdef CONFIG_FAIR_GROUP_SCHED
	if (tsk->sched_class->task_change_group)
		tsk->sched_class->task_change_group(tsk);
	else
#endif
		set_task_rq(tsk, task_cpu(tsk));
}

/*
 * Change task's runqueue when it moves between groups.
 *
 * The caller of this function should have put the task in its new group by
 * now. This function just updates tsk->se.cfs_rq and tsk->se.parent to reflect
 * its new group.
 */
void sched_move_task(struct task_struct *tsk, bool for_autogroup)
{
	int queued, running, queue_flags =
		DEQUEUE_SAVE | DEQUEUE_MOVE | DEQUEUE_NOCLOCK;
	struct rq *rq;

	CLASS(task_rq_lock, rq_guard)(tsk);
	rq = rq_guard.rq;

	update_rq_clock(rq);

	running = task_current_donor(rq, tsk);
	queued = task_on_rq_queued(tsk);

	if (queued)
		dequeue_task(rq, tsk, queue_flags);
	if (running)
		put_prev_task(rq, tsk);

	sched_change_group(tsk);
	if (!for_autogroup)
		scx_cgroup_move_task(tsk);

	if (queued)
		enqueue_task(rq, tsk, queue_flags);
	if (running) {
		set_next_task(rq, tsk);
		/*
		 * After changing group, the running task may have joined a
		 * throttled one but it's still the running task. Trigger a
		 * resched to make sure that task can still run.
		 */
		resched_curr(rq);
	}
}

static struct cgroup_subsys_state *
cpu_cgroup_css_alloc(struct cgroup_subsys_state *parent_css)
{
	struct task_group *parent = css_tg(parent_css);
	struct task_group *tg;

	if (!parent) {
		/* This is early initialization for the top cgroup */
		return &root_task_group.css;
	}

	tg = sched_create_group(parent);
	if (IS_ERR(tg))
		return ERR_PTR(-ENOMEM);

	return &tg->css;
}

/* Expose task group only after completing cgroup initialization */
static int cpu_cgroup_css_online(struct cgroup_subsys_state *css)
{
	struct task_group *tg = css_tg(css);
	struct task_group *parent = css_tg(css->parent);
	int ret;

	ret = scx_tg_online(tg);
	if (ret)
		return ret;

	if (parent)
		sched_online_group(tg, parent);

#ifdef CONFIG_UCLAMP_TASK_GROUP
	/* Propagate the effective uclamp value for the new group */
	guard(mutex)(&uclamp_mutex);
	guard(rcu)();
	cpu_util_update_eff(css);
#endif

	return 0;
}

static void cpu_cgroup_css_offline(struct cgroup_subsys_state *css)
{
	struct task_group *tg = css_tg(css);

	scx_tg_offline(tg);
}

static void cpu_cgroup_css_released(struct cgroup_subsys_state *css)
{
	struct task_group *tg = css_tg(css);

	sched_release_group(tg);
}

static void cpu_cgroup_css_free(struct cgroup_subsys_state *css)
{
	struct task_group *tg = css_tg(css);

	/*
	 * Relies on the RCU grace period between css_released() and this.
	 */
	sched_unregister_group(tg);
}

static int cpu_cgroup_can_attach(struct cgroup_taskset *tset)
{
#ifdef CONFIG_RT_GROUP_SCHED
	struct task_struct *task;
	struct cgroup_subsys_state *css;

	if (!rt_group_sched_enabled())
		goto scx_check;

	cgroup_taskset_for_each(task, css, tset) {
		if (!sched_rt_can_attach(css_tg(css), task))
			return -EINVAL;
	}
scx_check:
#endif /* CONFIG_RT_GROUP_SCHED */
	return scx_cgroup_can_attach(tset);
}

static void cpu_cgroup_attach(struct cgroup_taskset *tset)
{
	struct task_struct *task;
	struct cgroup_subsys_state *css;

	cgroup_taskset_for_each(task, css, tset)
		sched_move_task(task, false);

	scx_cgroup_finish_attach();
}

static void cpu_cgroup_cancel_attach(struct cgroup_taskset *tset)
{
	scx_cgroup_cancel_attach(tset);
}

#ifdef CONFIG_UCLAMP_TASK_GROUP
static void cpu_util_update_eff(struct cgroup_subsys_state *css)
{
	struct cgroup_subsys_state *top_css = css;
	struct uclamp_se *uc_parent = NULL;
	struct uclamp_se *uc_se = NULL;
	unsigned int eff[UCLAMP_CNT];
	enum uclamp_id clamp_id;
	unsigned int clamps;

	lockdep_assert_held(&uclamp_mutex);
	WARN_ON_ONCE(!rcu_read_lock_held());

	css_for_each_descendant_pre(css, top_css) {
		uc_parent = css_tg(css)->parent
			? css_tg(css)->parent->uclamp : NULL;

		for_each_clamp_id(clamp_id) {
			/* Assume effective clamps matches requested clamps */
			eff[clamp_id] = css_tg(css)->uclamp_req[clamp_id].value;
			/* Cap effective clamps with parent's effective clamps */
			if (uc_parent &&
			    eff[clamp_id] > uc_parent[clamp_id].value) {
				eff[clamp_id] = uc_parent[clamp_id].value;
			}
		}
		/* Ensure protection is always capped by limit */
		eff[UCLAMP_MIN] = min(eff[UCLAMP_MIN], eff[UCLAMP_MAX]);

		/* Propagate most restrictive effective clamps */
		clamps = 0x0;
		uc_se = css_tg(css)->uclamp;
		for_each_clamp_id(clamp_id) {
			if (eff[clamp_id] == uc_se[clamp_id].value)
				continue;
			uc_se[clamp_id].value = eff[clamp_id];
			uc_se[clamp_id].bucket_id = uclamp_bucket_id(eff[clamp_id]);
			clamps |= (0x1 << clamp_id);
		}
		if (!clamps) {
			css = css_rightmost_descendant(css);
			continue;
		}

		/* Immediately update descendants RUNNABLE tasks */
		uclamp_update_active_tasks(css);
	}
}

/*
 * Integer 10^N with a given N exponent by casting to integer the literal "1eN"
 * C expression. Since there is no way to convert a macro argument (N) into a
 * character constant, use two levels of macros.
 */
#define _POW10(exp) ((unsigned int)1e##exp)
#define POW10(exp) _POW10(exp)

struct uclamp_request {
#define UCLAMP_PERCENT_SHIFT	2
#define UCLAMP_PERCENT_SCALE	(100 * POW10(UCLAMP_PERCENT_SHIFT))
	s64 percent;
	u64 util;
	int ret;
};

static inline struct uclamp_request
capacity_from_percent(char *buf)
{
	struct uclamp_request req = {
		.percent = UCLAMP_PERCENT_SCALE,
		.util = SCHED_CAPACITY_SCALE,
		.ret = 0,
	};

	buf = strim(buf);
	if (strcmp(buf, "max")) {
		req.ret = cgroup_parse_float(buf, UCLAMP_PERCENT_SHIFT,
					     &req.percent);
		if (req.ret)
			return req;
		if ((u64)req.percent > UCLAMP_PERCENT_SCALE) {
			req.ret = -ERANGE;
			return req;
		}

		req.util = req.percent << SCHED_CAPACITY_SHIFT;
		req.util = DIV_ROUND_CLOSEST_ULL(req.util, UCLAMP_PERCENT_SCALE);
	}

	return req;
}

static ssize_t cpu_uclamp_write(struct kernfs_open_file *of, char *buf,
				size_t nbytes, loff_t off,
				enum uclamp_id clamp_id)
{
	struct uclamp_request req;
	struct task_group *tg;

	req = capacity_from_percent(buf);
	if (req.ret)
		return req.ret;

	sched_uclamp_enable();

	guard(mutex)(&uclamp_mutex);
	guard(rcu)();

	tg = css_tg(of_css(of));
	if (tg->uclamp_req[clamp_id].value != req.util)
		uclamp_se_set(&tg->uclamp_req[clamp_id], req.util, false);

	/*
	 * Because of not recoverable conversion rounding we keep track of the
	 * exact requested value
	 */
	tg->uclamp_pct[clamp_id] = req.percent;

	/* Update effective clamps to track the most restrictive value */
	cpu_util_update_eff(of_css(of));

	return nbytes;
}

static ssize_t cpu_uclamp_min_write(struct kernfs_open_file *of,
				    char *buf, size_t nbytes,
				    loff_t off)
{
	return cpu_uclamp_write(of, buf, nbytes, off, UCLAMP_MIN);
}

static ssize_t cpu_uclamp_max_write(struct kernfs_open_file *of,
				    char *buf, size_t nbytes,
				    loff_t off)
{
	return cpu_uclamp_write(of, buf, nbytes, off, UCLAMP_MAX);
}

static inline void cpu_uclamp_print(struct seq_file *sf,
				    enum uclamp_id clamp_id)
{
	struct task_group *tg;
	u64 util_clamp;
	u64 percent;
	u32 rem;

	scoped_guard (rcu) {
		tg = css_tg(seq_css(sf));
		util_clamp = tg->uclamp_req[clamp_id].value;
	}

	if (util_clamp == SCHED_CAPACITY_SCALE) {
		seq_puts(sf, "max\n");
		return;
	}

	percent = tg->uclamp_pct[clamp_id];
	percent = div_u64_rem(percent, POW10(UCLAMP_PERCENT_SHIFT), &rem);
	seq_printf(sf, "%llu.%0*u\n", percent, UCLAMP_PERCENT_SHIFT, rem);
}

static int cpu_uclamp_min_show(struct seq_file *sf, void *v)
{
	cpu_uclamp_print(sf, UCLAMP_MIN);
	return 0;
}

static int cpu_uclamp_max_show(struct seq_file *sf, void *v)
{
	cpu_uclamp_print(sf, UCLAMP_MAX);
	return 0;
}
#endif /* CONFIG_UCLAMP_TASK_GROUP */

#ifdef CONFIG_GROUP_SCHED_WEIGHT
static unsigned long tg_weight(struct task_group *tg)
{
#ifdef CONFIG_FAIR_GROUP_SCHED
	return scale_load_down(tg->shares);
#else
	return sched_weight_from_cgroup(tg->scx_weight);
#endif
}

static int cpu_shares_write_u64(struct cgroup_subsys_state *css,
				struct cftype *cftype, u64 shareval)
{
	int ret;

	if (shareval > scale_load_down(ULONG_MAX))
		shareval = MAX_SHARES;
	ret = sched_group_set_shares(css_tg(css), scale_load(shareval));
	if (!ret)
		scx_group_set_weight(css_tg(css),
				     sched_weight_to_cgroup(shareval));
	return ret;
}

static u64 cpu_shares_read_u64(struct cgroup_subsys_state *css,
			       struct cftype *cft)
{
	return tg_weight(css_tg(css));
}
#endif /* CONFIG_GROUP_SCHED_WEIGHT */

#ifdef CONFIG_CFS_BANDWIDTH
static DEFINE_MUTEX(cfs_constraints_mutex);

static int __cfs_schedulable(struct task_group *tg, u64 period, u64 runtime);

static int tg_set_cfs_bandwidth(struct task_group *tg,
				u64 period_us, u64 quota_us, u64 burst_us)
{
	int i, ret = 0, runtime_enabled, runtime_was_enabled;
	struct cfs_bandwidth *cfs_b = &tg->cfs_bandwidth;
	u64 period, quota, burst;

	period = (u64)period_us * NSEC_PER_USEC;

	if (quota_us == RUNTIME_INF)
		quota = RUNTIME_INF;
	else
		quota = (u64)quota_us * NSEC_PER_USEC;

	burst = (u64)burst_us * NSEC_PER_USEC;

	/*
	 * Prevent race between setting of cfs_rq->runtime_enabled and
	 * unthrottle_offline_cfs_rqs().
	 */
	guard(cpus_read_lock)();
	guard(mutex)(&cfs_constraints_mutex);

	ret = __cfs_schedulable(tg, period, quota);
	if (ret)
		return ret;

	runtime_enabled = quota != RUNTIME_INF;
	runtime_was_enabled = cfs_b->quota != RUNTIME_INF;
	/*
	 * If we need to toggle cfs_bandwidth_used, off->on must occur
	 * before making related changes, and on->off must occur afterwards
	 */
	if (runtime_enabled && !runtime_was_enabled)
		cfs_bandwidth_usage_inc();

	scoped_guard (raw_spinlock_irq, &cfs_b->lock) {
		cfs_b->period = ns_to_ktime(period);
		cfs_b->quota = quota;
		cfs_b->burst = burst;

		__refill_cfs_bandwidth_runtime(cfs_b);

		/*
		 * Restart the period timer (if active) to handle new
		 * period expiry:
		 */
		if (runtime_enabled)
			start_cfs_bandwidth(cfs_b);
	}

	for_each_online_cpu(i) {
		struct cfs_rq *cfs_rq = tg->cfs_rq[i];
		struct rq *rq = cfs_rq->rq;

		guard(rq_lock_irq)(rq);
		cfs_rq->runtime_enabled = runtime_enabled;
		cfs_rq->runtime_remaining = 0;

		if (cfs_rq->throttled)
			unthrottle_cfs_rq(cfs_rq);
	}

	if (runtime_was_enabled && !runtime_enabled)
		cfs_bandwidth_usage_dec();

	return 0;
}

static u64 tg_get_cfs_period(struct task_group *tg)
{
	u64 cfs_period_us;

	cfs_period_us = ktime_to_ns(tg->cfs_bandwidth.period);
	do_div(cfs_period_us, NSEC_PER_USEC);

	return cfs_period_us;
}

static u64 tg_get_cfs_quota(struct task_group *tg)
{
	u64 quota_us;

	if (tg->cfs_bandwidth.quota == RUNTIME_INF)
		return RUNTIME_INF;

	quota_us = tg->cfs_bandwidth.quota;
	do_div(quota_us, NSEC_PER_USEC);

	return quota_us;
}

static u64 tg_get_cfs_burst(struct task_group *tg)
{
	u64 burst_us;

	burst_us = tg->cfs_bandwidth.burst;
	do_div(burst_us, NSEC_PER_USEC);

	return burst_us;
}

struct cfs_schedulable_data {
	struct task_group *tg;
	u64 period, quota;
};

/*
 * normalize group quota/period to be quota/max_period
 * note: units are usecs
 */
static u64 normalize_cfs_quota(struct task_group *tg,
			       struct cfs_schedulable_data *d)
{
	u64 quota, period;

	if (tg == d->tg) {
		period = d->period;
		quota = d->quota;
	} else {
		period = tg_get_cfs_period(tg);
		quota = tg_get_cfs_quota(tg);
	}

	/* note: these should typically be equivalent */
	if (quota == RUNTIME_INF || quota == -1)
		return RUNTIME_INF;

	return to_ratio(period, quota);
}

static int tg_cfs_schedulable_down(struct task_group *tg, void *data)
{
	struct cfs_schedulable_data *d = data;
	struct cfs_bandwidth *cfs_b = &tg->cfs_bandwidth;
	s64 quota = 0, parent_quota = -1;

	if (!tg->parent) {
		quota = RUNTIME_INF;
	} else {
		struct cfs_bandwidth *parent_b = &tg->parent->cfs_bandwidth;

		quota = normalize_cfs_quota(tg, d);
		parent_quota = parent_b->hierarchical_quota;

		/*
		 * Ensure max(child_quota) <= parent_quota.  On cgroup2,
		 * always take the non-RUNTIME_INF min.  On cgroup1, only
		 * inherit when no limit is set. In both cases this is used
		 * by the scheduler to determine if a given CFS task has a
		 * bandwidth constraint at some higher level.
		 */
		if (cgroup_subsys_on_dfl(cpu_cgrp_subsys)) {
			if (quota == RUNTIME_INF)
				quota = parent_quota;
			else if (parent_quota != RUNTIME_INF)
				quota = min(quota, parent_quota);
		} else {
			if (quota == RUNTIME_INF)
				quota = parent_quota;
			else if (parent_quota != RUNTIME_INF && quota > parent_quota)
				return -EINVAL;
		}
	}
	cfs_b->hierarchical_quota = quota;

	return 0;
}

static int __cfs_schedulable(struct task_group *tg, u64 period, u64 quota)
{
	struct cfs_schedulable_data data = {
		.tg = tg,
		.period = period,
		.quota = quota,
	};

	if (quota != RUNTIME_INF) {
		do_div(data.period, NSEC_PER_USEC);
		do_div(data.quota, NSEC_PER_USEC);
	}

	guard(rcu)();
	return walk_tg_tree(tg_cfs_schedulable_down, tg_nop, &data);
}

static int cpu_cfs_stat_show(struct seq_file *sf, void *v)
{
	struct task_group *tg = css_tg(seq_css(sf));
	struct cfs_bandwidth *cfs_b = &tg->cfs_bandwidth;

	seq_printf(sf, "nr_periods %d\n", cfs_b->nr_periods);
	seq_printf(sf, "nr_throttled %d\n", cfs_b->nr_throttled);
	seq_printf(sf, "throttled_time %llu\n", cfs_b->throttled_time);

	if (schedstat_enabled() && tg != &root_task_group) {
		struct sched_statistics *stats;
		u64 ws = 0;
		int i;

		for_each_possible_cpu(i) {
			stats = __schedstats_from_se(tg->se[i]);
			ws += schedstat_val(stats->wait_sum);
		}

		seq_printf(sf, "wait_sum %llu\n", ws);
	}

	seq_printf(sf, "nr_bursts %d\n", cfs_b->nr_burst);
	seq_printf(sf, "burst_time %llu\n", cfs_b->burst_time);

	return 0;
}

static u64 throttled_time_self(struct task_group *tg)
{
	int i;
	u64 total = 0;

	for_each_possible_cpu(i) {
		total += READ_ONCE(tg->cfs_rq[i]->throttled_clock_self_time);
	}

	return total;
}

static int cpu_cfs_local_stat_show(struct seq_file *sf, void *v)
{
	struct task_group *tg = css_tg(seq_css(sf));

	seq_printf(sf, "throttled_time %llu\n", throttled_time_self(tg));

	return 0;
}

const u64 max_bw_quota_period_us = 1 * USEC_PER_SEC; /* 1s */
static const u64 min_bw_quota_period_us = 1 * USEC_PER_MSEC; /* 1ms */
/* More than 203 days if BW_SHIFT equals 20. */
static const u64 max_bw_runtime_us = MAX_BW;

static void tg_bandwidth(struct task_group *tg,
			 u64 *period_us_p, u64 *quota_us_p, u64 *burst_us_p)
{
	if (period_us_p)
		*period_us_p = tg_get_cfs_period(tg);
	if (quota_us_p)
		*quota_us_p = tg_get_cfs_quota(tg);
	if (burst_us_p)
		*burst_us_p = tg_get_cfs_burst(tg);
}

static u64 cpu_period_read_u64(struct cgroup_subsys_state *css,
			       struct cftype *cft)
{
	u64 period_us;

	tg_bandwidth(css_tg(css), &period_us, NULL, NULL);
	return period_us;
}

static int tg_set_bandwidth(struct task_group *tg,
			    u64 period_us, u64 quota_us, u64 burst_us)
{
	const u64 max_usec = U64_MAX / NSEC_PER_USEC;

	if (tg == &root_task_group)
		return -EINVAL;

	/* Values should survive translation to nsec */
	if (period_us > max_usec ||
	    (quota_us != RUNTIME_INF && quota_us > max_usec) ||
	    burst_us > max_usec)
		return -EINVAL;

	/*
	 * Ensure we have some amount of bandwidth every period. This is to
	 * prevent reaching a state of large arrears when throttled via
	 * entity_tick() resulting in prolonged exit starvation.
	 */
	if (quota_us < min_bw_quota_period_us ||
	    period_us < min_bw_quota_period_us)
		return -EINVAL;

	/*
	 * Likewise, bound things on the other side by preventing insane quota
	 * periods.  This also allows us to normalize in computing quota
	 * feasibility.
	 */
	if (period_us > max_bw_quota_period_us)
		return -EINVAL;

	/*
	 * Bound quota to defend quota against overflow during bandwidth shift.
	 */
	if (quota_us != RUNTIME_INF && quota_us > max_bw_runtime_us)
		return -EINVAL;

	if (quota_us != RUNTIME_INF && (burst_us > quota_us ||
					burst_us + quota_us > max_bw_runtime_us))
		return -EINVAL;

	return tg_set_cfs_bandwidth(tg, period_us, quota_us, burst_us);
}

static s64 cpu_quota_read_s64(struct cgroup_subsys_state *css,
			      struct cftype *cft)
{
	u64 quota_us;

	tg_bandwidth(css_tg(css), NULL, &quota_us, NULL);
	return quota_us;	/* (s64)RUNTIME_INF becomes -1 */
}

static u64 cpu_burst_read_u64(struct cgroup_subsys_state *css,
			      struct cftype *cft)
{
	u64 burst_us;

	tg_bandwidth(css_tg(css), NULL, NULL, &burst_us);
	return burst_us;
}

static int cpu_period_write_u64(struct cgroup_subsys_state *css,
				struct cftype *cftype, u64 period_us)
{
	struct task_group *tg = css_tg(css);
	u64 quota_us, burst_us;

	tg_bandwidth(tg, NULL, &quota_us, &burst_us);
	return tg_set_bandwidth(tg, period_us, quota_us, burst_us);
}

static int cpu_quota_write_s64(struct cgroup_subsys_state *css,
			       struct cftype *cftype, s64 quota_us)
{
	struct task_group *tg = css_tg(css);
	u64 period_us, burst_us;

	if (quota_us < 0)
		quota_us = RUNTIME_INF;

	tg_bandwidth(tg, &period_us, NULL, &burst_us);
	return tg_set_bandwidth(tg, period_us, quota_us, burst_us);
}

static int cpu_burst_write_u64(struct cgroup_subsys_state *css,
			       struct cftype *cftype, u64 burst_us)
{
	struct task_group *tg = css_tg(css);
	u64 period_us, quota_us;

	tg_bandwidth(tg, &period_us, &quota_us, NULL);
	return tg_set_bandwidth(tg, period_us, quota_us, burst_us);
}
#endif /* CONFIG_CFS_BANDWIDTH */

#ifdef CONFIG_RT_GROUP_SCHED
static int cpu_rt_runtime_write(struct cgroup_subsys_state *css,
				struct cftype *cft, s64 val)
{
	return sched_group_set_rt_runtime(css_tg(css), val);
}

static s64 cpu_rt_runtime_read(struct cgroup_subsys_state *css,
			       struct cftype *cft)
{
	return sched_group_rt_runtime(css_tg(css));
}

static int cpu_rt_period_write_uint(struct cgroup_subsys_state *css,
				    struct cftype *cftype, u64 rt_period_us)
{
	return sched_group_set_rt_period(css_tg(css), rt_period_us);
}

static u64 cpu_rt_period_read_uint(struct cgroup_subsys_state *css,
				   struct cftype *cft)
{
	return sched_group_rt_period(css_tg(css));
}
#endif /* CONFIG_RT_GROUP_SCHED */

#ifdef CONFIG_GROUP_SCHED_WEIGHT
static s64 cpu_idle_read_s64(struct cgroup_subsys_state *css,
			       struct cftype *cft)
{
	return css_tg(css)->idle;
}

static int cpu_idle_write_s64(struct cgroup_subsys_state *css,
				struct cftype *cft, s64 idle)
{
	int ret;

	ret = sched_group_set_idle(css_tg(css), idle);
	if (!ret)
		scx_group_set_idle(css_tg(css), idle);
	return ret;
}
#endif /* CONFIG_GROUP_SCHED_WEIGHT */

static struct cftype cpu_legacy_files[] = {
#ifdef CONFIG_GROUP_SCHED_WEIGHT
	{
		.name = "shares",
		.read_u64 = cpu_shares_read_u64,
		.write_u64 = cpu_shares_write_u64,
	},
	{
		.name = "idle",
		.read_s64 = cpu_idle_read_s64,
		.write_s64 = cpu_idle_write_s64,
	},
#endif
#ifdef CONFIG_CFS_BANDWIDTH
	{
		.name = "cfs_period_us",
		.read_u64 = cpu_period_read_u64,
		.write_u64 = cpu_period_write_u64,
	},
	{
		.name = "cfs_quota_us",
		.read_s64 = cpu_quota_read_s64,
		.write_s64 = cpu_quota_write_s64,
	},
	{
		.name = "cfs_burst_us",
		.read_u64 = cpu_burst_read_u64,
		.write_u64 = cpu_burst_write_u64,
	},
	{
		.name = "stat",
		.seq_show = cpu_cfs_stat_show,
	},
	{
		.name = "stat.local",
		.seq_show = cpu_cfs_local_stat_show,
	},
#endif
#ifdef CONFIG_UCLAMP_TASK_GROUP
	{
		.name = "uclamp.min",
		.flags = CFTYPE_NOT_ON_ROOT,
		.seq_show = cpu_uclamp_min_show,
		.write = cpu_uclamp_min_write,
	},
	{
		.name = "uclamp.max",
		.flags = CFTYPE_NOT_ON_ROOT,
		.seq_show = cpu_uclamp_max_show,
		.write = cpu_uclamp_max_write,
	},
#endif
	{ }	/* Terminate */
};

#ifdef CONFIG_RT_GROUP_SCHED
static struct cftype rt_group_files[] = {
	{
		.name = "rt_runtime_us",
		.read_s64 = cpu_rt_runtime_read,
		.write_s64 = cpu_rt_runtime_write,
	},
	{
		.name = "rt_period_us",
		.read_u64 = cpu_rt_period_read_uint,
		.write_u64 = cpu_rt_period_write_uint,
	},
	{ }	/* Terminate */
};

# ifdef CONFIG_RT_GROUP_SCHED_DEFAULT_DISABLED
DEFINE_STATIC_KEY_FALSE(rt_group_sched);
# else
DEFINE_STATIC_KEY_TRUE(rt_group_sched);
# endif

static int __init setup_rt_group_sched(char *str)
{
	long val;

	if (kstrtol(str, 0, &val) || val < 0 || val > 1) {
		pr_warn("Unable to set rt_group_sched\n");
		return 1;
	}
	if (val)
		static_branch_enable(&rt_group_sched);
	else
		static_branch_disable(&rt_group_sched);

	return 1;
}
__setup("rt_group_sched=", setup_rt_group_sched);

static int __init cpu_rt_group_init(void)
{
	if (!rt_group_sched_enabled())
		return 0;

	WARN_ON(cgroup_add_legacy_cftypes(&cpu_cgrp_subsys, rt_group_files));
	return 0;
}
subsys_initcall(cpu_rt_group_init);
#endif /* CONFIG_RT_GROUP_SCHED */

static int cpu_extra_stat_show(struct seq_file *sf,
			       struct cgroup_subsys_state *css)
{
#ifdef CONFIG_CFS_BANDWIDTH
	{
		struct task_group *tg = css_tg(css);
		struct cfs_bandwidth *cfs_b = &tg->cfs_bandwidth;
		u64 throttled_usec, burst_usec;

		throttled_usec = cfs_b->throttled_time;
		do_div(throttled_usec, NSEC_PER_USEC);
		burst_usec = cfs_b->burst_time;
		do_div(burst_usec, NSEC_PER_USEC);

		seq_printf(sf, "nr_periods %d\n"
			   "nr_throttled %d\n"
			   "throttled_usec %llu\n"
			   "nr_bursts %d\n"
			   "burst_usec %llu\n",
			   cfs_b->nr_periods, cfs_b->nr_throttled,
			   throttled_usec, cfs_b->nr_burst, burst_usec);
	}
#endif /* CONFIG_CFS_BANDWIDTH */
	return 0;
}

static int cpu_local_stat_show(struct seq_file *sf,
			       struct cgroup_subsys_state *css)
{
#ifdef CONFIG_CFS_BANDWIDTH
	{
		struct task_group *tg = css_tg(css);
		u64 throttled_self_usec;

		throttled_self_usec = throttled_time_self(tg);
		do_div(throttled_self_usec, NSEC_PER_USEC);

		seq_printf(sf, "throttled_usec %llu\n",
			   throttled_self_usec);
	}
#endif
	return 0;
}

#ifdef CONFIG_GROUP_SCHED_WEIGHT

static u64 cpu_weight_read_u64(struct cgroup_subsys_state *css,
			       struct cftype *cft)
{
	return sched_weight_to_cgroup(tg_weight(css_tg(css)));
}

static int cpu_weight_write_u64(struct cgroup_subsys_state *css,
				struct cftype *cft, u64 cgrp_weight)
{
	unsigned long weight;
	int ret;

	if (cgrp_weight < CGROUP_WEIGHT_MIN || cgrp_weight > CGROUP_WEIGHT_MAX)
		return -ERANGE;

	weight = sched_weight_from_cgroup(cgrp_weight);

	ret = sched_group_set_shares(css_tg(css), scale_load(weight));
	if (!ret)
		scx_group_set_weight(css_tg(css), cgrp_weight);
	return ret;
}

static s64 cpu_weight_nice_read_s64(struct cgroup_subsys_state *css,
				    struct cftype *cft)
{
	unsigned long weight = tg_weight(css_tg(css));
	int last_delta = INT_MAX;
	int prio, delta;

	/* find the closest nice value to the current weight */
	for (prio = 0; prio < ARRAY_SIZE(sched_prio_to_weight); prio++) {
		delta = abs(sched_prio_to_weight[prio] - weight);
		if (delta >= last_delta)
			break;
		last_delta = delta;
	}

	return PRIO_TO_NICE(prio - 1 + MAX_RT_PRIO);
}

static int cpu_weight_nice_write_s64(struct cgroup_subsys_state *css,
				     struct cftype *cft, s64 nice)
{
	unsigned long weight;
	int idx, ret;

	if (nice < MIN_NICE || nice > MAX_NICE)
		return -ERANGE;

	idx = NICE_TO_PRIO(nice) - MAX_RT_PRIO;
	idx = array_index_nospec(idx, 40);
	weight = sched_prio_to_weight[idx];

	ret = sched_group_set_shares(css_tg(css), scale_load(weight));
	if (!ret)
		scx_group_set_weight(css_tg(css),
				     sched_weight_to_cgroup(weight));
	return ret;
}
#endif /* CONFIG_GROUP_SCHED_WEIGHT */

static void __maybe_unused cpu_period_quota_print(struct seq_file *sf,
						  long period, long quota)
{
	if (quota < 0)
		seq_puts(sf, "max");
	else
		seq_printf(sf, "%ld", quota);

	seq_printf(sf, " %ld\n", period);
}

/* caller should put the current value in *@periodp before calling */
static int __maybe_unused cpu_period_quota_parse(char *buf, u64 *period_us_p,
						 u64 *quota_us_p)
{
	char tok[21];	/* U64_MAX */

	if (sscanf(buf, "%20s %llu", tok, period_us_p) < 1)
		return -EINVAL;

	if (sscanf(tok, "%llu", quota_us_p) < 1) {
		if (!strcmp(tok, "max"))
			*quota_us_p = RUNTIME_INF;
		else
			return -EINVAL;
	}

	return 0;
}

#ifdef CONFIG_CFS_BANDWIDTH
static int cpu_max_show(struct seq_file *sf, void *v)
{
	struct task_group *tg = css_tg(seq_css(sf));
	u64 period_us, quota_us;

	tg_bandwidth(tg, &period_us, &quota_us, NULL);
	cpu_period_quota_print(sf, period_us, quota_us);
	return 0;
}

static ssize_t cpu_max_write(struct kernfs_open_file *of,
			     char *buf, size_t nbytes, loff_t off)
{
	struct task_group *tg = css_tg(of_css(of));
	u64 period_us, quota_us, burst_us;
	int ret;

	tg_bandwidth(tg, &period_us, NULL, &burst_us);
	ret = cpu_period_quota_parse(buf, &period_us, &quota_us);
	if (!ret)
		ret = tg_set_bandwidth(tg, period_us, quota_us, burst_us);
	return ret ?: nbytes;
}
#endif /* CONFIG_CFS_BANDWIDTH */

static struct cftype cpu_files[] = {
#ifdef CONFIG_GROUP_SCHED_WEIGHT
	{
		.name = "weight",
		.flags = CFTYPE_NOT_ON_ROOT,
		.read_u64 = cpu_weight_read_u64,
		.write_u64 = cpu_weight_write_u64,
	},
	{
		.name = "weight.nice",
		.flags = CFTYPE_NOT_ON_ROOT,
		.read_s64 = cpu_weight_nice_read_s64,
		.write_s64 = cpu_weight_nice_write_s64,
	},
	{
		.name = "idle",
		.flags = CFTYPE_NOT_ON_ROOT,
		.read_s64 = cpu_idle_read_s64,
		.write_s64 = cpu_idle_write_s64,
	},
#endif
#ifdef CONFIG_CFS_BANDWIDTH
	{
		.name = "max",
		.flags = CFTYPE_NOT_ON_ROOT,
		.seq_show = cpu_max_show,
		.write = cpu_max_write,
	},
	{
		.name = "max.burst",
		.flags = CFTYPE_NOT_ON_ROOT,
		.read_u64 = cpu_burst_read_u64,
		.write_u64 = cpu_burst_write_u64,
	},
#endif /* CONFIG_CFS_BANDWIDTH */
#ifdef CONFIG_UCLAMP_TASK_GROUP
	{
		.name = "uclamp.min",
		.flags = CFTYPE_NOT_ON_ROOT,
		.seq_show = cpu_uclamp_min_show,
		.write = cpu_uclamp_min_write,
	},
	{
		.name = "uclamp.max",
		.flags = CFTYPE_NOT_ON_ROOT,
		.seq_show = cpu_uclamp_max_show,
		.write = cpu_uclamp_max_write,
	},
#endif /* CONFIG_UCLAMP_TASK_GROUP */
	{ }	/* terminate */
};

struct cgroup_subsys cpu_cgrp_subsys = {
	.css_alloc	= cpu_cgroup_css_alloc,
	.css_online	= cpu_cgroup_css_online,
	.css_offline	= cpu_cgroup_css_offline,
	.css_released	= cpu_cgroup_css_released,
	.css_free	= cpu_cgroup_css_free,
	.css_extra_stat_show = cpu_extra_stat_show,
	.css_local_stat_show = cpu_local_stat_show,
	.can_attach	= cpu_cgroup_can_attach,
	.attach		= cpu_cgroup_attach,
	.cancel_attach	= cpu_cgroup_cancel_attach,
	.legacy_cftypes	= cpu_legacy_files,
	.dfl_cftypes	= cpu_files,
	.early_init	= true,
	.threaded	= true,
};

#endif /* CONFIG_CGROUP_SCHED */

void dump_cpu_task(int cpu)
{
	if (in_hardirq() && cpu == smp_processor_id()) {
		struct pt_regs *regs;

		regs = get_irq_regs();
		if (regs) {
			show_regs(regs);
			return;
		}
	}

	if (trigger_single_cpu_backtrace(cpu))
		return;

	pr_info("Task dump for CPU %d:\n", cpu);
	sched_show_task(cpu_curr(cpu));
}

/*
 * Nice levels are multiplicative, with a gentle 10% change for every
 * nice level changed. I.e. when a CPU-bound task goes from nice 0 to
 * nice 1, it will get ~10% less CPU time than another CPU-bound task
 * that remained on nice 0.
 *
 * The "10% effect" is relative and cumulative: from _any_ nice level,
 * if you go up 1 level, it's -10% CPU usage, if you go down 1 level
 * it's +10% CPU usage. (to achieve that we use a multiplier of 1.25.
 * If a task goes up by ~10% and another task goes down by ~10% then
 * the relative distance between them is ~25%.)
 */
const int sched_prio_to_weight[40] = {
 /* -20 */     88761,     71755,     56483,     46273,     36291,
 /* -15 */     29154,     23254,     18705,     14949,     11916,
 /* -10 */      9548,      7620,      6100,      4904,      3906,
 /*  -5 */      3121,      2501,      1991,      1586,      1277,
 /*   0 */      1024,       820,       655,       526,       423,
 /*   5 */       335,       272,       215,       172,       137,
 /*  10 */       110,        87,        70,        56,        45,
 /*  15 */        36,        29,        23,        18,        15,
};

/*
 * Inverse (2^32/x) values of the sched_prio_to_weight[] array, pre-calculated.
 *
 * In cases where the weight does not change often, we can use the
 * pre-calculated inverse to speed up arithmetics by turning divisions
 * into multiplications:
 */
const u32 sched_prio_to_wmult[40] = {
 /* -20 */     48388,     59856,     76040,     92818,    118348,
 /* -15 */    147320,    184698,    229616,    287308,    360437,
 /* -10 */    449829,    563644,    704093,    875809,   1099582,
 /*  -5 */   1376151,   1717300,   2157191,   2708050,   3363326,
 /*   0 */   4194304,   5237765,   6557202,   8165337,  10153587,
 /*   5 */  12820798,  15790321,  19976592,  24970740,  31350126,
 /*  10 */  39045157,  49367440,  61356676,  76695844,  95443717,
 /*  15 */ 119304647, 148102320, 186737708, 238609294, 286331153,
};

void call_trace_sched_update_nr_running(struct rq *rq, int count)
{
        trace_sched_update_nr_running_tp(rq, count);
}

#ifdef CONFIG_SCHED_MM_CID

/*
 * @cid_lock: Guarantee forward-progress of cid allocation.
 *
 * Concurrency ID allocation within a bitmap is mostly lock-free. The cid_lock
 * is only used when contention is detected by the lock-free allocation so
 * forward progress can be guaranteed.
 */
DEFINE_RAW_SPINLOCK(cid_lock);

/*
 * @use_cid_lock: Select cid allocation behavior: lock-free vs spinlock.
 *
 * When @use_cid_lock is 0, the cid allocation is lock-free. When contention is
 * detected, it is set to 1 to ensure that all newly coming allocations are
 * serialized by @cid_lock until the allocation which detected contention
 * completes and sets @use_cid_lock back to 0. This guarantees forward progress
 * of a cid allocation.
 */
int use_cid_lock;

/*
 * mm_cid remote-clear implements a lock-free algorithm to clear per-mm/cpu cid
 * concurrently with respect to the execution of the source runqueue context
 * switch.
 *
 * There is one basic properties we want to guarantee here:
 *
 * (1) Remote-clear should _never_ mark a per-cpu cid UNSET when it is actively
 * used by a task. That would lead to concurrent allocation of the cid and
 * userspace corruption.
 *
 * Provide this guarantee by introducing a Dekker memory ordering to guarantee
 * that a pair of loads observe at least one of a pair of stores, which can be
 * shown as:
 *
 *      X = Y = 0
 *
 *      w[X]=1          w[Y]=1
 *      MB              MB
 *      r[Y]=y          r[X]=x
 *
 * Which guarantees that x==0 && y==0 is impossible. But rather than using
 * values 0 and 1, this algorithm cares about specific state transitions of the
 * runqueue current task (as updated by the scheduler context switch), and the
 * per-mm/cpu cid value.
 *
 * Let's introduce task (Y) which has task->mm == mm and task (N) which has
 * task->mm != mm for the rest of the discussion. There are two scheduler state
 * transitions on context switch we care about:
 *
 * (TSA) Store to rq->curr with transition from (N) to (Y)
 *
 * (TSB) Store to rq->curr with transition from (Y) to (N)
 *
 * On the remote-clear side, there is one transition we care about:
 *
 * (TMA) cmpxchg to *pcpu_cid to set the LAZY flag
 *
 * There is also a transition to UNSET state which can be performed from all
 * sides (scheduler, remote-clear). It is always performed with a cmpxchg which
 * guarantees that only a single thread will succeed:
 *
 * (TMB) cmpxchg to *pcpu_cid to mark UNSET
 *
 * Just to be clear, what we do _not_ want to happen is a transition to UNSET
 * when a thread is actively using the cid (property (1)).
 *
 * Let's looks at the relevant combinations of TSA/TSB, and TMA transitions.
 *
 * Scenario A) (TSA)+(TMA) (from next task perspective)
 *
 * CPU0                                      CPU1
 *
 * Context switch CS-1                       Remote-clear
 *   - store to rq->curr: (N)->(Y) (TSA)     - cmpxchg to *pcpu_id to LAZY (TMA)
 *                                             (implied barrier after cmpxchg)
 *   - switch_mm_cid()
 *     - memory barrier (see switch_mm_cid()
 *       comment explaining how this barrier
 *       is combined with other scheduler
 *       barriers)
 *     - mm_cid_get (next)
 *       - READ_ONCE(*pcpu_cid)              - rcu_dereference(src_rq->curr)
 *
 * This Dekker ensures that either task (Y) is observed by the
 * rcu_dereference() or the LAZY flag is observed by READ_ONCE(), or both are
 * observed.
 *
 * If task (Y) store is observed by rcu_dereference(), it means that there is
 * still an active task on the cpu. Remote-clear will therefore not transition
 * to UNSET, which fulfills property (1).
 *
 * If task (Y) is not observed, but the lazy flag is observed by READ_ONCE(),
 * it will move its state to UNSET, which clears the percpu cid perhaps
 * uselessly (which is not an issue for correctness). Because task (Y) is not
 * observed, CPU1 can move ahead to set the state to UNSET. Because moving
 * state to UNSET is done with a cmpxchg expecting that the old state has the
 * LAZY flag set, only one thread will successfully UNSET.
 *
 * If both states (LAZY flag and task (Y)) are observed, the thread on CPU0
 * will observe the LAZY flag and transition to UNSET (perhaps uselessly), and
 * CPU1 will observe task (Y) and do nothing more, which is fine.
 *
 * What we are effectively preventing with this Dekker is a scenario where
 * neither LAZY flag nor store (Y) are observed, which would fail property (1)
 * because this would UNSET a cid which is actively used.
 */

void sched_mm_cid_migrate_from(struct task_struct *t)
{
	t->migrate_from_cpu = task_cpu(t);
}

static
int __sched_mm_cid_migrate_from_fetch_cid(struct rq *src_rq,
					  struct task_struct *t,
					  struct mm_cid *src_pcpu_cid)
{
	struct mm_struct *mm = t->mm;
	struct task_struct *src_task;
	int src_cid, last_mm_cid;

	if (!mm)
		return -1;

	last_mm_cid = t->last_mm_cid;
	/*
	 * If the migrated task has no last cid, or if the current
	 * task on src rq uses the cid, it means the source cid does not need
	 * to be moved to the destination cpu.
	 */
	if (last_mm_cid == -1)
		return -1;
	src_cid = READ_ONCE(src_pcpu_cid->cid);
	if (!mm_cid_is_valid(src_cid) || last_mm_cid != src_cid)
		return -1;

	/*
	 * If we observe an active task using the mm on this rq, it means we
	 * are not the last task to be migrated from this cpu for this mm, so
	 * there is no need to move src_cid to the destination cpu.
	 */
	guard(rcu)();
	src_task = rcu_dereference(src_rq->curr);
	if (READ_ONCE(src_task->mm_cid_active) && src_task->mm == mm) {
		t->last_mm_cid = -1;
		return -1;
	}

	return src_cid;
}

static
int __sched_mm_cid_migrate_from_try_steal_cid(struct rq *src_rq,
					      struct task_struct *t,
					      struct mm_cid *src_pcpu_cid,
					      int src_cid)
{
	struct task_struct *src_task;
	struct mm_struct *mm = t->mm;
	int lazy_cid;

	if (src_cid == -1)
		return -1;

	/*
	 * Attempt to clear the source cpu cid to move it to the destination
	 * cpu.
	 */
	lazy_cid = mm_cid_set_lazy_put(src_cid);
	if (!try_cmpxchg(&src_pcpu_cid->cid, &src_cid, lazy_cid))
		return -1;

	/*
	 * The implicit barrier after cmpxchg per-mm/cpu cid before loading
	 * rq->curr->mm matches the scheduler barrier in context_switch()
	 * between store to rq->curr and load of prev and next task's
	 * per-mm/cpu cid.
	 *
	 * The implicit barrier after cmpxchg per-mm/cpu cid before loading
	 * rq->curr->mm_cid_active matches the barrier in
	 * sched_mm_cid_exit_signals(), sched_mm_cid_before_execve(), and
	 * sched_mm_cid_after_execve() between store to t->mm_cid_active and
	 * load of per-mm/cpu cid.
	 */

	/*
	 * If we observe an active task using the mm on this rq after setting
	 * the lazy-put flag, this task will be responsible for transitioning
	 * from lazy-put flag set to MM_CID_UNSET.
	 */
	scoped_guard (rcu) {
		src_task = rcu_dereference(src_rq->curr);
		if (READ_ONCE(src_task->mm_cid_active) && src_task->mm == mm) {
			/*
			 * We observed an active task for this mm, there is therefore
			 * no point in moving this cid to the destination cpu.
			 */
			t->last_mm_cid = -1;
			return -1;
		}
	}

	/*
	 * The src_cid is unused, so it can be unset.
	 */
	if (!try_cmpxchg(&src_pcpu_cid->cid, &lazy_cid, MM_CID_UNSET))
		return -1;
	WRITE_ONCE(src_pcpu_cid->recent_cid, MM_CID_UNSET);
	return src_cid;
}

/*
 * Migration to dst cpu. Called with dst_rq lock held.
 * Interrupts are disabled, which keeps the window of cid ownership without the
 * source rq lock held small.
 */
void sched_mm_cid_migrate_to(struct rq *dst_rq, struct task_struct *t)
{
	struct mm_cid *src_pcpu_cid, *dst_pcpu_cid;
	struct mm_struct *mm = t->mm;
	int src_cid, src_cpu;
	bool dst_cid_is_set;
	struct rq *src_rq;

	lockdep_assert_rq_held(dst_rq);

	if (!mm)
		return;
	src_cpu = t->migrate_from_cpu;
	if (src_cpu == -1) {
		t->last_mm_cid = -1;
		return;
	}
	/*
	 * Move the src cid if the dst cid is unset. This keeps id
	 * allocation closest to 0 in cases where few threads migrate around
	 * many CPUs.
	 *
	 * If destination cid or recent cid is already set, we may have
	 * to just clear the src cid to ensure compactness in frequent
	 * migrations scenarios.
	 *
	 * It is not useful to clear the src cid when the number of threads is
	 * greater or equal to the number of allowed CPUs, because user-space
	 * can expect that the number of allowed cids can reach the number of
	 * allowed CPUs.
	 */
	dst_pcpu_cid = per_cpu_ptr(mm->pcpu_cid, cpu_of(dst_rq));
	dst_cid_is_set = !mm_cid_is_unset(READ_ONCE(dst_pcpu_cid->cid)) ||
			 !mm_cid_is_unset(READ_ONCE(dst_pcpu_cid->recent_cid));
	if (dst_cid_is_set && atomic_read(&mm->mm_users) >= READ_ONCE(mm->nr_cpus_allowed))
		return;
	src_pcpu_cid = per_cpu_ptr(mm->pcpu_cid, src_cpu);
	src_rq = cpu_rq(src_cpu);
	src_cid = __sched_mm_cid_migrate_from_fetch_cid(src_rq, t, src_pcpu_cid);
	if (src_cid == -1)
		return;
	src_cid = __sched_mm_cid_migrate_from_try_steal_cid(src_rq, t, src_pcpu_cid,
							    src_cid);
	if (src_cid == -1)
		return;
	if (dst_cid_is_set) {
		__mm_cid_put(mm, src_cid);
		return;
	}
	/* Move src_cid to dst cpu. */
	mm_cid_snapshot_time(dst_rq, mm);
	WRITE_ONCE(dst_pcpu_cid->cid, src_cid);
	WRITE_ONCE(dst_pcpu_cid->recent_cid, src_cid);
}

static void sched_mm_cid_remote_clear(struct mm_struct *mm, struct mm_cid *pcpu_cid,
				      int cpu)
{
	struct rq *rq = cpu_rq(cpu);
	struct task_struct *t;
	int cid, lazy_cid;

	cid = READ_ONCE(pcpu_cid->cid);
	if (!mm_cid_is_valid(cid))
		return;

	/*
	 * Clear the cpu cid if it is set to keep cid allocation compact.  If
	 * there happens to be other tasks left on the source cpu using this
	 * mm, the next task using this mm will reallocate its cid on context
	 * switch.
	 */
	lazy_cid = mm_cid_set_lazy_put(cid);
	if (!try_cmpxchg(&pcpu_cid->cid, &cid, lazy_cid))
		return;

	/*
	 * The implicit barrier after cmpxchg per-mm/cpu cid before loading
	 * rq->curr->mm matches the scheduler barrier in context_switch()
	 * between store to rq->curr and load of prev and next task's
	 * per-mm/cpu cid.
	 *
	 * The implicit barrier after cmpxchg per-mm/cpu cid before loading
	 * rq->curr->mm_cid_active matches the barrier in
	 * sched_mm_cid_exit_signals(), sched_mm_cid_before_execve(), and
	 * sched_mm_cid_after_execve() between store to t->mm_cid_active and
	 * load of per-mm/cpu cid.
	 */

	/*
	 * If we observe an active task using the mm on this rq after setting
	 * the lazy-put flag, that task will be responsible for transitioning
	 * from lazy-put flag set to MM_CID_UNSET.
	 */
	scoped_guard (rcu) {
		t = rcu_dereference(rq->curr);
		if (READ_ONCE(t->mm_cid_active) && t->mm == mm)
			return;
	}

	/*
	 * The cid is unused, so it can be unset.
	 * Disable interrupts to keep the window of cid ownership without rq
	 * lock small.
	 */
	scoped_guard (irqsave) {
		if (try_cmpxchg(&pcpu_cid->cid, &lazy_cid, MM_CID_UNSET))
			__mm_cid_put(mm, cid);
	}
}

static void sched_mm_cid_remote_clear_old(struct mm_struct *mm, int cpu)
{
	struct rq *rq = cpu_rq(cpu);
	struct mm_cid *pcpu_cid;
	struct task_struct *curr;
	u64 rq_clock;

	/*
	 * rq->clock load is racy on 32-bit but one spurious clear once in a
	 * while is irrelevant.
	 */
	rq_clock = READ_ONCE(rq->clock);
	pcpu_cid = per_cpu_ptr(mm->pcpu_cid, cpu);

	/*
	 * In order to take care of infrequently scheduled tasks, bump the time
	 * snapshot associated with this cid if an active task using the mm is
	 * observed on this rq.
	 */
	scoped_guard (rcu) {
		curr = rcu_dereference(rq->curr);
		if (READ_ONCE(curr->mm_cid_active) && curr->mm == mm) {
			WRITE_ONCE(pcpu_cid->time, rq_clock);
			return;
		}
	}

	if (rq_clock < pcpu_cid->time + SCHED_MM_CID_PERIOD_NS)
		return;
	sched_mm_cid_remote_clear(mm, pcpu_cid, cpu);
}

static void sched_mm_cid_remote_clear_weight(struct mm_struct *mm, int cpu,
					     int weight)
{
	struct mm_cid *pcpu_cid;
	int cid;

	pcpu_cid = per_cpu_ptr(mm->pcpu_cid, cpu);
	cid = READ_ONCE(pcpu_cid->cid);
	if (!mm_cid_is_valid(cid) || cid < weight)
		return;
	sched_mm_cid_remote_clear(mm, pcpu_cid, cpu);
}

static void task_mm_cid_work(struct callback_head *work)
{
	unsigned long now = jiffies, old_scan, next_scan;
	struct task_struct *t = current;
	struct cpumask *cidmask;
	struct mm_struct *mm;
	int weight, cpu;

	WARN_ON_ONCE(t != container_of(work, struct task_struct, cid_work));

	work->next = work;	/* Prevent double-add */
	if (t->flags & PF_EXITING)
		return;
	mm = t->mm;
	if (!mm)
		return;
	old_scan = READ_ONCE(mm->mm_cid_next_scan);
	next_scan = now + msecs_to_jiffies(MM_CID_SCAN_DELAY);
	if (!old_scan) {
		unsigned long res;

		res = cmpxchg(&mm->mm_cid_next_scan, old_scan, next_scan);
		if (res != old_scan)
			old_scan = res;
		else
			old_scan = next_scan;
	}
	if (time_before(now, old_scan))
		return;
	if (!try_cmpxchg(&mm->mm_cid_next_scan, &old_scan, next_scan))
		return;
	cidmask = mm_cidmask(mm);
	/* Clear cids that were not recently used. */
	for_each_possible_cpu(cpu)
		sched_mm_cid_remote_clear_old(mm, cpu);
	weight = cpumask_weight(cidmask);
	/*
	 * Clear cids that are greater or equal to the cidmask weight to
	 * recompact it.
	 */
	for_each_possible_cpu(cpu)
		sched_mm_cid_remote_clear_weight(mm, cpu, weight);
}

void init_sched_mm_cid(struct task_struct *t)
{
	struct mm_struct *mm = t->mm;
	int mm_users = 0;

	if (mm) {
		mm_users = atomic_read(&mm->mm_users);
		if (mm_users == 1)
			mm->mm_cid_next_scan = jiffies + msecs_to_jiffies(MM_CID_SCAN_DELAY);
	}
	t->cid_work.next = &t->cid_work;	/* Protect against double add */
	init_task_work(&t->cid_work, task_mm_cid_work);
}

void task_tick_mm_cid(struct rq *rq, struct task_struct *curr)
{
	struct callback_head *work = &curr->cid_work;
	unsigned long now = jiffies;

	if (!curr->mm || (curr->flags & (PF_EXITING | PF_KTHREAD)) ||
	    work->next != work)
		return;
	if (time_before(now, READ_ONCE(curr->mm->mm_cid_next_scan)))
		return;

	/* No page allocation under rq lock */
	task_work_add(curr, work, TWA_RESUME);
}

void sched_mm_cid_exit_signals(struct task_struct *t)
{
	struct mm_struct *mm = t->mm;
	struct rq *rq;

	if (!mm)
		return;

	preempt_disable();
	rq = this_rq();
	guard(rq_lock_irqsave)(rq);
	preempt_enable_no_resched();	/* holding spinlock */
	WRITE_ONCE(t->mm_cid_active, 0);
	/*
	 * Store t->mm_cid_active before loading per-mm/cpu cid.
	 * Matches barrier in sched_mm_cid_remote_clear_old().
	 */
	smp_mb();
	mm_cid_put(mm);
	t->last_mm_cid = t->mm_cid = -1;
}

void sched_mm_cid_before_execve(struct task_struct *t)
{
	struct mm_struct *mm = t->mm;
	struct rq *rq;

	if (!mm)
		return;

	preempt_disable();
	rq = this_rq();
	guard(rq_lock_irqsave)(rq);
	preempt_enable_no_resched();	/* holding spinlock */
	WRITE_ONCE(t->mm_cid_active, 0);
	/*
	 * Store t->mm_cid_active before loading per-mm/cpu cid.
	 * Matches barrier in sched_mm_cid_remote_clear_old().
	 */
	smp_mb();
	mm_cid_put(mm);
	t->last_mm_cid = t->mm_cid = -1;
}

void sched_mm_cid_after_execve(struct task_struct *t)
{
	struct mm_struct *mm = t->mm;
	struct rq *rq;

	if (!mm)
		return;

	preempt_disable();
	rq = this_rq();
	scoped_guard (rq_lock_irqsave, rq) {
		preempt_enable_no_resched();	/* holding spinlock */
		WRITE_ONCE(t->mm_cid_active, 1);
		/*
		 * Store t->mm_cid_active before loading per-mm/cpu cid.
		 * Matches barrier in sched_mm_cid_remote_clear_old().
		 */
		smp_mb();
		t->last_mm_cid = t->mm_cid = mm_cid_get(rq, t, mm);
	}
}

void sched_mm_cid_fork(struct task_struct *t)
{
	WARN_ON_ONCE(!t->mm || t->mm_cid != -1);
	t->mm_cid_active = 1;
}
#endif /* CONFIG_SCHED_MM_CID */

#ifdef CONFIG_SCHED_CLASS_EXT
void sched_deq_and_put_task(struct task_struct *p, int queue_flags,
			    struct sched_enq_and_set_ctx *ctx)
{
	struct rq *rq = task_rq(p);

	lockdep_assert_rq_held(rq);

	*ctx = (struct sched_enq_and_set_ctx){
		.p = p,
		.queue_flags = queue_flags,
		.queued = task_on_rq_queued(p),
		.running = task_current(rq, p),
	};

	update_rq_clock(rq);
	if (ctx->queued)
		dequeue_task(rq, p, queue_flags | DEQUEUE_NOCLOCK);
	if (ctx->running)
		put_prev_task(rq, p);
}

void sched_enq_and_set_task(struct sched_enq_and_set_ctx *ctx)
{
	struct rq *rq = task_rq(ctx->p);

	lockdep_assert_rq_held(rq);

	if (ctx->queued)
		enqueue_task(rq, ctx->p, ctx->queue_flags | ENQUEUE_NOCLOCK);
	if (ctx->running)
		set_next_task(rq, ctx->p);
}
#endif /* CONFIG_SCHED_CLASS_EXT */<|MERGE_RESOLUTION|>--- conflicted
+++ resolved
@@ -7600,15 +7600,9 @@
 
 #ifdef CONFIG_PREEMPT_DYNAMIC
 
-<<<<<<< HEAD
-#ifdef CONFIG_GENERIC_IRQ_ENTRY
-#include <linux/irq-entry-common.h>
-#endif
-=======
-# ifdef CONFIG_GENERIC_ENTRY
-#  include <linux/entry-common.h>
+# ifdef CONFIG_GENERIC_IRQ_ENTRY
+#  include <linux/irq-entry-common.h>
 # endif
->>>>>>> 1b5f1454
 
 /*
  * SC:cond_resched
